#include "testsettings.hpp"
#ifdef TEST_REPLICATION

#include <algorithm>

#include <realm.hpp>
#include <realm/util/features.h>
#include <memory>
#include <realm/util/file.hpp>
#ifdef REALM_ENABLE_REPLICATION
#  include <realm/replication.hpp>
#endif

#include "test.hpp"

#ifdef REALM_ENABLE_REPLICATION

using namespace realm;
using namespace realm::util;
using namespace realm::test_util;
using unit_test::TestResults;


// Test independence and thread-safety
// -----------------------------------
//
// All tests must be thread safe and independent of each other. This
// is required because it allows for both shuffling of the execution
// order and for parallelized testing.
//
// In particular, avoid using std::rand() since it is not guaranteed
// to be thread safe. Instead use the API offered in
// `test/util/random.hpp`.
//
// All files created in tests must use the TEST_PATH macro (or one of
// its friends) to obtain a suitable file system path. See
// `test/util/test_path.hpp`.
//
//
// Debugging and the ONLY() macro
// ------------------------------
//
// A simple way of disabling all tests except one called `Foo`, is to
// replace TEST(Foo) with ONLY(Foo) and then recompile and rerun the
// test suite. Note that you can also use filtering by setting the
// environment varible `UNITTEST_FILTER`. See `README.md` for more on
// this.
//
// Another way to debug a particular test, is to copy that test into
// `experiments/testcase.cpp` and then run `sh build.sh
// check-testcase` (or one of its friends) from the command line.


namespace {

class MyTrivialReplication: public TrivialReplication {
public:
    MyTrivialReplication(std::string path): TrivialReplication(path) {}

    ~MyTrivialReplication() REALM_NOEXCEPT
    {
        typedef TransactLogs::const_iterator iter;
        iter end = m_transact_logs.end();
        for (iter i = m_transact_logs.begin(); i != end; ++i)
            delete[] i->data();
    }

    void replay_transacts(SharedGroup& target, std::ostream* replay_log = 0)
    {
        typedef TransactLogs::const_iterator iter;
        iter end = m_transact_logs.end();
        for (iter i = m_transact_logs.begin(); i != end; ++i)
            apply_transact_log(i->data(), i->size(), target, replay_log);
        for (iter i = m_transact_logs.begin(); i != end; ++i)
            delete[] i->data();
        m_transact_logs.clear();
    }

private:
    void handle_transact_log(const char* data, size_t size, version_type) override
    {
        std::unique_ptr<char[]> log(new char[size]); // Throws
        std::copy(data, data+size, log.get());
        m_transact_logs.push_back(BinaryData(log.get(), size)); // Throws
        log.release();
    }

    typedef std::vector<BinaryData> TransactLogs;
    TransactLogs m_transact_logs;
};

REALM_TABLE_1(MySubsubsubtable,
                i, Int)

REALM_TABLE_3(MySubsubtable,
                a, Int,
                b, Subtable<MySubsubsubtable>,
                c, Int)

REALM_TABLE_1(MySubtable,
                t, Subtable<MySubsubtable>)

REALM_TABLE_9(MyTable,
                my_int,       Int,
                my_bool,      Bool,
                my_float,     Float,
                my_double,    Double,
                my_string,    String,
                my_binary,    Binary,
                my_date_time, DateTime,
                my_subtable,  Subtable<MySubtable>,
                my_mixed,     Mixed)


TEST(Replication_General)
{
    SHARED_GROUP_TEST_PATH(path_1);
    SHARED_GROUP_TEST_PATH(path_2);

    MyTrivialReplication repl(path_1);
    SharedGroup sg_1(repl);
    {
        WriteTransaction wt(sg_1);
        MyTable::Ref table = wt.add_table<MyTable>("my_table");
        table->add();
        wt.commit();
    }
    {
        WriteTransaction wt(sg_1);
        MyTable::Ref table = wt.get_table<MyTable>("my_table");
        char buf[] = { '1' };
        BinaryData bin(buf);
        Mixed mix;
        mix.set_int(1);
        table->set    (0, 2, true, 2.0f, 2.0, "xx",  bin, 728, 0, mix);
        table->add       (3, true, 3.0f, 3.0, "xxx", bin, 729, 0, mix);
        table->insert (0, 1, true, 1.0f, 1.0, "x",   bin, 727, 0, mix);

        table->add(3, true, 3.0f, 0.0, "", bin, 729, 0, mix);     // empty string
        table->add(3, true, 3.0f, 1.0, "", bin, 729, 0, mix);     // empty string
        wt.commit();
    }
    {
        WriteTransaction wt(sg_1);
        MyTable::Ref table = wt.get_table<MyTable>("my_table");
        table[0].my_int = 9;
        wt.commit();
    }
    {
        WriteTransaction wt(sg_1);
        MyTable::Ref table = wt.get_table<MyTable>("my_table");
        table[0].my_int = 10;
        wt.commit();
    }
    // Test Table::move_last_over()
    {
        WriteTransaction wt(sg_1);
        MyTable::Ref table = wt.get_table<MyTable>("my_table");
        char buf[] = { '9' };
        BinaryData bin(buf);
        Mixed mix;
        mix.set_float(9.0f);
        table->insert (2, 8, false, 8.0f, 8.0, "y8", bin, 282, 0, mix);
        table->insert (1, 9, false, 9.0f, 9.0, "y9", bin, 292, 0, mix);
        wt.commit();
    }
    {
        WriteTransaction wt(sg_1);
        MyTable::Ref table = wt.get_table<MyTable>("my_table");
        table->move_last_over(1);
        wt.commit();
    }

    std::ostream* replay_log = 0;
//    replay_log = &cout;
    SharedGroup sg_2(path_2);
    repl.replay_transacts(sg_2, replay_log);

    {
        ReadTransaction rt_1(sg_1);
        ReadTransaction rt_2(sg_2);
        rt_1.get_group().Verify();
        rt_2.get_group().Verify();
        CHECK(rt_1.get_group() == rt_2.get_group());
        MyTable::ConstRef table = rt_2.get_table<MyTable>("my_table");
        CHECK_EQUAL(6, table->size());
        CHECK_EQUAL(10, table[0].my_int);
        CHECK_EQUAL(3,  table[1].my_int);
        CHECK_EQUAL(2,  table[2].my_int);
        CHECK_EQUAL(8,  table[3].my_int);

        StringData sd1 = table[4].my_string.get();
        StringData sd2 = table[5].my_string.get();

        CHECK(!table[4].my_string.get().is_null());
    }
}

/*
TEST(Replication_Links)
{
    SHARED_GROUP_TEST_PATH(path_1);
    SHARED_GROUP_TEST_PATH(path_2);

    MyTrivialReplication repl(path_1);
    SharedGroup sg_1(repl);
    {
        WriteTransaction wt(sg_1);
        TableRef origin = wt.add_table("origin");
        TableRef target = wt.add_table("target");
        origin->add_column_link(type_Link,     "a", *target);
        origin->add_column_link(type_LinkList, "b", *target);
        wt.commit();
    }

    std::ostream* replay_log = 0;
//    replay_log = &cout;
    SharedGroup sg_2(path_2);
    repl.replay_transacts(sg_2, replay_log);

    {
        ReadTransaction rt_1(sg_1);
        ReadTransaction rt_2(sg_2);
        rt_1.get_group().Verify();
        rt_2.get_group().Verify();
        CHECK(rt_1.get_group() == rt_2.get_group());
        ConstTableRef origin = rt_2.get_table("origin");
        if (CHECK_EQUAL(2, origin->get_column_count())) {
            CHECK_EQUAL(type_Link,     origin->get_column_type(0));
            CHECK_EQUAL(type_LinkList, origin->get_column_type(1));
        }
    }

    {
        WriteTransaction wt(sg_1);
        TableRef origin = wt.get_table("origin");
        TableRef target = wt.get_table("target");
        target->add_column(type_Int, "i");
        origin->add_empty_row(2);
        target->add_empty_row(2);
        origin->set_link(0, 0, 1);
        origin->set_link(0, 1, 0);
        target->set_int(0, 0, 5);
        target->set_int(0, 1, 13);
        wt.commit();
    }

    repl.replay_transacts(sg_2, replay_log);

    {
        ReadTransaction rt_1(sg_1);
        ReadTransaction rt_2(sg_2);
        rt_1.get_group().Verify();
        rt_2.get_group().Verify();
        CHECK(rt_1.get_group() == rt_2.get_group());
    }
}
*/


void check(TestResults& test_results, SharedGroup& sg_1, const ReadTransaction& rt_2)
{
    ReadTransaction rt_1(sg_1);
    rt_1.get_group().Verify();
    rt_2.get_group().Verify();
    CHECK(rt_1.get_group() == rt_2.get_group());
}


TEST(Replication_Links)
{
    // This test checks that all the links-related stuff works through
    // replication. It does that in a chained manner where the output of one
    // test acts as the input of the next one. This is to save boilerplate code,
    // and to make the test scenarios slightly more varied and realistic.
    //
    // The following operations are covered (for cyclic stuff, see
    // Replication_LinkCycles):
    //
    // - add_empty_row to origin table
    // - add_empty_row to target table
    // - insert link + link list
    // - change link
    // - nullify link
    // - insert link into list
    // - remove link from list
    // - move link inside list
    // - clear link list
    // - move_last_over on origin table
    // - move_last_over on target table
    // - clear origin table
    // - clear target table
    // - insert and remove non-link-type columns in origin table
    // - Insert and remove link-type columns in origin table
    // - Insert and remove columns in target table

    SHARED_GROUP_TEST_PATH(path_1);
    SHARED_GROUP_TEST_PATH(path_2);

    std::ostream* replay_log = 0;
//    replay_log = &cout;

    MyTrivialReplication repl(path_1);
    SharedGroup sg_1(repl);
    SharedGroup sg_2(path_2);

    // First create two origin tables and two target tables, and add some links
    {
        WriteTransaction wt(sg_1);
        TableRef origin_1 = wt.add_table("origin_1");
        TableRef origin_2 = wt.add_table("origin_2");
        TableRef target_1 = wt.add_table("target_1");
        TableRef target_2 = wt.add_table("target_2");
        target_1->add_column(type_Int, "t_1");
        target_2->add_column(type_Int, "t_2");
        target_1->add_empty_row(2);
        target_2->add_empty_row(2);
        wt.commit();
    }
    repl.replay_transacts(sg_2, replay_log);
    {
        ReadTransaction rt(sg_2);
        check(test_results, sg_1, rt);
    }
    {
        WriteTransaction wt(sg_1);
        TableRef origin_1 = wt.get_table("origin_1");
        TableRef origin_2 = wt.get_table("origin_2");
        TableRef target_1 = wt.get_table("target_1");
        origin_1->add_column_link(type_LinkList, "o_1_ll_1", *target_1);
        origin_2->add_column(type_Int, "o_2_f_1");
        origin_2->add_empty_row(2);
        wt.commit();
    }
    repl.replay_transacts(sg_2, replay_log);
    // O_1: LL_1->T_1
    // O_2: F_1
    {
        ReadTransaction rt(sg_2);
        check(test_results, sg_1, rt);
    }
    {
        WriteTransaction wt(sg_1);
        TableRef origin_1 = wt.get_table("origin_1");
        TableRef origin_2 = wt.get_table("origin_2");
        TableRef target_1 = wt.get_table("target_1");
        origin_1->insert_column(0, type_Int, "o_1_f_2");
        origin_2->insert_column_link(0, type_Link, "o_2_l_2", *target_1);
        origin_2->set_link(0, 0, 1); // O_2_L_2[0] -> T_1[1]
        wt.commit();
    }
    repl.replay_transacts(sg_2, replay_log);
    // O_1: F_2   LL_1->T_1
    // O_2: L_2->T_1   F_1
    {
        ReadTransaction rt(sg_2);
        check(test_results, sg_1, rt);
    }
    {
        WriteTransaction wt(sg_1);
        TableRef origin_1 = wt.get_table("origin_1");
        TableRef origin_2 = wt.get_table("origin_2");
        TableRef target_1 = wt.get_table("target_1");
        TableRef target_2 = wt.get_table("target_2");
        origin_1->insert_column_link(0, type_Link, "o_1_l_3", *target_1);
        origin_2->add_column_link(type_LinkList, "o_2_ll_3", *target_2);
        origin_2->get_linklist(2, 0)->add(1); // O_2_LL_3[0] -> T_2[1]
        origin_2->get_linklist(2, 1)->add(0); // O_2_LL_3[1] -> T_2[0]
        origin_2->get_linklist(2, 1)->add(1); // O_2_LL_3[1] -> T_2[1]
        wt.commit();
    }
    repl.replay_transacts(sg_2, replay_log);
    // O_1: L_3->T_1   F_2   LL_1->T_1
    // O_2: L_2->T_1   F_1   LL_3->T_2
    {
        ReadTransaction rt(sg_2);
        check(test_results, sg_1, rt);
    }
    {
        WriteTransaction wt(sg_1);
        TableRef origin_1 = wt.get_table("origin_1");
        TableRef origin_2 = wt.get_table("origin_2");
        TableRef target_2 = wt.get_table("target_2");
        origin_1->insert_column_link(2, type_Link, "o_1_l_4", *target_2);
        origin_2->add_column_link(type_Link, "o_2_l_4", *target_2);
        origin_2->set_link(3, 0, 1); // O_2_L_4[0] -> T_2[1]
        origin_2->set_link(3, 1, 0); // O_2_L_4[1] -> T_2[0]
        wt.commit();
    }
    repl.replay_transacts(sg_2, replay_log);
    // O_1: L_3->T_1   F_2   L_4->T_2   LL_1->T_1
    // O_2: L_2->T_1   F_1   LL_3->T_2   L_4->T_2
    {
        ReadTransaction rt(sg_2);
        check(test_results, sg_1, rt);
    }
    {
        WriteTransaction wt(sg_1);
        TableRef origin_1 = wt.get_table("origin_1");
        TableRef origin_2 = wt.get_table("origin_2");
        TableRef target_1 = wt.get_table("target_1");
        TableRef target_2 = wt.get_table("target_2");
        origin_1->insert_column(3, type_Int, "o_1_f_5");
        origin_2->insert_column(3, type_Int, "o_2_f_5");
        wt.commit();
    }
    repl.replay_transacts(sg_2, replay_log);
    // O_1: L_3->T_1   F_2   L_4->T_2   F_5   LL_1->T_1
    // O_2: L_2->T_1   F_1   LL_3->T_2   F_5   L_4->T_2
    {
        ReadTransaction rt(sg_2);
        check(test_results, sg_1, rt);
    }
    {
        WriteTransaction wt(sg_1);
        TableRef origin_1 = wt.get_table("origin_1");
        origin_1->add_empty_row(2);
        origin_1->set_link(0, 1, 0); // O_1_L_3[1] -> T_1[0]
        origin_1->set_link(2, 0, 0); // O_1_L_4[0] -> T_2[0]
        origin_1->set_link(2, 1, 1); // O_1_L_4[1] -> T_2[1]
        origin_1->get_linklist(4, 1)->add(0); // O_1_LL_1[1] -> T_1[0]
        wt.commit();
    }
    repl.replay_transacts(sg_2, replay_log);
    // O_1_L_3    O_1_L_4    O_1_LL_1               O_2_L_2    O_2_LL_3               O_2_L_4
    // ----------------------------------------------------------------------------------------
    // null       T_2[0]     []                     T_1[1]     [ T_2[1] ]             T_2[1]
    // T_1[0]     T_2[1]     [ T_1[0] ]             null       [ T_2[0], T_2[1] ]     T_2[0]
    {
        ReadTransaction rt(sg_2);
        check(test_results, sg_1, rt);
        CHECK_EQUAL(4, rt.get_group().size());
        ConstTableRef origin_1 = rt.get_table("origin_1");
        ConstTableRef origin_2 = rt.get_table("origin_2");
        ConstTableRef target_1 = rt.get_table("target_1");
        ConstTableRef target_2 = rt.get_table("target_2");
        CHECK(origin_1->is_attached());
        CHECK(origin_2->is_attached());
        CHECK(target_1->is_attached());
        CHECK(target_2->is_attached());
        CHECK_EQUAL(2, origin_1->size());
        CHECK_EQUAL(2, origin_2->size());
        CHECK_EQUAL(2, target_1->size());
        CHECK_EQUAL(2, target_2->size());
        CHECK_EQUAL(5, origin_1->get_column_count());
        CHECK_EQUAL(5, origin_2->get_column_count());
        CHECK_EQUAL(1, target_1->get_column_count());
        CHECK_EQUAL(1, target_2->get_column_count());
        CHECK_EQUAL(type_Link,     origin_1->get_column_type(0));
        CHECK_EQUAL(type_Int,      origin_1->get_column_type(1));
        CHECK_EQUAL(type_Link,     origin_1->get_column_type(2));
        CHECK_EQUAL(type_Int,      origin_1->get_column_type(3));
        CHECK_EQUAL(type_LinkList, origin_1->get_column_type(4));
        CHECK_EQUAL(type_Link,     origin_2->get_column_type(0));
        CHECK_EQUAL(type_Int,      origin_2->get_column_type(1));
        CHECK_EQUAL(type_LinkList, origin_2->get_column_type(2));
        CHECK_EQUAL(type_Int,      origin_2->get_column_type(3));
        CHECK_EQUAL(type_Link,     origin_2->get_column_type(4));
        CHECK_EQUAL(target_1, origin_1->get_link_target(0));
        CHECK_EQUAL(target_2, origin_1->get_link_target(2));
        CHECK_EQUAL(target_1, origin_1->get_link_target(4));
        CHECK_EQUAL(target_1, origin_2->get_link_target(0));
        CHECK_EQUAL(target_2, origin_2->get_link_target(2));
        CHECK_EQUAL(target_2, origin_2->get_link_target(4));
        CHECK(origin_1->is_null_link(0,0));
        CHECK_EQUAL(0, origin_1->get_link(0,1));
        CHECK_EQUAL(0, origin_1->get_link(2,0));
        CHECK_EQUAL(1, origin_1->get_link(2,1));
        CHECK_EQUAL(0, origin_1->get_linklist(4,0)->size());
        CHECK_EQUAL(1, origin_1->get_linklist(4,1)->size());
        CHECK_EQUAL(0, origin_1->get_linklist(4,1)->get(0).get_index());
        CHECK_EQUAL(1, origin_2->get_link(0,0));
        CHECK(origin_2->is_null_link(0,1));
        CHECK_EQUAL(1, origin_2->get_linklist(2,0)->size());
        CHECK_EQUAL(1, origin_2->get_linklist(2,0)->get(0).get_index());
        CHECK_EQUAL(2, origin_2->get_linklist(2,1)->size());
        CHECK_EQUAL(0, origin_2->get_linklist(2,1)->get(0).get_index());
        CHECK_EQUAL(1, origin_2->get_linklist(2,1)->get(1).get_index());
        CHECK_EQUAL(1, origin_2->get_link(4,0));
        CHECK_EQUAL(0, origin_2->get_link(4,1));
        CHECK_EQUAL(1, target_1->get_backlink_count(0, *origin_1, 0));
        CHECK_EQUAL(1, target_1->get_backlink_count(0, *origin_1, 4));
        CHECK_EQUAL(0, target_1->get_backlink_count(0, *origin_2, 0));
        CHECK_EQUAL(0, target_1->get_backlink_count(1, *origin_1, 0));
        CHECK_EQUAL(0, target_1->get_backlink_count(1, *origin_1, 4));
        CHECK_EQUAL(1, target_1->get_backlink_count(1, *origin_2, 0));
        CHECK_EQUAL(1, target_2->get_backlink_count(0, *origin_1, 2));
        CHECK_EQUAL(1, target_2->get_backlink_count(0, *origin_2, 2));
        CHECK_EQUAL(1, target_2->get_backlink_count(0, *origin_2, 4));
        CHECK_EQUAL(1, target_2->get_backlink_count(1, *origin_1, 2));
        CHECK_EQUAL(2, target_2->get_backlink_count(1, *origin_2, 2));
        CHECK_EQUAL(1, target_2->get_backlink_count(1, *origin_2, 4));
    }

    // FIXME: Reproduce the rest of the subtests from
    // LangBindHelper_AdvanceReadTransact_Links.
}


TEST(Replication_NullStrings)
{
    SHARED_GROUP_TEST_PATH(path_1);
    SHARED_GROUP_TEST_PATH(path_2);

<<<<<<< HEAD
    ostream* replay_log = 0;
=======
    std::ostream* replay_log = 0;
>>>>>>> 72d7e253

    MyTrivialReplication repl(path_1);
    SharedGroup sg_1(repl);
    SharedGroup sg_2(path_2);

    {
        WriteTransaction wt(sg_1);
        TableRef table1 = wt.add_table("table");
        table1->add_column(type_String, "c1", true);
<<<<<<< HEAD
        table1->add_column(type_Binary, "b1", true);
        table1->add_empty_row(3);                   // default value is null
        
        table1->set_string(0, 1, StringData(""));   // empty string
        table1->set_string(0, 2, realm::null());    // null

        table1->set_binary(1, 1, BinaryData(""));   // empty string
        table1->set_binary(1, 2, BinaryData());    // null
=======
        table1->add_empty_row(3);                   // default value is null
        table1->set_string(0, 1, StringData(""));   // empty string
        table1->set_string(0, 2, realm::null());  // null
>>>>>>> 72d7e253

        CHECK(table1->get_string(0, 0).is_null());
        CHECK(!table1->get_string(0, 1).is_null());
        CHECK(table1->get_string(0, 2).is_null());

<<<<<<< HEAD
        CHECK(table1->get_binary(1, 0).is_null());
        CHECK(!table1->get_binary(1, 1).is_null());
        CHECK(table1->get_binary(1, 2).is_null());

=======
>>>>>>> 72d7e253
        wt.commit();
    }
    repl.replay_transacts(sg_2, replay_log);
    {
        ReadTransaction rt(sg_2);
        ConstTableRef table2 = rt.get_table("table");

        CHECK(table2->get_string(0, 0).is_null());
        CHECK(!table2->get_string(0, 1).is_null());
        CHECK(table2->get_string(0, 2).is_null());
<<<<<<< HEAD

        CHECK(table2->get_binary(1, 0).is_null());
        CHECK(!table2->get_binary(1, 1).is_null());
        CHECK(table2->get_binary(1, 2).is_null());
=======
>>>>>>> 72d7e253
    }
}

} // anonymous namespace

#endif // REALM_ENABLE_REPLICATION
#endif // TEST_REPLICATION<|MERGE_RESOLUTION|>--- conflicted
+++ resolved
@@ -502,11 +502,7 @@
     SHARED_GROUP_TEST_PATH(path_1);
     SHARED_GROUP_TEST_PATH(path_2);
 
-<<<<<<< HEAD
-    ostream* replay_log = 0;
-=======
     std::ostream* replay_log = 0;
->>>>>>> 72d7e253
 
     MyTrivialReplication repl(path_1);
     SharedGroup sg_1(repl);
@@ -516,7 +512,6 @@
         WriteTransaction wt(sg_1);
         TableRef table1 = wt.add_table("table");
         table1->add_column(type_String, "c1", true);
-<<<<<<< HEAD
         table1->add_column(type_Binary, "b1", true);
         table1->add_empty_row(3);                   // default value is null
         
@@ -525,23 +520,15 @@
 
         table1->set_binary(1, 1, BinaryData(""));   // empty string
         table1->set_binary(1, 2, BinaryData());    // null
-=======
-        table1->add_empty_row(3);                   // default value is null
-        table1->set_string(0, 1, StringData(""));   // empty string
-        table1->set_string(0, 2, realm::null());  // null
->>>>>>> 72d7e253
 
         CHECK(table1->get_string(0, 0).is_null());
         CHECK(!table1->get_string(0, 1).is_null());
         CHECK(table1->get_string(0, 2).is_null());
 
-<<<<<<< HEAD
         CHECK(table1->get_binary(1, 0).is_null());
         CHECK(!table1->get_binary(1, 1).is_null());
         CHECK(table1->get_binary(1, 2).is_null());
 
-=======
->>>>>>> 72d7e253
         wt.commit();
     }
     repl.replay_transacts(sg_2, replay_log);
@@ -552,13 +539,10 @@
         CHECK(table2->get_string(0, 0).is_null());
         CHECK(!table2->get_string(0, 1).is_null());
         CHECK(table2->get_string(0, 2).is_null());
-<<<<<<< HEAD
 
         CHECK(table2->get_binary(1, 0).is_null());
         CHECK(!table2->get_binary(1, 1).is_null());
         CHECK(table2->get_binary(1, 2).is_null());
-=======
->>>>>>> 72d7e253
     }
 }
 

////////////////////////////////////////////////////////////////////////////
//
// Copyright 2016 Realm Inc.
//
// Licensed under the Apache License, Version 2.0 (the "License");
// you may not use this file except in compliance with the License.
// You may obtain a copy of the License at
//
// http://www.apache.org/licenses/LICENSE-2.0
//
// Unless required by applicable law or agreed to in writing, software
// distributed under the License is distributed on an "AS IS" BASIS,
// WITHOUT WARRANTIES OR CONDITIONS OF ANY KIND, either express or implied.
// See the License for the specific language governing permissions and
// limitations under the License.
//
////////////////////////////////////////////////////////////////////////////

#include "util/test_file.hpp"

#include "baas_admin_api.hpp"
#include "test_utils.hpp"
#include "../util/crypt_key.hpp"
#include <realm/object-store/impl/realm_coordinator.hpp>

#if REALM_ENABLE_SYNC
#include <realm/object-store/sync/sync_manager.hpp>
#include <realm/object-store/sync/sync_session.hpp>
#include <realm/object-store/sync/sync_user.hpp>
#include <realm/object-store/schema.hpp>
#endif

#include <realm/db.hpp>
#include <realm/disable_sync_to_disk.hpp>
#include <realm/history.hpp>
#include <realm/string_data.hpp>
#include <realm/util/base64.hpp>
#include <realm/util/file.hpp>

#include <cstdlib>
#include <iostream>

#ifdef _WIN32
#include <io.h>
#include <fcntl.h>

inline static int mkstemp(char* _template)
{
    return _open(_mktemp(_template), _O_CREAT | _O_TEMPORARY, _S_IREAD | _S_IWRITE);
}
#else
#include <unistd.h>
#endif

#if REALM_HAVE_CLANG_FEATURE(thread_sanitizer)
#include <condition_variable>
#include <functional>
#include <thread>
#include <map>
#endif

using namespace realm;

TestFile::TestFile()
{
    disable_sync_to_disk();
    m_temp_dir = util::make_temp_dir();
    path = (fs::path(m_temp_dir) / "realm.XXXXXX").string();
    if (const char* crypt_key = test_util::crypt_key()) {
        encryption_key = std::vector<char>(crypt_key, crypt_key + 64);
    }
    int fd = mkstemp(path.data());
    if (fd < 0) {
        int err = errno;
        throw std::system_error(err, std::system_category());
    }
#ifdef _WIN32
    _close(fd);
    _unlink(path.c_str());
#else // POSIX
    close(fd);
    unlink(path.c_str());
#endif

    schema_version = 0;
}

TestFile::~TestFile()
{
    if (!m_persist) {
        try {
            util::File::try_remove(path);
            util::try_remove_dir_recursive(m_temp_dir);
        }
        catch (...) {
            // clean up is best effort, ignored.
        }
    }
}

DBOptions TestFile::options() const
{
    DBOptions options;
    options.durability = in_memory ? DBOptions::Durability::MemOnly : DBOptions::Durability::Full;
    return options;
}

InMemoryTestFile::InMemoryTestFile()
{
    in_memory = true;
    encryption_key = std::vector<char>();
}

#if REALM_ENABLE_SYNC

static const std::string fake_refresh_token = ENCODE_FAKE_JWT("not_a_real_token");
static const std::string fake_access_token = ENCODE_FAKE_JWT("also_not_real");
static const std::string fake_device_id = "123400000000000000000000";

SyncTestFile::SyncTestFile(std::shared_ptr<app::App> app, std::string name, std::string user_name)
    : SyncTestFile(app->sync_manager()->get_user(user_name, fake_refresh_token, fake_access_token, app->base_url(),
                                                 fake_device_id),
                   bson::Bson(name))
{
}

SyncTestFile::SyncTestFile(std::shared_ptr<SyncUser> user, bson::Bson partition, util::Optional<Schema> schema)
{
    REALM_ASSERT(user);
    sync_config = std::make_shared<realm::SyncConfig>(user, partition);
    sync_config->stop_policy = SyncSessionStopPolicy::Immediately;
    sync_config->error_handler = [](std::shared_ptr<SyncSession>, SyncError error) {
        util::format(std::cerr, "An unexpected sync error was caught by the default SyncTestFile handler: '%1'\n",
                     error.what());
        abort();
    };
    schema_version = 1;
    this->schema = std::move(schema);
    schema_mode = SchemaMode::AdditiveExplicit;
}

SyncTestFile::SyncTestFile(std::shared_ptr<realm::SyncUser> user, realm::Schema _schema, SyncConfig::FLXSyncEnabled)
{
    REALM_ASSERT(user);
    sync_config = std::make_shared<realm::SyncConfig>(user, SyncConfig::FLXSyncEnabled{});
    sync_config->stop_policy = SyncSessionStopPolicy::Immediately;
    sync_config->error_handler = [](std::shared_ptr<SyncSession> session, SyncError error) {
        util::format(std::cerr,
                     "An unexpected sync error was caught by the default SyncTestFile handler: '%1' for '%2'",
                     error.what(), session->path());
        abort();
    };
    schema_version = 1;
    schema = _schema;
    schema_mode = SchemaMode::AdditiveExplicit;
}

SyncTestFile::SyncTestFile(std::shared_ptr<app::App> app, bson::Bson partition, Schema schema)
    : SyncTestFile(app->current_user(), std::move(partition), std::move(schema))
{
}

// MARK: - SyncServer
SyncServer::SyncServer(const SyncServer::Config& config)
    : m_local_root_dir(config.local_dir.empty() ? util::make_temp_dir() : config.local_dir)
    , m_server(m_local_root_dir, util::none, ([&] {
                   using namespace std::literals::chrono_literals;

#if TEST_ENABLE_SYNC_LOGGING
                   auto logger = new util::StderrLogger();
                   logger->set_level_threshold(realm::util::Logger::Level::TEST_ENABLE_SYNC_LOGGING_LEVEL);
                   m_logger.reset(logger);
#else
                   m_logger.reset(new TestLogger());
#endif

                   sync::Server::Config config;
                   config.logger = m_logger.get();
                   config.token_expiration_clock = this;
                   config.listen_address = "127.0.0.1";
                   config.disable_sync_to_disk = true;

                   return config;
               })())
{
    m_server.start();
    m_url = util::format("ws://127.0.0.1:%1", m_server.listen_endpoint().port());
    if (config.start_immediately)
        start();
}

SyncServer::~SyncServer()
{
    stop();
}

void SyncServer::start()
{
    REALM_ASSERT(!m_thread.joinable());
    m_thread = std::thread([this] {
        m_server.run();
    });
}

void SyncServer::stop()
{
    m_server.stop();
    if (m_thread.joinable())
        m_thread.join();
}

std::string SyncServer::url_for_realm(StringData realm_name) const
{
    return util::format("%1/%2", m_url, realm_name);
}

<<<<<<< HEAD
static Status wait_for_session(Realm& realm, void (SyncSession::*fn)(util::UniqueFunction<void(Status)>&&),
                               std::chrono::seconds timeout)
{
    std::condition_variable cv;
    std::mutex wait_mutex;
    bool wait_flag(false);
    Status status = Status::OK();
    auto& session = *realm.config().sync_config->user->session_for_on_disk_path(realm.config().path);
    (session.*fn)([&](Status s) {
        std::unique_lock<std::mutex> lock(wait_mutex);
        wait_flag = true;
        status = s;
        cv.notify_one();
=======
struct WaitForSessionState {
    std::condition_variable cv;
    std::mutex mutex;
    bool complete = false;
    std::error_code ec;
};

static std::error_code wait_for_session(Realm& realm,
                                        void (SyncSession::*fn)(util::UniqueFunction<void(std::error_code)>&&),
                                        std::chrono::seconds timeout)
{
    auto shared_state = std::make_shared<WaitForSessionState>();
    auto& session = *realm.config().sync_config->user->session_for_on_disk_path(realm.config().path);
    (session.*fn)([weak_state = std::weak_ptr<WaitForSessionState>(shared_state)](std::error_code error) {
        auto shared_state = weak_state.lock();
        if (!shared_state) {
            return;
        }
        std::lock_guard<std::mutex> lock(shared_state->mutex);
        shared_state->complete = true;
        shared_state->ec = error;
        shared_state->cv.notify_one();
>>>>>>> 7ee07643
    });
    std::unique_lock<std::mutex> lock(shared_state->mutex);
    bool completed = shared_state->cv.wait_for(lock, timeout, [&]() {
        return shared_state->complete == true;
    });
    if (!completed) {
        throw std::runtime_error("wait_for_session() timed out");
    }
<<<<<<< HEAD
    return status;
=======
    return shared_state->ec;
>>>>>>> 7ee07643
}

bool wait_for_upload(Realm& realm, std::chrono::seconds timeout)
{
    return !wait_for_session(realm, &SyncSession::wait_for_upload_completion, timeout).is_ok();
}

bool wait_for_download(Realm& realm, std::chrono::seconds timeout)
{
    return !wait_for_session(realm, &SyncSession::wait_for_download_completion, timeout).is_ok();
}

namespace {
void set_app_config_defaults(app::App::Config& app_config,
                             const std::shared_ptr<app::GenericNetworkTransport>& transport)
{
    if (!app_config.transport)
        app_config.transport = transport;
    if (app_config.platform.empty())
        app_config.platform = "Object Store Test Platform";
    if (app_config.platform_version.empty())
        app_config.platform_version = "Object Store Test Platform Version";
    if (app_config.sdk_version.empty())
        app_config.sdk_version = "SDK Version";
    if (app_config.app_id.empty())
        app_config.app_id = "app_id";
    if (!app_config.local_app_version)
        app_config.local_app_version.emplace("A Local App Version");
}
} // anonymous namespace

// MARK: - TestAppSession

#if REALM_ENABLE_AUTH_TESTS

TestAppSession::TestAppSession()
    : TestAppSession(get_runtime_app_session(get_base_url()), nullptr, DeleteApp{false})
{
}

TestAppSession::TestAppSession(AppSession session,
                               std::shared_ptr<realm::app::GenericNetworkTransport> custom_transport,
                               DeleteApp delete_app)
    : m_app_session(std::make_unique<AppSession>(session))
    , m_base_file_path(util::make_temp_dir() + random_string(10))
    , m_delete_app(delete_app)
    , m_transport(custom_transport)
{
    if (!m_transport)
        m_transport = instance_of<SynchronousTestTransport>;
    auto app_config = get_config(m_transport, *m_app_session);
    set_app_config_defaults(app_config, m_transport);

    util::try_make_dir(m_base_file_path);
    SyncClientConfig sc_config;
    sc_config.base_file_path = m_base_file_path;
    sc_config.log_level = realm::util::Logger::Level::TEST_ENABLE_SYNC_LOGGING_LEVEL;
    sc_config.metadata_mode = realm::SyncManager::MetadataMode::NoEncryption;

    m_app = app::App::get_uncached_app(app_config, sc_config);

    // initialize sync client
    m_app->sync_manager()->get_sync_client();
    create_user_and_log_in(m_app);
}

TestAppSession::~TestAppSession()
{
    if (util::File::exists(m_base_file_path)) {
        try {
            m_app->sync_manager()->reset_for_testing();
            util::try_remove_dir_recursive(m_base_file_path);
        }
        catch (const std::exception& ex) {
            std::cerr << ex.what() << "\n";
        }
        app::App::clear_cached_apps();
    }
    if (m_delete_app) {
        m_app_session->admin_api.delete_app(m_app_session->server_app_id);
    }
}

#endif

// MARK: - TestSyncManager

TestSyncManager::TestSyncManager(const Config& config, const SyncServer::Config& sync_server_config)
    : transport(config.transport ? config.transport : std::make_shared<Transport>(network_callback))
    , m_sync_server(sync_server_config)
    , m_should_teardown_test_directory(config.should_teardown_test_directory)
{
    app::App::Config app_config = config.app_config;
    set_app_config_defaults(app_config, transport);

    SyncClientConfig sc_config;
    m_base_file_path = config.base_path.empty() ? util::make_temp_dir() + random_string(10) : config.base_path;
    util::try_make_dir(m_base_file_path);
    sc_config.base_file_path = m_base_file_path;
    sc_config.metadata_mode = config.metadata_mode;
    sc_config.log_level = config.sync_client_log_level;

    m_app = app::App::get_uncached_app(app_config, sc_config);
    if (config.override_sync_route) {
        m_app->sync_manager()->set_sync_route(m_sync_server.base_url() + "/realm-sync");
    }
    // initialize sync client
    m_app->sync_manager()->get_sync_client();
}

TestSyncManager::~TestSyncManager()
{
    if (m_should_teardown_test_directory) {
        if (!m_base_file_path.empty() && util::File::exists(m_base_file_path)) {
            try {
                m_app->sync_manager()->reset_for_testing();
                util::try_remove_dir_recursive(m_base_file_path);
            }
            catch (const std::exception& ex) {
                std::cerr << ex.what() << "\n";
            }
            app::App::clear_cached_apps();
        }
    }
}

#endif // REALM_ENABLE_SYNC

#if REALM_HAVE_CLANG_FEATURE(thread_sanitizer)
// MARK: - TsanNotifyWorker
// A helper which synchronously runs on_change() on a fixed background thread
// so that ThreadSanitizer can potentially detect issues
// This deliberately uses an unsafe spinlock for synchronization to ensure that
// the code being tested has to supply all required safety
static class TsanNotifyWorker {
public:
    TsanNotifyWorker()
    {
        m_thread = std::thread([&] {
            work();
        });
    }

    void work()
    {
        while (true) {
            auto value = m_signal.load(std::memory_order_relaxed);
            if (value == 0 || value == 1)
                continue;
            if (value == 2)
                return;

            if (value & 1) {
                // Synchronize on the first handover of a given coordinator.
                value &= ~1;
                m_signal.load();
            }

            auto c = reinterpret_cast<_impl::RealmCoordinator*>(value);
            c->on_change();
            m_signal.store(1, std::memory_order_relaxed);
        }
    }

    ~TsanNotifyWorker()
    {
        m_signal = 2;
        m_thread.join();
    }

    void on_change(const std::shared_ptr<_impl::RealmCoordinator>& c)
    {
        auto& it = m_published_coordinators[c.get()];
        if (it.lock()) {
            m_signal.store(reinterpret_cast<uintptr_t>(c.get()), std::memory_order_relaxed);
        }
        else {
            // Synchronize on the first handover of a given coordinator.
            it = c;
            m_signal = reinterpret_cast<uintptr_t>(c.get()) | 1;
        }

        while (m_signal.load(std::memory_order_relaxed) != 1)
            ;
    }

private:
    std::atomic<uintptr_t> m_signal{0};
    std::thread m_thread;
    std::map<_impl::RealmCoordinator*, std::weak_ptr<_impl::RealmCoordinator>> m_published_coordinators;
} s_worker;

void on_change_but_no_notify(Realm& realm)
{
    s_worker.on_change(_impl::RealmCoordinator::get_existing_coordinator(realm.config().path));
}

void advance_and_notify(Realm& realm)
{
    on_change_but_no_notify(realm);
    realm.notify();
}

#else // REALM_HAVE_CLANG_FEATURE(thread_sanitizer)

void on_change_but_no_notify(Realm& realm)
{
    _impl::RealmCoordinator::get_coordinator(realm.config().path)->on_change();
}

void advance_and_notify(Realm& realm)
{
    on_change_but_no_notify(realm);
    realm.notify();
}
#endif<|MERGE_RESOLUTION|>--- conflicted
+++ resolved
@@ -214,44 +214,28 @@
     return util::format("%1/%2", m_url, realm_name);
 }
 
-<<<<<<< HEAD
-static Status wait_for_session(Realm& realm, void (SyncSession::*fn)(util::UniqueFunction<void(Status)>&&),
-                               std::chrono::seconds timeout)
-{
-    std::condition_variable cv;
-    std::mutex wait_mutex;
-    bool wait_flag(false);
-    Status status = Status::OK();
-    auto& session = *realm.config().sync_config->user->session_for_on_disk_path(realm.config().path);
-    (session.*fn)([&](Status s) {
-        std::unique_lock<std::mutex> lock(wait_mutex);
-        wait_flag = true;
-        status = s;
-        cv.notify_one();
-=======
 struct WaitForSessionState {
     std::condition_variable cv;
     std::mutex mutex;
     bool complete = false;
-    std::error_code ec;
+    Status status = Status::OK();
 };
 
-static std::error_code wait_for_session(Realm& realm,
-                                        void (SyncSession::*fn)(util::UniqueFunction<void(std::error_code)>&&),
-                                        std::chrono::seconds timeout)
+static Status wait_for_session(Realm& realm,
+                               void (SyncSession::*fn)(util::UniqueFunction<void(Status)>&&),
+                               std::chrono::seconds timeout)
 {
     auto shared_state = std::make_shared<WaitForSessionState>();
     auto& session = *realm.config().sync_config->user->session_for_on_disk_path(realm.config().path);
-    (session.*fn)([weak_state = std::weak_ptr<WaitForSessionState>(shared_state)](std::error_code error) {
+    (session.*fn)([weak_state = std::weak_ptr<WaitForSessionState>(shared_state)](Status s) {
         auto shared_state = weak_state.lock();
         if (!shared_state) {
             return;
         }
         std::lock_guard<std::mutex> lock(shared_state->mutex);
         shared_state->complete = true;
-        shared_state->ec = error;
+        shared_state->status = s;
         shared_state->cv.notify_one();
->>>>>>> 7ee07643
     });
     std::unique_lock<std::mutex> lock(shared_state->mutex);
     bool completed = shared_state->cv.wait_for(lock, timeout, [&]() {
@@ -260,11 +244,7 @@
     if (!completed) {
         throw std::runtime_error("wait_for_session() timed out");
     }
-<<<<<<< HEAD
-    return status;
-=======
-    return shared_state->ec;
->>>>>>> 7ee07643
+    return shared_state->status;
 }
 
 bool wait_for_upload(Realm& realm, std::chrono::seconds timeout)

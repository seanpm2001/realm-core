/*************************************************************************
 *
 * Copyright 2016 Realm Inc.
 *
 * Licensed under the Apache License, Version 2.0 (the "License");
 * you may not use this file except in compliance with the License.
 * You may obtain a copy of the License at
 *
 * http://www.apache.org/licenses/LICENSE-2.0
 *
 * Unless required by applicable law or agreed to in writing, software
 * distributed under the License is distributed on an "AS IS" BASIS,
 * WITHOUT WARRANTIES OR CONDITIONS OF ANY KIND, either express or implied.
 * See the License for the specific language governing permissions and
 * limitations under the License.
 *
 **************************************************************************/

#include "testsettings.hpp"
#ifdef TEST_QUERY

#include <cstdlib> // itoa()
#include <initializer_list>
#include <limits>
#include <vector>
#include <set>
#include <chrono>

#include <realm.hpp>
#include <realm/column_integer.hpp>
#include <realm/array_bool.hpp>
#include <realm/history.hpp>
#include <realm/query_expression.hpp>
#include <realm/index_string.hpp>
#include <realm/query_expression.hpp>
#include "test.hpp"
#include "test_table_helper.hpp"

using namespace realm;
using namespace realm::util;
using namespace realm::test_util;


// Test independence and thread-safety
// -----------------------------------
//
// All tests must be thread safe and independent of each other. This
// is required because it allows for both shuffling of the execution
// order and for parallelized testing.
//
// In particular, avoid using std::rand() since it is not guaranteed
// to be thread safe. Instead use the API offered in
// `test/util/random.hpp`.
//
// All files created in tests must use the TEST_PATH macro (or one of
// its friends) to obtain a suitable file system path. See
// `test/util/test_path.hpp`.
//
//
// Debugging and the ONLY() macro
// ------------------------------
//
// A simple way of disabling all tests except one called `Foo`, is to
// replace TEST(Foo) with ONLY(Foo) and then recompile and rerun the
// test suite. Note that you can also use filtering by setting the
// environment varible `UNITTEST_FILTER`. See `README.md` for more on
// this.
//
// Another way to debug a particular test, is to copy that test into
// `experiments/testcase.cpp` and then run `sh build.sh
// check-testcase` (or one of its friends) from the command line.

TEST(Query_NoConditions)
{
    Table table;
    table.add_column(type_Int, "i");
    {
        Query query(table.where());
        CHECK_EQUAL(null_key, query.find());
    }
    {
        Query query = table.where();
        CHECK_EQUAL(null_key, query.find());
    }
    table.create_object(ObjKey(5));
    {
        Query query(table.where());
        CHECK_EQUAL(5, query.find().value);
    }
    {
        Query query = table.where();
        CHECK_EQUAL(5, query.find().value);
    }
}


TEST(Query_Count)
{
    // Intended to test QueryState::match<pattern = true>(); which is only triggered if:
    // * Table size is large enough to have SSE-aligned or bithack-aligned rows (this requires
    //   REALM_MAX_BPNODE_SIZE > [some large number]!)
    // * You're doing a 'count' which is currently the only operation that uses 'pattern', and
    // * There exists exactly 1 condition (if there is 0 conditions, it will fallback to column::count
    //   and if there exists > 1 conditions, 'pattern' is currently not supported - but could easily be
    //   extended to support it)

    Random random(random_int<unsigned long>()); // Seed from slow global generator
    for (int j = 0; j < 100; j++) {
        Table table;
        auto col_ndx = table.add_column(type_Int, "i");

        size_t matching = 0;
        size_t not_matching = 0;
        size_t rows = random.draw_int_mod(5 * REALM_MAX_BPNODE_SIZE); // to cross some leaf boundaries

        for (size_t i = 0; i < rows; ++i) {
            int64_t val = random.draw_int_mod(5);
            table.create_object().set(col_ndx, val);
            if (val == 2)
                matching++;
            else
                not_matching++;
        }

        CHECK_EQUAL(matching, table.where().equal(col_ndx, 2).count());
        CHECK_EQUAL(not_matching, table.where().not_equal(col_ndx, 2).count());
    }
}

TEST(Query_NextGenSyntaxTypedString)
{
    Table books;
    books.add_column(type_String, "1");
    auto c1 = books.add_column(type_String, "2");
    auto c2 = books.add_column(type_Int, "3");

    Obj obj1 = books.create_object().set_all("Computer Architecture and Organization", "B. Govindarajalu", 752);
    Obj obj2 = books.create_object().set_all("Introduction to Quantum Mechanics", "David Griffiths", 480);
    Obj obj3 = books.create_object().set_all("Biophysics: Searching for Principles", "William Bialek", 640);

    // Typed table:
    Query q = books.column<Int>(c2) >= 200 && books.column<String>(c1) == "David Griffiths";
    auto match = q.find();
    CHECK_EQUAL(obj2.get_key(), match);
    // You don't need to create a query object first:
    match = (books.column<Int>(c2) >= 200 && books.column<String>(c1) == "David Griffiths").find();
    CHECK_EQUAL(obj2.get_key(), match);

    // You can also create column objects and use them in expressions:
    Columns<Int> pages = books.column<Int>(c2);
    Columns<String> author = books.column<String>(c1);
    match = (pages >= 200 && author == "David Griffiths").find();
    CHECK_EQUAL(obj2.get_key(), match);
}


TEST(Query_NextGenSyntax)
{
    ObjKey match;

    // Setup untyped table
    Table untyped;
    auto c0 = untyped.add_column(type_Int, "firs1");
    auto c1 = untyped.add_column(type_Float, "second");
    auto c2 = untyped.add_column(type_Double, "third");
    auto c3 = untyped.add_column(type_Bool, "third2");
    auto c4 = untyped.add_column(type_String, "fourth");
    ObjKey k0 = untyped.create_object().set_all(20, 19.9f, 3.0, true, "hello").get_key();
    ObjKey k1 = untyped.create_object().set_all(20, 20.1f, 4.0, false, "world").get_key();

    match = (untyped.column<String>(c4) == "world").find();
    CHECK_EQUAL(match, k1);

    match = ("world" == untyped.column<String>(c4)).find();
    CHECK_EQUAL(match, k1);

    match = ("hello" != untyped.column<String>(c4)).find();
    CHECK_EQUAL(match, k1);

    match = (!("hello" == untyped.column<String>(c4))).find();
    CHECK_EQUAL(match, k1);

    match = (untyped.column<String>(c4) != StringData("hello")).find();
    CHECK_EQUAL(match, k1);

    match = (!(untyped.column<String>(c4) == StringData("hello"))).find();
    CHECK_EQUAL(match, k1);

    match = (!(!(untyped.column<String>(c4) != StringData("hello")))).find();
    CHECK_EQUAL(match, k1);


    // This is a demonstration of fallback to old query_engine for the specific cases where it's possible
    // because old engine is faster. This will return a ->less(...) query
    match = (untyped.column<int64_t>(c0) == untyped.column<int64_t>(c0)).find();
    CHECK_EQUAL(match, k0);


    match = (untyped.column<bool>(c3) == false).find();
    CHECK_EQUAL(match, k1);
    match = (false == untyped.column<bool>(c3)).find();
    CHECK_EQUAL(match, k1);

    match = (20.3 > untyped.column<double>(c2) + 2).find();
    CHECK_EQUAL(match, k0);


    match = (untyped.column<int64_t>(c0) > untyped.column<int64_t>(c0)).find();
    CHECK_EQUAL(match, realm::null_key);

    // Left condition makes first row non-match
    match = (untyped.column<float>(c1) + 1 > 21 && untyped.column<double>(c2) > 2).find();
    CHECK_EQUAL(match, k1);

    // Right condition makes first row a non-match
    match = (untyped.column<float>(c1) > 10 && untyped.column<double>(c2) > 3.5).find();
    CHECK_EQUAL(match, k1);

    // Both make first row match
    match = (untyped.column<float>(c1) < 20 && untyped.column<double>(c2) > 2).find();
    CHECK_EQUAL(match, k0);

    // Both make first row non-match
    match = (untyped.column<float>(c1) > 20 && untyped.column<double>(c2) > 3.5).find();
    CHECK_EQUAL(match, k1);

    // Left cond match 0, right match 1
    match = (untyped.column<float>(c1) < 20 && untyped.column<double>(c2) > 3.5).find();
    CHECK_EQUAL(match, realm::null_key);

    // Left match 1, right match 0
    match = (untyped.column<float>(c1) > 20 && untyped.column<double>(c2) < 3.5).find();
    CHECK_EQUAL(match, realm::null_key);

    // Untyped ||

    // Left match 0
    match = (untyped.column<float>(c1) < 20 || untyped.column<double>(c2) < 3.5).find();
    CHECK_EQUAL(match, k0);

    // Right match 0
    match = (untyped.column<float>(c1) > 20 || untyped.column<double>(c2) < 3.5).find();
    CHECK_EQUAL(match, k0);

    // Left match 1

    match = (untyped.column<float>(c1) > 20 || untyped.column<double>(c2) > 9.5).find();

    CHECK_EQUAL(match, k1);

    Query q4 = untyped.column<float>(c1) + untyped.column<int64_t>(c0) > 40;


    Query q5 = 20 < untyped.column<float>(c1);

    match = q4.and_query(q5).find();
    CHECK_EQUAL(match, k1);


    // Untyped, direct column addressing
    Value<int64_t> uv1(1);

    Columns<float> uc1 = untyped.column<float>(c1);

    Query q2 = uv1 <= uc1;
    match = q2.find();
    CHECK_EQUAL(match, k0);


    Query q0 = uv1 <= uc1;
    match = q0.find();
    CHECK_EQUAL(match, k0);

    Query q99 = uv1 <= untyped.column<float>(c1);
    match = q99.find();
    CHECK_EQUAL(match, k0);


    Query q8 = 1 > untyped.column<float>(c1) + 5;
    match = q8.find();
    CHECK_EQUAL(match, null_key);

    Query q3 = untyped.column<float>(c1) + untyped.column<int64_t>(c0) > 10 + untyped.column<int64_t>(c0);
    match = q3.find();

    match = q2.find();
    CHECK_EQUAL(match, k0);

    match = (untyped.column<int64_t>(c0) + untyped.column<float>(c1) > 40).find();
    CHECK_EQUAL(match, k1);

    match = (untyped.column<int64_t>(c0) + untyped.column<float>(c1) < 40).find();
    CHECK_EQUAL(match, k0);

    match = (untyped.column<float>(c1) <= untyped.column<int64_t>(c0)).find();
    CHECK_EQUAL(match, k0);

    match = (untyped.column<int64_t>(c0) + untyped.column<float>(c1) >=
             untyped.column<int64_t>(c0) + untyped.column<float>(c1))
                .find();
    CHECK_EQUAL(match, k0);

    // Untyped, column objects
    Columns<int64_t> u0 = untyped.column<int64_t>(c0);
    Columns<float> u1 = untyped.column<float>(c1);

    match = (u0 + u1 > 40).find();
    CHECK_EQUAL(match, k1);
}

/*
This tests the new string conditions now available for the expression syntax.

Null behaviour (+ means concatenation):

If A + B == B, then A is a prefix of B, and B is a suffix of A. This is valid for any A and B, including null and
empty strings. Some examples:

1)    "" both begins with null and ends with null and contains null.
2)    "foobar" begins with null, ends with null and contains null.
3)    "foobar" begins with "", ends with "" and contains ""
4)    null does not contain, begin with, or end with ""
5)    null contains null, begins with null and ends with null

See TEST(StringData_Substrings) for more unit tests for null, isolated to using only StringData class with no
columns or queries involved
*/


TEST(Query_NextGen_StringConditions)
{
    Group group;
    TableRef table1 = group.add_table("table1");
    auto col_str1 = table1->add_column(type_String, "str1");
    auto col_str2 = table1->add_column(type_String, "str2");

    // add some rows
    ObjKey key_1_0 = table1->create_object().set_all("foo", "F").get_key();
    table1->create_object().set_all("!", "x").get_key();
    ObjKey key_1_2 = table1->create_object().set_all("bar", "r").get_key();

    ObjKey m;
    // Equal
    m = table1->column<String>(col_str1).equal("bar", false).find();
    CHECK_EQUAL(m, key_1_2);

    m = table1->column<String>(col_str1).equal("bar", true).find();
    CHECK_EQUAL(m, key_1_2);

    m = table1->column<String>(col_str1).equal("Bar", true).find();
    CHECK_EQUAL(m, null_key);

    m = table1->column<String>(col_str1).equal("Bar", false).find();
    CHECK_EQUAL(m, key_1_2);

    // Contains
    m = table1->column<String>(col_str1).contains("a", false).find();
    CHECK_EQUAL(m, key_1_2);

    m = table1->column<String>(col_str1).contains("a", true).find();
    CHECK_EQUAL(m, key_1_2);

    m = table1->column<String>(col_str1).contains("A", true).find();
    CHECK_EQUAL(m, null_key);

    m = table1->column<String>(col_str1).contains("A", false).find();
    CHECK_EQUAL(m, key_1_2);

    m = table1->column<String>(col_str1).contains(table1->column<String>(col_str2), false).find();
    CHECK_EQUAL(m, key_1_0);

    m = table1->column<String>(col_str1).contains(table1->column<String>(col_str2), true).find();
    CHECK_EQUAL(m, key_1_2);

    // Begins with
    m = table1->column<String>(col_str1).begins_with("b", false).find();
    CHECK_EQUAL(m, key_1_2);

    m = table1->column<String>(col_str1).begins_with("b", true).find();
    CHECK_EQUAL(m, key_1_2);

    m = table1->column<String>(col_str1).begins_with("B", true).find();
    CHECK_EQUAL(m, null_key);

    m = table1->column<String>(col_str1).begins_with("B", false).find();
    CHECK_EQUAL(m, key_1_2);

    m = table1->column<String>(col_str1).begins_with(table1->column<String>(col_str2), false).find();
    CHECK_EQUAL(m, key_1_0);

    m = table1->column<String>(col_str1).begins_with(table1->column<String>(col_str2), true).find();
    CHECK_EQUAL(m, null_key);

    // Ends with
    m = table1->column<String>(col_str1).ends_with("r", false).find();
    CHECK_EQUAL(m, key_1_2);

    m = table1->column<String>(col_str1).ends_with("r", true).find();
    CHECK_EQUAL(m, key_1_2);

    m = table1->column<String>(col_str1).ends_with("R", true).find();
    CHECK_EQUAL(m, null_key);

    m = table1->column<String>(col_str1).ends_with("R", false).find();
    CHECK_EQUAL(m, key_1_2);

    m = table1->column<String>(col_str1).ends_with(table1->column<String>(col_str2), false).find();
    CHECK_EQUAL(m, key_1_2);

    m = table1->column<String>(col_str1).ends_with(table1->column<String>(col_str2), true).find();
    CHECK_EQUAL(m, key_1_2);

    // Like (wildcard matching)
    m = table1->column<String>(col_str1).like("b*", true).find();
    CHECK_EQUAL(m, key_1_2);

    m = table1->column<String>(col_str1).like("b*", false).find();
    CHECK_EQUAL(m, key_1_2);

    m = table1->column<String>(col_str1).like("*r", false).find();
    CHECK_EQUAL(m, key_1_2);

    m = table1->column<String>(col_str1).like("f?o", false).find();
    CHECK_EQUAL(m, key_1_0);

    m = (table1->column<String>(col_str1).like("f*", false) && table1->column<String>(col_str1) == "foo").find();
    CHECK_EQUAL(m, key_1_0);

    m = table1->column<String>(col_str1).like(table1->column<String>(col_str2), true).find();
    CHECK_EQUAL(m, null_key);

    // Test various compare operations with null
    TableRef table2 = group.add_table("table2");
    auto col_str3 = table2->add_column(type_String, "str3", true);

    ObjKey key_2_0 = table2->create_object().set(col_str3, "foo").get_key();
    ObjKey key_2_1 = table2->create_object().set(col_str3, "!").get_key();
    ObjKey key_2_2 = table2->create_object().get_key(); // null
    ObjKey key_2_3 = table2->create_object().set(col_str3, "bar").get_key();
    ObjKey key_2_4 = table2->create_object().set(col_str3, "").get_key();

    size_t cnt;
    cnt = table2->column<String>(col_str3).contains(StringData("")).count();
    CHECK_EQUAL(cnt, 4);

    cnt = table2->column<String>(col_str3).begins_with(StringData("")).count();
    CHECK_EQUAL(cnt, 4);

    cnt = table2->column<String>(col_str3).ends_with(StringData("")).count();
    CHECK_EQUAL(cnt, 4);

    cnt = table2->column<String>(col_str3).equal(StringData("")).count();
    CHECK_EQUAL(cnt, 1);

    cnt = table2->column<String>(col_str3).not_equal(StringData("")).count();
    CHECK_EQUAL(cnt, 4);

    cnt = table2->column<String>(col_str3).equal(realm::null()).count();
    CHECK_EQUAL(cnt, 1);

    cnt = table2->column<String>(col_str3).not_equal(realm::null()).count();
    CHECK_EQUAL(cnt, 4);

    cnt = table2->column<String>(col_str3).contains(realm::null()).count();
    CHECK_EQUAL(cnt, 5);

    cnt = table2->column<String>(col_str3).like(realm::null()).count();
    CHECK_EQUAL(cnt, 1);

    cnt = table2->column<String>(col_str3).contains(StringData(""), false).count();
    CHECK_EQUAL(cnt, 4);

    cnt = table2->column<String>(col_str3).like(StringData(""), false).count();
    CHECK_EQUAL(cnt, 1);

    cnt = table2->column<String>(col_str3).begins_with(StringData(""), false).count();
    CHECK_EQUAL(cnt, 4);

    cnt = table2->column<String>(col_str3).ends_with(StringData(""), false).count();
    CHECK_EQUAL(cnt, 4);

    cnt = table2->column<String>(col_str3).equal(StringData(""), false).count();
    CHECK_EQUAL(cnt, 1);

    cnt = table2->column<String>(col_str3).not_equal(StringData(""), false).count();
    CHECK_EQUAL(cnt, 4);

    cnt = table2->column<String>(col_str3).equal(realm::null(), false).count();
    CHECK_EQUAL(cnt, 1);

    cnt = table2->column<String>(col_str3).not_equal(realm::null(), false).count();
    CHECK_EQUAL(cnt, 4);

    cnt = table2->column<String>(col_str3).contains(realm::null(), false).count();
    CHECK_EQUAL(cnt, 5);

    cnt = table2->column<String>(col_str3).like(realm::null(), false).count();
    CHECK_EQUAL(cnt, 1);

    TableRef table3 = group.add_table(StringData("table3"));
    auto col_link1 = table3->add_column_link(type_Link, "link1", *table2);

    table3->create_object().set(col_link1, key_2_0);
    table3->create_object().set(col_link1, key_2_1);
    table3->create_object().set(col_link1, key_2_2);
    table3->create_object().set(col_link1, key_2_3);
    table3->create_object().set(col_link1, key_2_4);

    cnt = table3->link(col_link1).column<String>(col_str3).contains(StringData("")).count();
    CHECK_EQUAL(cnt, 4);

    cnt = table3->link(col_link1).column<String>(col_str3).begins_with(StringData("")).count();
    CHECK_EQUAL(cnt, 4);

    cnt = table3->link(col_link1).column<String>(col_str3).ends_with(StringData("")).count();
    CHECK_EQUAL(cnt, 4);

    cnt = table3->link(col_link1).column<String>(col_str3).equal(StringData("")).count();
    CHECK_EQUAL(cnt, 1);

    cnt = table3->link(col_link1).column<String>(col_str3).not_equal(StringData("")).count();
    CHECK_EQUAL(cnt, 4);

    cnt = table3->link(col_link1).column<String>(col_str3).equal(realm::null()).count();
    CHECK_EQUAL(cnt, 1);

    cnt = table3->link(col_link1).column<String>(col_str3).not_equal(realm::null()).count();
    CHECK_EQUAL(cnt, 4);


    cnt = table3->link(col_link1).column<String>(col_str3).contains(StringData(""), false).count();
    CHECK_EQUAL(cnt, 4);

    cnt = table3->link(col_link1).column<String>(col_str3).like(StringData(""), false).count();
    CHECK_EQUAL(cnt, 1);

    cnt = table3->link(col_link1).column<String>(col_str3).begins_with(StringData(""), false).count();
    CHECK_EQUAL(cnt, 4);

    cnt = table3->link(col_link1).column<String>(col_str3).ends_with(StringData(""), false).count();
    CHECK_EQUAL(cnt, 4);

    cnt = table3->link(col_link1).column<String>(col_str3).equal(StringData(""), false).count();
    CHECK_EQUAL(cnt, 1);

    cnt = table3->link(col_link1).column<String>(col_str3).not_equal(StringData(""), false).count();
    CHECK_EQUAL(cnt, 4);

    cnt = table3->link(col_link1).column<String>(col_str3).equal(realm::null(), false).count();
    CHECK_EQUAL(cnt, 1);

    cnt = table3->link(col_link1).column<String>(col_str3).not_equal(realm::null(), false).count();
    CHECK_EQUAL(cnt, 4);

    cnt = table3->link(col_link1).column<String>(col_str3).contains(realm::null(), false).count();
    CHECK_EQUAL(cnt, 4);

    // Test long string contains search (where needle is longer than 255 chars)
    const char long_string[] = "This is a long search string that does not contain the word being searched for!, "
                               "This is a long search string that does not contain the word being searched for!, "
                               "This is a long search string that does not contain the word being searched for!, "
                               "This is a long search string that does not contain the word being searched for!, "
                               "This is a long search string that does not contain the word being searched for!, "
                               "This is a long search string that does not contain the word being searched for!, "
                               "This is a long search string that does not contain the word being searched for!, "
                               "This is a long search string that does not contain the word being searched for!, "
                               "This is a long search string that does not contain the word being searched for!, "
                               "needle, "
                               "This is a long search string that does not contain the word being searched for!, "
                               "This is a long search string that does not contain the word being searched for!";
    const char search_1[] = "This is a long search string that does not contain the word being searched for!, "
                            "This is a long search string that does not contain the word being searched for!, "
                            "This is a long search string that does not contain the word being searched for!, "
                            "This is a long search string that does not contain the word being searched for!, "
                            "This is a long search string that does not contain the word being searched for!, "
                            "This is a long search string that does not contain the word being searched for!, "
                            "NEEDLE";
    const char search_2[] = "This is a long search string that does not contain the word being searched for!, "
                            "This is a long search string that does not contain the word being searched for!, "
                            "This is a long search string that does not contain the word being searched for!, "
                            "This is a long search string that does not contain the word being searched for!, "
                            "This is a long search string that does not contain the word being searched for!, "
                            "This is a long search string that does not contain the word being searched for!, "
                            "needle";
    table2->create_object().set(col_str3, long_string).get_key();

    cnt = table2->column<String>(col_str3).contains(search_1, false).count();
    CHECK_EQUAL(cnt, 1);

    cnt = table2->column<String>(col_str3).contains(search_2, true).count();
    CHECK_EQUAL(cnt, 1);

    cnt = table3->link(col_link1).column<String>(col_str3).like(realm::null(), false).count();
    CHECK_EQUAL(cnt, 1);
}

TEST(Query_NextGenSyntaxMonkey0)
{
    // Intended to test eval() for columns in query_expression.hpp which fetch 8 values at a time. This test varies
    // table size to test out-of-bounds bugs.

    Random random(random_int<unsigned long>()); // Seed from slow global generator
    for (int iter = 1; iter < 10 + TEST_DURATION * 1000; iter++) {
        const size_t rows = 1 + random.draw_int_mod(2 * REALM_MAX_BPNODE_SIZE);
        Table table;

        // Two different row types prevents fallback to query_engine (good because we want to test query_expression)
        auto col_int = table.add_column(type_Int, "first");
        auto col_float = table.add_column(type_Float, "second");
        auto col_str = table.add_column(type_String, "third");

        for (size_t r = 0; r < rows; r++) {
            Obj obj = table.create_object();
            // using '% iter' tests different bitwidths
            obj.set(col_int, random.draw_int_mod(iter));
            obj.set(col_float, float(random.draw_int_mod(iter)));
            if (random.draw_bool())
                obj.set(col_str, "a");
            else
                obj.set(col_str, "b");
        }

        size_t tvpos;

        realm::Query q =
            table.column<Int>(col_int) > table.column<Float>(col_float) && table.column<String>(col_str) == "a";

        // without start or limit
        realm::TableView tv = q.find_all();
        tvpos = 0;
        for (Obj o : table) {
            if (o.get<Int>(col_int) > o.get<Float>(col_float) && o.get<String>(col_str) == "a") {
                tvpos++;
            }
        }
        CHECK_EQUAL(tvpos, tv.size());

        tvpos = 0;

        // with start and limit
        size_t start = random.draw_int_mod(rows);
        size_t limit = random.draw_int_mod(rows);
        tv = q.find_all(start, size_t(-1), limit);
        tvpos = 0;
        size_t r = 0;
        for (Obj o : table) {
            if (r >= start && tvpos < limit && o.get<Int>(col_int) > o.get<Float>(col_float) &&
                o.get<String>(col_str) == "a") {
                tvpos++;
            }
            r++;
        }
        CHECK_EQUAL(tvpos, tv.size());
    }
}

TEST(Query_NextGenSyntaxMonkey)
{
    Random random(random_int<unsigned long>()); // Seed from slow global generator
    for (int iter = 1; iter < 5 * (TEST_DURATION * TEST_DURATION * TEST_DURATION + 1); iter++) {
        // Set 'rows' to at least '* 20' else some tests will give 0 matches and bad coverage
        const size_t rows = 1 +
                            random.draw_int_mod<size_t>(REALM_MAX_BPNODE_SIZE * 20 *
                                                        (TEST_DURATION * TEST_DURATION * TEST_DURATION + 1));
        Table table;
        auto col_int0 = table.add_column(type_Int, "first");
        auto col_int1 = table.add_column(type_Int, "second");
        auto col_int2 = table.add_column(type_Int, "third");

        for (size_t r = 0; r < rows; r++) {
            Obj obj = table.create_object();
            // using '% iter' tests different bitwidths
            obj.set(col_int0, random.draw_int_mod(iter));
            obj.set(col_int1, random.draw_int_mod(iter));
            obj.set(col_int2, random.draw_int_mod(iter));
        }

        size_t tvpos;

        // second == 1
        realm::Query q1_0 = table.where().equal(col_int1, 1);
        realm::Query q2_0 = table.column<int64_t>(col_int1) == 1;
        realm::TableView tv_0 = q2_0.find_all();
        tvpos = 0;
        for (Obj o : table) {
            if (o.get<Int>(col_int1) == 1) {
                CHECK_EQUAL(o.get_key(), tv_0.get_key(tvpos));
                tvpos++;
            }
        }
        CHECK_EQUAL(tvpos, tv_0.size());

        // (first == 0 || first == 1) && second == 1
        realm::Query q2_1 = (table.column<int64_t>(col_int0) == 0 || table.column<int64_t>(col_int0) == 1) &&
                            table.column<int64_t>(col_int1) == 1;
        realm::TableView tv_1 = q2_1.find_all();
        tvpos = 0;
        for (Obj o : table) {
            if ((o.get<Int>(col_int0) == 0 || o.get<Int>(col_int0) == 1) && o.get<Int>(col_int1) == 1) {
                CHECK_EQUAL(o.get_key(), tv_1.get_key(tvpos));
                tvpos++;
            }
        }
        CHECK_EQUAL(tvpos, tv_1.size());

        // first == 0 || (first == 1 && second == 1)
        realm::Query q2_2 = table.column<int64_t>(col_int0) == 0 ||
                            (table.column<int64_t>(col_int0) == 1 && table.column<int64_t>(col_int1) == 1);
        realm::TableView tv_2 = q2_2.find_all();
        tvpos = 0;
        for (Obj o : table) {
            if (o.get<Int>(col_int0) == 0 || (o.get<Int>(col_int0) == 1 && o.get<Int>(col_int1) == 1)) {
                CHECK_EQUAL(o.get_key(), tv_2.get_key(tvpos));
                tvpos++;
            }
        }
        CHECK_EQUAL(tvpos, tv_2.size());


        // second == 0 && (first == 0 || first == 2)
        realm::Query q4_8 = table.column<int64_t>(col_int1) == 0 &&
                            (table.column<int64_t>(col_int0) == 0 || table.column<int64_t>(col_int0) == 2);
        realm::TableView tv_8 = q4_8.find_all();
        tvpos = 0;
        for (Obj o : table) {
            if (o.get<Int>(col_int1) == 0 && ((o.get<Int>(col_int0) == 0) || o.get<Int>(col_int0) == 2)) {
                CHECK_EQUAL(o.get_key(), tv_8.get_key(tvpos));
                tvpos++;
            }
        }
        CHECK_EQUAL(tvpos, tv_8.size());


        // (first == 0 || first == 2) && (first == 1 || second == 1)
        realm::Query q3_7 = (table.column<int64_t>(col_int0) == 0 || table.column<int64_t>(col_int0) == 2) &&
                            (table.column<int64_t>(col_int0) == 1 || table.column<int64_t>(col_int1) == 1);
        realm::TableView tv_7 = q3_7.find_all();
        tvpos = 0;
        for (Obj o : table) {
            if ((o.get<Int>(col_int0) == 0 || o.get<Int>(col_int0) == 2) &&
                (o.get<Int>(col_int0) == 1 || o.get<Int>(col_int1) == 1)) {
                CHECK_EQUAL(o.get_key(), tv_7.get_key(tvpos));
                tvpos++;
            }
        }
        CHECK_EQUAL(tvpos, tv_7.size());


        // (first == 0 || first == 2) || (first == 1 || second == 1)
        realm::Query q4_7 = (table.column<int64_t>(col_int0) == 0 || table.column<int64_t>(col_int0) == 2) ||
                            (table.column<int64_t>(col_int0) == 1 || table.column<int64_t>(col_int1) == 1);
        realm::TableView tv_10 = q4_7.find_all();
        tvpos = 0;
        for (Obj o : table) {
            if ((o.get<Int>(col_int0) == 0 || o.get<Int>(col_int0) == 2) ||
                (o.get<Int>(col_int0) == 1 || o.get<Int>(col_int1) == 1)) {
                CHECK_EQUAL(o.get_key(), tv_10.get_key(tvpos));
                tvpos++;
            }
        }
        CHECK_EQUAL(tvpos, tv_10.size());


        TableView tv;

        // first == 0 || first == 2 || first == 1 || second == 1
        realm::Query q20 = table.column<int64_t>(col_int0) == 0 || table.column<int64_t>(col_int0) == 2 ||
                           table.column<int64_t>(col_int0) == 1 || table.column<int64_t>(col_int1) == 1;
        tv = q20.find_all();
        tvpos = 0;
        for (Obj o : table) {
            if (o.get<Int>(col_int0) == 0 || o.get<Int>(col_int0) == 2 || o.get<Int>(col_int0) == 1 ||
                o.get<Int>(col_int1) == 1) {
                CHECK_EQUAL(o.get_key(), tv.get_key(tvpos));
                tvpos++;
            }
        }
        CHECK_EQUAL(tvpos, tv.size());


        // first * 2 > second / 2 + third + 1
        realm::Query q21 = table.column<int64_t>(col_int0) * 2 >
                           table.column<int64_t>(col_int1) / 2 + table.column<int64_t>(col_int2) + 1;
        tv = q21.find_all();
        tvpos = 0;
        for (Obj o : table) {
            if (o.get<Int>(col_int0) * 2 > o.get<Int>(col_int1) / 2 + o.get<Int>(col_int2) + 1) {
                CHECK_EQUAL(o.get_key(), tv.get_key(tvpos));
                tvpos++;
            }
        }
        CHECK_EQUAL(tvpos, tv.size());

        // first * 2 > second / 2 + third + 1 + third - third + third - third + third - third + third - third + third
        // - third
        realm::Query q22 = table.column<int64_t>(col_int0) * 2 >
                           table.column<int64_t>(col_int1) / 2 + table.column<int64_t>(col_int2) + 1 +
                               table.column<int64_t>(col_int2) - table.column<int64_t>(col_int2) +
                               table.column<int64_t>(col_int2) - table.column<int64_t>(col_int2) +
                               table.column<int64_t>(col_int2) - table.column<int64_t>(col_int2) +
                               table.column<int64_t>(col_int2) - table.column<int64_t>(col_int2) +
                               table.column<int64_t>(col_int2) - table.column<int64_t>(col_int2);
        tv = q22.find_all();
        tvpos = 0;
        for (Obj o : table) {
            if (o.get<Int>(col_int0) * 2 > o.get<Int>(col_int1) / 2 + o.get<Int>(col_int2) + 1) {
                CHECK_EQUAL(o.get_key(), tv.get_key(tvpos));
                tvpos++;
            }
        }
        CHECK_EQUAL(tvpos, tv.size());
    }
}


TEST(Query_MergeQueriesOverloads)
{
    // Tests && and || overloads of Query class
    Table table;
    auto col_int0 = table.add_column(type_Int, "first");
    auto col_int1 = table.add_column(type_Int, "second");

    table.create_object().set_all(20, 20);
    table.create_object().set_all(20, 30);
    table.create_object().set_all(30, 30);

    size_t c;

    // q1_0 && q2_0
    realm::Query q1_110 = table.where().equal(col_int0, 20);
    realm::Query q2_110 = table.where().equal(col_int1, 30);
    realm::Query q3_110 = q1_110.and_query(q2_110);
    c = q1_110.count();
    c = q2_110.count();
    c = q3_110.count();


    // The overloads must behave such as if each side of the operator is inside parentheses, that is,
    // (first == 1 || first == 20) operator&& (second == 30), regardless of order of operands

    // q1_0 && q2_0
    realm::Query q1_0 = table.where().equal(col_int0, 10).Or().equal(col_int0, 20);
    realm::Query q2_0 = table.where().equal(col_int1, 30);
    realm::Query q3_0 = q1_0 && q2_0;
    c = q3_0.count();
    CHECK_EQUAL(1, c);

    // q2_0 && q1_0 (reversed operand order)
    realm::Query q1_1 = table.where().equal(col_int0, 10).Or().equal(col_int0, 20);
    realm::Query q2_1 = table.where().equal(col_int1, 30);
    c = q1_1.count();

    realm::Query q3_1 = q2_1 && q1_1;
    c = q3_1.count();
    CHECK_EQUAL(1, c);

    // Short test for ||
    realm::Query q1_2 = table.where().equal(col_int0, 10);
    realm::Query q2_2 = table.where().equal(col_int1, 30);
    realm::Query q3_2 = q2_2 || q1_2;
    c = q3_2.count();
    CHECK_EQUAL(2, c);
}


TEST(Query_MergeQueries)
{
    // test OR vs AND precedence
    Table table;
    auto col_int0 = table.add_column(type_Int, "first");
    auto col_int1 = table.add_column(type_Int, "second");

    table.create_object().set_all(10, 20);
    table.create_object().set_all(20, 30);
    table.create_object().set_all(30, 20);

    // Must evaluate as if and_query is inside paranthesis, that is, (first == 10 || first == 20) && second == 30
    realm::Query q1_0 = table.where().equal(col_int0, 10).Or().equal(col_int0, 20);
    realm::Query q2_0 = table.where().and_query(q1_0).equal(col_int1, 30);

    size_t c = q2_0.count();
    CHECK_EQUAL(1, c);
}

TEST(Query_Not)
{
    // test Not vs And, Or, Groups.
    Table table;
    auto col_int0 = table.add_column(type_Int, "first");

    table.create_object().set(col_int0, 10);
    table.create_object().set(col_int0, 20);
    table.create_object().set(col_int0, 30);

    // should apply not to single term, leading to query "not A" with two matching entries:
    realm::Query q0 = table.where().Not().equal(col_int0, 10);
    CHECK_EQUAL(2, q0.count());

    // grouping, after not
    realm::Query q0b = table.where().Not().group().equal(col_int0, 10).end_group();
    CHECK_EQUAL(2, q0b.count());

    // grouping, surrounding not
    realm::Query q0c = table.where().group().Not().equal(col_int0, 10).end_group();
    CHECK_EQUAL(2, q0c.count());

    // nested nots (implicit grouping)
    realm::Query q0d = table.where().Not().Not().equal(col_int0, 10);
    CHECK_EQUAL(1, q0d.count()); // FAILS

    realm::Query q0e = table.where().Not().Not().Not().equal(col_int0, 10);
    CHECK_EQUAL(2, q0e.count()); // FAILS

    // just checking the above
    realm::Query q0f = table.where().Not().not_equal(col_int0, 10);
    CHECK_EQUAL(1, q0f.count());

    realm::Query q0g = table.where().Not().Not().not_equal(col_int0, 10);
    CHECK_EQUAL(2, q0g.count()); // FAILS

    realm::Query q0h = table.where().not_equal(col_int0, 10);
    CHECK_EQUAL(2, q0h.count());

    // should apply not to first term, leading to query "not A and A", which is obviously empty:
    realm::Query q1 = table.where().Not().equal(col_int0, 10).equal(col_int0, 10);
    CHECK_EQUAL(0, q1.count());

    // should apply not to first term, leading to query "not A and A", which is obviously empty:
    realm::Query q1b = table.where().group().Not().equal(col_int0, 10).end_group().equal(col_int0, 10);
    CHECK_EQUAL(0, q1b.count());

    // should apply not to first term, leading to query "not A and A", which is obviously empty:
    realm::Query q1c = table.where().Not().group().equal(col_int0, 10).end_group().equal(col_int0, 10);
    CHECK_EQUAL(0, q1c.count());


    // should apply not to second term, leading to query "A and not A", which is obviously empty:
    realm::Query q2 = table.where().equal(col_int0, 10).Not().equal(col_int0, 10);
    CHECK_EQUAL(0, q2.count()); // FAILS

    // should apply not to second term, leading to query "A and not A", which is obviously empty:
    realm::Query q2b = table.where().equal(col_int0, 10).group().Not().equal(col_int0, 10).end_group();
    CHECK_EQUAL(0, q2b.count());

    // should apply not to second term, leading to query "A and not A", which is obviously empty:
    realm::Query q2c = table.where().equal(col_int0, 10).Not().group().equal(col_int0, 10).end_group();
    CHECK_EQUAL(0, q2c.count()); // FAILS


    // should apply not to both terms, leading to query "not A and not A", which has 2 members
    realm::Query q3 = table.where().Not().equal(col_int0, 10).Not().equal(col_int0, 10);
    CHECK_EQUAL(2, q3.count()); // FAILS

    // applying not to an empty query is forbidden
    realm::Query q4 = table.where();
    CHECK_THROW(!q4, std::runtime_error);
}


TEST(Query_MergeQueriesMonkey)
{
    Random random(random_int<unsigned long>()); // Seed from slow global generator
    for (int iter = 0; iter < 5; iter++) {
        const size_t rows = REALM_MAX_BPNODE_SIZE * 4;
        Table table;
        auto col_int0 = table.add_column(type_Int, "first");
        auto col_int1 = table.add_column(type_Int, "second");
        auto col_int2 = table.add_column(type_Int, "third");

        for (size_t r = 0; r < rows; r++) {
            Obj obj = table.create_object();
            obj.set(col_int0, random.draw_int_mod(3));
            obj.set(col_int1, random.draw_int_mod(3));
            obj.set(col_int2, random.draw_int_mod(3));
        }

        size_t tvpos;

        // and_query(second == 1)
        realm::Query q1_0 = table.where().equal(col_int1, 1);
        realm::Query q2_0 = table.where().and_query(q1_0);
        realm::TableView tv_0 = q2_0.find_all();
        tvpos = 0;
        for (Obj o : table) {
            if (o.get<Int>(col_int1) == 1) {
                CHECK_EQUAL(o.get_key(), tv_0.get_key(tvpos));
                tvpos++;
            }
        }

        // (first == 0 || first == 1) && and_query(second == 1)
        realm::Query q1_1 = table.where().equal(col_int1, 1);
        realm::Query q2_1 =
            table.where().group().equal(col_int0, 0).Or().equal(col_int0, 1).end_group().and_query(q1_1);
        realm::TableView tv_1 = q2_1.find_all();
        tvpos = 0;
        for (Obj o : table) {
            if ((o.get<Int>(col_int0) == 0 || o.get<Int>(col_int0) == 1) && o.get<Int>(col_int1) == 1) {
                CHECK_EQUAL(o.get_key(), tv_1.get_key(tvpos));
                tvpos++;
            }
        }

        // first == 0 || (first == 1 && and_query(second == 1))
        realm::Query q1_2 = table.where().equal(col_int1, 1);
        realm::Query q2_2 = table.where().equal(col_int0, 0).Or().equal(col_int0, 1).and_query(q1_2);
        realm::TableView tv_2 = q2_2.find_all();
        tvpos = 0;
        for (Obj o : table) {
            if (o.get<Int>(col_int0) == 0 || (o.get<Int>(col_int0) == 1 && o.get<Int>(col_int1) == 1)) {
                CHECK_EQUAL(o.get_key(), tv_2.get_key(tvpos));
                tvpos++;
            }
        }

        // and_query(first == 0) || (first == 1 && second == 1)
        realm::Query q1_3 = table.where().equal(col_int0, 0);
        realm::Query q2_3 = table.where().and_query(q1_3).Or().equal(col_int0, 1).equal(col_int1, 1);
        realm::TableView tv_3 = q2_3.find_all();
        tvpos = 0;
        for (Obj o : table) {
            if (o.get<Int>(col_int0) == 0 || (o.get<Int>(col_int0) == 1 && o.get<Int>(col_int1) == 1)) {
                CHECK_EQUAL(o.get_key(), tv_3.get_key(tvpos));
                tvpos++;
            }
        }


        // first == 0 || and_query(first == 1 && second == 1)
        realm::Query q2_4 = table.where().equal(col_int0, 1).equal(col_int1, 1);
        realm::Query q1_4 = table.where().equal(col_int0, 0).Or().and_query(q2_4);
        realm::TableView tv_4 = q1_4.find_all();
        tvpos = 0;
        for (Obj o : table) {
            if (o.get<Int>(col_int0) == 0 || (o.get<Int>(col_int0) == 1 && o.get<Int>(col_int1) == 1)) {
                CHECK_EQUAL(o.get_key(), tv_4.get_key(tvpos));
                tvpos++;
            }
        }


        // and_query(first == 0 || first == 2) || and_query(first == 1 && second == 1)
        realm::Query q2_5 = table.where().equal(col_int0, 0).Or().equal(col_int0, 2);
        realm::Query q1_5 = table.where().equal(col_int0, 1).equal(col_int1, 1);
        realm::Query q3_5 = table.where().and_query(q2_5).Or().and_query(q1_5);
        realm::TableView tv_5 = q3_5.find_all();
        tvpos = 0;
        for (Obj o : table) {
            if ((o.get<Int>(col_int0) == 0 || o.get<Int>(col_int0) == 2) ||
                (o.get<Int>(col_int0) == 1 && o.get<Int>(col_int1) == 1)) {
                CHECK_EQUAL(o.get_key(), tv_5.get_key(tvpos));
                tvpos++;
            }
        }


        // and_query(first == 0) && and_query(second == 1)
        realm::Query q1_6 = table.where().equal(col_int0, 0);
        realm::Query q2_6 = table.where().equal(col_int1, 1);
        realm::Query q3_6 = table.where().and_query(q1_6).and_query(q2_6);
        realm::TableView tv_6 = q3_6.find_all();
        tvpos = 0;
        for (Obj o : table) {
            if (o.get<Int>(col_int0) == 0 && o.get<Int>(col_int1) == 1) {
                CHECK_EQUAL(o.get_key(), tv_6.get_key(tvpos));
                tvpos++;
            }
        }

        // and_query(first == 0 || first == 2) && and_query(first == 1 || second == 1)
        realm::Query q2_7 = table.where().equal(col_int0, 0).Or().equal(col_int0, 2);
        realm::Query q1_7 = table.where().equal(col_int0, 1).equal(col_int0, 1).Or().equal(col_int1, 1);
        realm::Query q3_7 = table.where().and_query(q2_7).and_query(q1_7);
        realm::TableView tv_7 = q3_7.find_all();
        tvpos = 0;
        for (Obj o : table) {
            if ((o.get<Int>(col_int0) == 0 || o.get<Int>(col_int0) == 2) &&
                (o.get<Int>(col_int0) == 1 || o.get<Int>(col_int1) == 1)) {
                CHECK_EQUAL(o.get_key(), tv_7.get_key(tvpos));
                tvpos++;
            }
        }

        // Nested and_query

        // second == 0 && and_query(first == 0 || and_query(first == 2))
        realm::Query q2_8 = table.where().equal(col_int0, 2);
        realm::Query q3_8 = table.where().equal(col_int0, 0).Or().and_query(q2_8);
        realm::Query q4_8 = table.where().equal(col_int1, 0).and_query(q3_8);
        realm::TableView tv_8 = q4_8.find_all();
        tvpos = 0;
        for (Obj o : table) {
            if (o.get<Int>(col_int1) == 0 && ((o.get<Int>(col_int0) == 0) || o.get<Int>(col_int0) == 2)) {
                CHECK_EQUAL(o.get_key(), tv_8.get_key(tvpos));
                tvpos++;
            }
        }


        // Nested as above but constructed differently

        // second == 0 && and_query(first == 0 || and_query(first == 2))
        realm::Query q2_9 = table.where().equal(col_int0, 2);
        realm::Query q5_9 = table.where().equal(col_int0, 0);
        realm::Query q3_9 = table.where().and_query(q5_9).Or().and_query(q2_9);
        realm::Query q4_9 = table.where().equal(col_int1, 0).and_query(q3_9);
        realm::TableView tv_9 = q4_9.find_all();
        tvpos = 0;
        for (Obj o : table) {
            if (o.get<Int>(col_int1) == 0 && ((o.get<Int>(col_int0) == 0) || o.get<Int>(col_int0) == 2)) {
                CHECK_EQUAL(o.get_key(), tv_9.get_key(tvpos));
                tvpos++;
            }
        }


        // Nested

        // and_query(and_query(and_query(first == 0)))
        realm::Query q2_10 = table.where().equal(col_int0, 0);
        realm::Query q5_10 = table.where().and_query(q2_10);
        realm::Query q3_10 = table.where().and_query(q5_10);
        realm::Query q4_10 = table.where().and_query(q3_10);
        realm::TableView tv_10 = q4_10.find_all();
        tvpos = 0;
        for (Obj o : table) {
            if (o.get<Int>(col_int0) == 0) {
                CHECK_EQUAL(o.get_key(), tv_10.get_key(tvpos));
                tvpos++;
            }
        }
    }
}

TEST(Query_MergeQueriesMonkeyOverloads)
{
    Random random(random_int<unsigned long>()); // Seed from slow global generator
    for (int iter = 0; iter < 5; iter++) {
        const size_t rows = REALM_MAX_BPNODE_SIZE * 4;
        Table table;
        auto col_int0 = table.add_column(type_Int, "first");
        auto col_int1 = table.add_column(type_Int, "second");
        auto col_int2 = table.add_column(type_Int, "third");

        for (size_t r = 0; r < rows; r++) {
            Obj obj = table.create_object();
            obj.set(col_int0, random.draw_int_mod(3));
            obj.set(col_int1, random.draw_int_mod(3));
            obj.set(col_int2, random.draw_int_mod(3));
        }

        size_t tvpos;

        // Left side of operator&& is empty query
        // and_query(second == 1)
        realm::Query q1_0 = table.where().equal(col_int1, 1);
        realm::Query q2_0 = table.where() && q1_0;
        realm::TableView tv_0 = q2_0.find_all();
        tvpos = 0;
        for (Obj o : table) {
            if (o.get<Int>(col_int1) == 1) {
                CHECK_EQUAL(o.get_key(), tv_0.get_key(tvpos));
                tvpos++;
            }
        }

        // Right side of operator&& is empty query
        // and_query(second == 1)
        realm::Query q1_10 = table.where().equal(col_int1, 1);
        realm::Query q2_10 = q1_10 && table.where();
        realm::TableView tv_10 = q2_10.find_all();
        tvpos = 0;
        for (Obj o : table) {
            if (o.get<Int>(col_int1) == 1) {
                CHECK_EQUAL(o.get_key(), tv_10.get_key(tvpos));
                tvpos++;
            }
        }

        // (first == 0 || first == 1) && and_query(second == 1)
        realm::Query q1_1 = table.where().equal(col_int0, 0);
        realm::Query q2_1 = table.where().equal(col_int0, 1);
        realm::Query q3_1 = q1_1 || q2_1;
        realm::Query q4_1 = table.where().equal(col_int1, 1);
        realm::Query q5_1 = q3_1 && q4_1;

        realm::TableView tv_1 = q5_1.find_all();
        tvpos = 0;
        for (Obj o : table) {
            if ((o.get<Int>(col_int0) == 0 || o.get<Int>(col_int0) == 1) && o.get<Int>(col_int1) == 1) {
                CHECK_EQUAL(o.get_key(), tv_1.get_key(tvpos));
                tvpos++;
            }
        }

        // (first == 0 || first == 1) && and_query(second == 1) as above, written in another way
        realm::Query q1_20 =
            table.where().equal(col_int0, 0).Or().equal(col_int0, 1) && table.where().equal(col_int1, 1);
        realm::TableView tv_20 = q1_20.find_all();
        tvpos = 0;
        for (Obj o : table) {
            if ((o.get<Int>(col_int0) == 0 || o.get<Int>(col_int0) == 1) && o.get<Int>(col_int1) == 1) {
                CHECK_EQUAL(o.get_key(), tv_20.get_key(tvpos));
                tvpos++;
            }
        }

        // and_query(first == 0) || (first == 1 && second == 1)
        realm::Query q1_3 = table.where().equal(col_int0, 0);
        realm::Query q2_3 = table.where().equal(col_int0, 1);
        realm::Query q3_3 = table.where().equal(col_int1, 1);
        realm::Query q4_3 = q1_3 || (q2_3 && q3_3);
        realm::TableView tv_3 = q4_3.find_all();
        tvpos = 0;
        for (Obj o : table) {
            if (o.get<Int>(col_int0) == 0 || (o.get<Int>(col_int0) == 1 && o.get<Int>(col_int1) == 1)) {
                CHECK_EQUAL(o.get_key(), tv_3.get_key(tvpos));
                tvpos++;
            }
        }


        // and_query(first == 0) || (first == 1 && second == 1) written in another way
        realm::Query q1_30 = table.where().equal(col_int0, 0);
        realm::Query q3_30 = table.where().equal(col_int1, 1);
        realm::Query q4_30 = table.where().equal(col_int0, 0) || (table.where().equal(col_int0, 1) && q3_30);
        realm::TableView tv_30 = q4_30.find_all();
        tvpos = 0;
        for (Obj o : table) {
            if (o.get<Int>(col_int0) == 0 || (o.get<Int>(col_int0) == 1 && o.get<Int>(col_int1) == 1)) {
                CHECK_EQUAL(o.get_key(), tv_30.get_key(tvpos));
                tvpos++;
            }
        }
    }
}

TEST(Query_Expressions0)
{
    /*
    We have following variables to vary in the tests:

    left        right
    +           -           *           /          pow
    Subexpr    Column       Value
    >           <           ==          !=          >=          <=
    float       int         double      int64_t

    Many of them are combined and tested together in equality classes below
    */
    Table table;
    auto col_int = table.add_column(type_Int, "first1");
    auto col_float = table.add_column(type_Float, "second1");
    auto col_double = table.add_column(type_Double, "third");


    ObjKey match;

    Columns<int64_t> first = table.column<int64_t>(col_int);
    Columns<float> second = table.column<float>(col_float);
    Columns<double> third = table.column<double>(col_double);

    ObjKey key0 = table.create_object().set_all(20, 19.9f, 3.0).get_key();
    ObjKey key1 = table.create_object().set_all(20, 20.1f, 4.0).get_key();

    /**
    Conversion / promotion
    **/

    // 20 must convert to float
    match = (second + 0.2f > 20).find();
    CHECK_EQUAL(match, key0);

    match = (first >= 20.0f).find();
    CHECK_EQUAL(match, key0);

    // 20.1f must remain float
    match = (first >= 20.1f).find();
    CHECK_EQUAL(match, null_key);

    // first must convert to float
    match = (second >= first).find();
    CHECK_EQUAL(match, key1);

    // 20 and 40 must convert to float
    match = (second + 20 > 40).find();
    CHECK_EQUAL(match, key1);

    // first and 40 must convert to float
    match = (second + first >= 40).find();
    CHECK_EQUAL(match, key1);

    // 20 must convert to float
    match = (0.2f + second > 20).find();
    CHECK_EQUAL(match, key0);

    /**
    Permutations of types (Subexpr, Value, Column) of left/right side
    **/

    // Compare, left = Subexpr, right = Value
    match = (second + first >= 40).find();
    CHECK_EQUAL(match, key1);

    match = (second + first > 40).find();
    CHECK_EQUAL(match, key1);

    match = (first - second < 0).find();
    CHECK_EQUAL(match, key1);

    match = (second - second == 0).find();
    CHECK_EQUAL(match, key0);

    match = (first - second <= 0).find();
    CHECK_EQUAL(match, key1);

    match = (first * first != 400).find();
    CHECK_EQUAL(match, null_key);

    // Compare, left = Column, right = Value
    match = (second >= 20).find();
    CHECK_EQUAL(match, key1);

    match = (second > 20).find();
    CHECK_EQUAL(match, key1);

    match = (second < 20).find();
    CHECK_EQUAL(match, key0);

    match = (second == 20.1f).find();
    CHECK_EQUAL(match, key1);

    match = (second != 19.9f).find();
    CHECK_EQUAL(match, key1);

    match = (second <= 21).find();
    CHECK_EQUAL(match, key0);

    // Compare, left = Column, right = Value
    match = (20 <= second).find();
    CHECK_EQUAL(match, key1);

    match = (20 < second).find();
    CHECK_EQUAL(match, key1);

    match = (20 > second).find();
    CHECK_EQUAL(match, key0);

    match = (20.1f == second).find();
    CHECK_EQUAL(match, key1);

    match = (19.9f != second).find();
    CHECK_EQUAL(match, key1);

    match = (21 >= second).find();
    CHECK_EQUAL(match, key0);

    // Compare, left = Subexpr, right = Value
    match = (40 <= second + first).find();
    CHECK_EQUAL(match, key1);

    match = (40 < second + first).find();
    CHECK_EQUAL(match, key1);

    match = (0 > first - second).find();
    CHECK_EQUAL(match, key1);

    match = (0 == second - second).find();
    CHECK_EQUAL(match, key0);

    match = (0 >= first - second).find();
    CHECK_EQUAL(match, key1);

    match = (400 != first * first).find();
    CHECK_EQUAL(match, null_key);

    // Col compare Col
    match = (second > first).find();
    CHECK_EQUAL(match, key1);

    match = (second >= first).find();
    CHECK_EQUAL(match, key1);

    match = (second == first).find();
    CHECK_EQUAL(match, null_key);

    match = (second != second).find();
    CHECK_EQUAL(match, null_key);

    match = (first < second).find();
    CHECK_EQUAL(match, key1);

    match = (first <= second).find();
    CHECK_EQUAL(match, key1);

    // Subexpr compare Subexpr
    match = (second + 0 > first + 0).find();
    CHECK_EQUAL(match, key1);

    match = (second + 0 >= first + 0).find();
    CHECK_EQUAL(match, key1);

    match = (second + 0 == first + 0).find();
    CHECK_EQUAL(match, null_key);

    match = (second + 0 != second + 0).find();
    CHECK_EQUAL(match, null_key);

    match = (first + 0 < second + 0).find();
    CHECK_EQUAL(match, key1);

    match = (first + 0 <= second + 0).find();
    CHECK_EQUAL(match, key1);

    // Conversions, again
    table.clear();
    key0 = table.create_object().set_all(20, 3.0f, 3.0).get_key();

    match = (1 / second == 1 / second).find();
    CHECK_EQUAL(match, key0);

    match = (1 / third == 1 / third).find();
    CHECK_EQUAL(match, key0);

    // Nifty test: Compare operator must preserve precision of each side, hence NO match; if double accidentially
    // was truncated to float, or float was rounded to nearest double, then this test would fail.
    match = (1 / second == 1 / third).find();
    CHECK_EQUAL(match, null_key);

    // power operator (power(x) = x^2)
    match = (power(first) == 400).find();
    CHECK_EQUAL(key0, match);

    match = (power(first) == 401).find();
    CHECK_EQUAL(null_key, match);

    Query qq = (power(first) == 401);

    // power of floats. Using a range check because of float arithmetic imprecisions
    match = (power(second) < 9.001 && power(second) > 8.999).find();
    CHECK_EQUAL(key0, match);

    // For `float < int_column` we had a bug where the float truncated to int, and the int_column remained int
    // (correct behaviour would be that the float remained float and int_column converted to float). This test
    // exposes such a bug because 1000000001 should convert to the nearest float value which is `1000000000.`
    // (gap between floats is bigger than 1 and cannot represent 1000000001).
    table.clear();
    table.create_object().set(col_int, 1000000001);

    match = (1000000000.f < first).find();
    CHECK_EQUAL(match, null_key);

    match = (first > 1000000000.f).find();
    CHECK_EQUAL(match, null_key);
}

TEST(Query_StrIndexCrash)
{
    // Rasmus "8" index crash
    Random random(random_int<unsigned long>()); // Seed from slow global generator

    for (int iter = 0; iter < 5; ++iter) {
        Group group;
        TableRef table = group.add_table("test");
        auto col = table->add_column(type_String, "first");

        size_t eights = 0;

        for (int i = 0; i < REALM_MAX_BPNODE_SIZE * 2; ++i) {
            int v = random.draw_int_mod(10);
            if (v == 8) {
                eights++;
            }
            char dst[100];
            memset(dst, 0, sizeof(dst));
            sprintf(dst, "%d", v);
            table->create_object().set(col, dst);
        }

        table->add_search_index(col);
        TableView v = table->where().equal(col, StringData("8")).find_all();
        CHECK_EQUAL(eights, v.size());

        v = table->where().equal(col, StringData("10")).find_all();

        v = table->where().equal(col, StringData("8")).find_all();
        CHECK_EQUAL(eights, v.size());
    }
}

TEST(Query_Links)
{
    Group g;

    TableRef origin = g.add_table("origin");
    TableRef target1 = g.add_table("target1");
    TableRef target2 = g.add_table("target2");

    auto int_col = target2->add_column(type_Int, "integers");
    auto str_col = target1->add_column(type_String, "strings");
    auto linklist_col = target1->add_column_link(type_LinkList, "linklist", *target2);
    auto link_col = origin->add_column_link(type_Link, "link", *target1);
    auto double_col = origin->add_column(type_Double, "doubles");

    std::vector<ObjKey> origin_keys;
    origin->create_objects(10, origin_keys);
    std::vector<ObjKey> target1_keys;
    target1->create_objects(10, target1_keys);
    std::vector<ObjKey> target2_keys;
    target2->create_objects(10, target2_keys);

    for (int i = 0; i < 10; i++) {
        target2->get_object(target2_keys[i]).set(int_col, i);
    }

    for (unsigned i = 0; i < 10; i++) {
        Obj obj = target1->get_object(target1_keys[i]);
        std::string str = "Str";
        str += util::to_string(i);
        obj.set(str_col, StringData(str));
        auto lv = obj.get_linklist(linklist_col);
        for (unsigned j = 0; j < i % 5; j++) {
            lv.add(target2_keys[j]);
        }
    }

    for (unsigned i = 0; i < 10; i++) {
        Obj obj = origin->get_object(origin_keys[i]);
        obj.set(link_col, target1_keys[i]);
        obj.set(double_col, 1.5 * i);
    }

    Query q = target1->link(linklist_col).column<Int>(int_col) == 2;
    auto tv = q.find_all();
    CHECK_EQUAL(tv.size(), 4);

    q = origin->link(link_col).link(linklist_col).column<Int>(int_col) == 2;
    tv = q.find_all();
    CHECK_EQUAL(tv.size(), 4);

    q = target2->backlink(*target1, linklist_col).column<String>(str_col) == StringData("Str3");
    tv = q.find_all();
    CHECK_EQUAL(tv.size(), 3);

    q = target2->backlink(*target1, linklist_col).backlink(*origin, link_col).column<double>(double_col) > 12.0;
    tv = q.find_all();
    CHECK_EQUAL(tv.size(), 4);
}

TEST(Query_size)
{
    Group g;

    TableRef table1 = g.add_table("primary");
    TableRef table2 = g.add_table("secondary");
    TableRef table3 = g.add_table("top");

    auto string_col = table1->add_column(type_String, "strings");
    auto bin_col = table1->add_column(type_Binary, "binaries", true);
    auto int_list_col = table1->add_column_list(type_Int, "intlist");
    auto linklist_col = table1->add_column_link(type_LinkList, "linklist", *table2);

    auto int_col = table2->add_column(type_Int, "integers");

    auto link_col = table3->add_column_link(type_Link, "link", *table1);
    auto linklist_col1 = table3->add_column_link(type_LinkList, "linklist", *table1);

    std::vector<ObjKey> table1_keys;
    table1->create_objects(10, table1_keys);
    std::vector<ObjKey> table2_keys;
    table2->create_objects(10, table2_keys);
    std::vector<ObjKey> table3_keys;
    table3->create_objects(10, table3_keys);

    auto strings = table1->column<String>(string_col);
    auto binaries = table1->column<Binary>(bin_col);
    auto intlist = table1->column<Lst<Int>>(int_list_col);
    auto linklist = table1->column<Lst<ObjKey>>(linklist_col);

    for (int i = 0; i < 10; i++) {
        table2->get_object(table2_keys[i]).set(int_col, i);
    }

    // Leave the last one null
    for (unsigned i = 0; i < 9; i++) {
        table3->get_object(table3_keys[i]).set(link_col, table1_keys[i % 4]);
    }

    for (unsigned i = 0; i < 10; i++) {
        auto lv = table3->get_object(table3_keys[i]).get_linklist(linklist_col1);
        for (unsigned j = 0; j < i % 5; j++) {
            lv.add(table1_keys[j]);
        }
    }

    std::string bin1(100, 'a');
    std::string bin2(500, '5');
    table1->get_object(table1_keys[0]).set(string_col, "Hi").set(bin_col, BinaryData(bin1));
    table1->get_object(table1_keys[1]).set(string_col, "world").set(bin_col, BinaryData(bin2));

    auto set_list = [](LstPtr<Int> list, const std::vector<int64_t>& value_list) {
        size_t sz = value_list.size();
        list->clear();
        for (size_t i = 0; i < sz; i++) {
            list->add(value_list[i]);
        }
    };
    set_list(table1->get_object(table1_keys[0]).get_list_ptr<Int>(int_list_col),
             std::vector<Int>({100, 200, 300, 400, 500}));
    set_list(table1->get_object(table1_keys[1]).get_list_ptr<Int>(int_list_col), std::vector<Int>({1, 2, 3}));
    set_list(table1->get_object(table1_keys[2]).get_list_ptr<Int>(int_list_col), std::vector<Int>({1, 2, 3, 4, 5}));
    set_list(table1->get_object(table1_keys[3]).get_list_ptr<Int>(int_list_col),
             std::vector<Int>({1, 2, 3, 4, 5, 6, 7, 8, 9}));

    auto set_links = [&table2_keys](LnkLstPtr lv, const std::vector<int>& value_list) {
        for (auto v : value_list) {
            lv->add(table2_keys[v]);
        }
    };
    set_links(table1->get_object(table1_keys[0]).get_linklist_ptr(linklist_col),
              std::vector<int>({0, 1, 2, 3, 4, 5}));
    set_links(table1->get_object(table1_keys[1]).get_linklist_ptr(linklist_col), std::vector<int>({6, 7, 8, 9}));

    Query q;
    Query q1;
    ObjKey match;
    TableView tv;

    q = strings.size() == 5;
    q1 = table1->where().size_equal(string_col, 5);
    match = q.find();
    CHECK_EQUAL(table1_keys[1], match);
    match = q1.find();
    CHECK_EQUAL(table1_keys[1], match);

    // Check that the null values are handled correctly
    q = binaries.size() == realm::null();
    tv = q.find_all();
    CHECK_EQUAL(tv.size(), 8);
    CHECK_EQUAL(tv.get_key(0), table1_keys[2]);

    // Here the null values should not be included in the search
    q = binaries.size() < 500;
    q1 = table1->where().size_less(bin_col, 500);
    tv = q.find_all();
    CHECK_EQUAL(tv.size(), 1);
    tv = q1.find_all();
    CHECK_EQUAL(tv.size(), 1);

    q = intlist.size() > 3;
    q1 = table1->where().size_greater(int_list_col, 3);
    tv = q.find_all();
    CHECK_EQUAL(3, tv.size());
    tv = q1.find_all();
    CHECK_EQUAL(3, tv.size());
    q1 = table1->where().size_between(int_list_col, 3, 7);
    tv = q1.find_all();
    CHECK_EQUAL(3, tv.size());

    q = intlist.size() == 3;
    match = q.find();
    CHECK_EQUAL(table1_keys[1], match);

    q1 = table1->where().size_not_equal(linklist_col, 6);
    match = q1.find();
    CHECK_EQUAL(table1_keys[1], match);

    q = intlist.size() > strings.size();
    tv = q.find_all();
    CHECK_EQUAL(3, tv.size());
    CHECK_EQUAL(table1_keys[0], tv.get_key(0));

    // Single links
    q = table3->link(link_col).column<Lst<Int>>(int_list_col).size() == 5;
    tv = q.find_all();
    CHECK_EQUAL(5, tv.size());

    // Multiple links
    q = table3->link(linklist_col1).column<Lst<Int>>(int_list_col).size() == 3;
    tv = q.find_all();
    CHECK_EQUAL(6, tv.size());
}

TEST(Query_ListOfPrimitives)
{
    Group g;

    TableRef table = g.add_table("foo");

    auto col_int_list = table->add_column_list(type_Int, "integers");
    auto col_string_list = table->add_column_list(type_String, "strings");
    auto col_string = table->add_column(type_String, "other");
    std::vector<ObjKey> keys;

    table->create_objects(4, keys);

    {
        auto set_string_list = [](Lst<String> list, const std::vector<int64_t>& value_list) {
            size_t sz = value_list.size();
            list.clear();
            for (size_t i = 0; i < sz; i++) {
                if (value_list[i] < 100) {
                    std::string str("Str_");
                    str += util::to_string(value_list[i]);
                    list.add(str);
                }
            }
        };

        set_string_list(table->get_object(keys[0]).get_list<String>(col_string_list), std::vector<Int>({0, 1}));
        set_string_list(table->get_object(keys[1]).get_list<String>(col_string_list), std::vector<Int>({2, 3, 4, 5}));
        set_string_list(table->get_object(keys[2]).get_list<String>(col_string_list),
                        std::vector<Int>({6, 7, 100, 8, 9}));
    }

    table->get_object(keys[0]).set_list_values(col_int_list, std::vector<Int>({0, 1}));
    table->get_object(keys[1]).set_list_values(col_int_list, std::vector<Int>({2, 3, 4, 5}));
    table->get_object(keys[2]).set_list_values(col_int_list, std::vector<Int>({6, 7, 8, 9}));
    table->get_object(keys[3]).set_list_values(col_int_list, std::vector<Int>({}));

    table->get_object(keys[0]).set<String>(col_string, StringData("foo"));
    table->get_object(keys[1]).set<String>(col_string, StringData("str"));
    table->get_object(keys[2]).set<String>(col_string, StringData("str_9_baa"));

    Query q;
    TableView tv;
    q = table->column<Lst<Int>>(col_int_list) == 5;
    tv = q.find_all();
    CHECK_EQUAL(tv.size(), 1);
    CHECK_EQUAL(tv.get_key(0), keys[1]);
    q = table->column<Lst<String>>(col_string_list) == "Str_5";
    tv = q.find_all();
    CHECK_EQUAL(tv.size(), 1);
    CHECK_EQUAL(tv.get_key(0), keys[1]);

    q = table->column<Lst<String>>(col_string_list).begins_with("Str");
    tv = q.find_all();
    CHECK_EQUAL(tv.size(), 3);
    q = table->column<Lst<String>>(col_string_list).ends_with("_8");
    tv = q.find_all();
    CHECK_EQUAL(tv.size(), 1);
    CHECK_EQUAL(tv.get_key(0), keys[2]);
    q = table->column<Lst<String>>(col_string_list).begins_with(table->column<String>(col_string), false);
    tv = q.find_all();
    CHECK_EQUAL(tv.size(), 1);
    CHECK_EQUAL(tv.get_key(0), keys[1]);
    q = table->column<String>(col_string).begins_with(table->column<Lst<String>>(col_string_list), false);
    tv = q.find_all();
    CHECK_EQUAL(tv.size(), 1);
    CHECK_EQUAL(tv.get_key(0), keys[2]);

    q = table->column<Lst<Int>>(col_int_list).min() >= 2;
    tv = q.find_all();
    CHECK_EQUAL(tv.size(), 2);
    CHECK_EQUAL(tv.get_key(0), keys[1]);
    CHECK_EQUAL(tv.get_key(1), keys[2]);
    q = table->column<Lst<Int>>(col_int_list).max() > 6;
    tv = q.find_all();
    CHECK_EQUAL(tv.size(), 1);
    CHECK_EQUAL(tv.get_key(0), keys[2]);
    q = table->column<Lst<Int>>(col_int_list).sum() == 14;
    tv = q.find_all();
    CHECK_EQUAL(tv.size(), 1);
    CHECK_EQUAL(tv.get_key(0), keys[1]);
    q = table->column<Lst<Int>>(col_int_list).average() < 4;
    tv = q.find_all();
    CHECK_EQUAL(tv.size(), 2);
    CHECK_EQUAL(tv.get_key(0), keys[0]);
    CHECK_EQUAL(tv.get_key(1), keys[1]);

    TableRef baa = g.add_table("baa");
    auto col_link = baa->add_column_link(type_Link, "link", *table);
    auto col_linklist = baa->add_column_link(type_LinkList, "linklist", *table);
    Obj obj0 = baa->create_object().set(col_link, keys[1]);
    Obj obj1 = baa->create_object().set(col_link, keys[0]);

    auto lv = obj0.get_linklist_ptr(col_linklist);
    lv->add(keys[0]);
    lv->add(keys[1]);
    lv = obj1.get_linklist_ptr(col_linklist);
    lv->add(keys[1]);
    lv->add(keys[2]);
    lv->add(keys[3]);

    q = baa->link(col_link).column<Lst<Int>>(col_int_list) == 5;
    tv = q.find_all();
    CHECK_EQUAL(tv.size(), 1);
    CHECK_EQUAL(tv.get_key(0), keys[0]);

    q = baa->link(col_linklist).column<Lst<String>>(col_string_list) == "Str_5";
    tv = q.find_all();
    CHECK_EQUAL(tv.size(), 2);

    q = baa->link(col_linklist).column<Lst<Int>>(col_int_list).average() >= 3.0;
    tv = q.find_all();
    CHECK_EQUAL(tv.size(), 2);
    table->get_object(keys[1]).get_list<Int>(col_int_list).set(3, -10); // {2, 3, 4, -10}
    // Now, one less object will have average bigger than 3
    tv.sync_if_needed();
    CHECK_EQUAL(tv.size(), 1);
}

TEST_TYPES(Query_StringIndexCommonPrefix, std::true_type, std::false_type)
{
    Group group;
    TableRef table = group.add_table("test");
    auto col_str = table->add_column(type_String, "first");
    table->add_search_index(col_str);
    if (TEST_TYPE::value == true) {
        table->enumerate_string_column(col_str);
    }

    auto test_prefix_find = [&](std::string prefix) {
        std::string prefix_b = prefix + "b";
        std::string prefix_c = prefix + "c";
        std::string prefix_d = prefix + "d";
        std::string prefix_e = prefix + "e";
        StringData spb(prefix_b);
        StringData spc(prefix_c);
        StringData spd(prefix_d);
        StringData spe(prefix_e);

        std::vector<ObjKey> keys;
        table->create_objects(6, keys);
        table->get_object(keys[0]).set(col_str, spb);
        table->get_object(keys[1]).set(col_str, spc);
        table->get_object(keys[2]).set(col_str, spc);
        table->get_object(keys[3]).set(col_str, spe);
        table->get_object(keys[4]).set(col_str, spe);
        table->get_object(keys[5]).set(col_str, spe);

        TableView v = table->where().equal(col_str, spb).find_all();
        CHECK_EQUAL(v.size(), 1);
        CHECK_EQUAL(v.get(0).get_key(), keys[0]);

        v = table->where().equal(col_str, spc).find_all();
        CHECK_EQUAL(v.size(), 2);
        CHECK_EQUAL(v.get(0).get_key(), keys[1]);
        CHECK_EQUAL(v.get(1).get_key(), keys[2]);

        v = table->where().equal(col_str, spd).find_all();
        CHECK_EQUAL(v.size(), 0);

        v = table->where().equal(col_str, spe).find_all();
        CHECK_EQUAL(v.size(), 3);
        CHECK_EQUAL(v.get(0).get_key(), keys[3]);
        CHECK_EQUAL(v.get(1).get_key(), keys[4]);
        CHECK_EQUAL(v.get(2).get_key(), keys[5]);
    };

    std::string std_max(StringIndex::s_max_offset, 'a');
    std::string std_over_max = std_max + "a";
    std::string std_under_max(StringIndex::s_max_offset >> 1, 'a');

    test_prefix_find(std_max);
    test_prefix_find(std_over_max);
    test_prefix_find(std_under_max);
}


TEST(Query_TwoColsEqualVaryWidthAndValues)
{
    Random random(random_int<unsigned long>()); // Seed from slow global generator

    std::vector<ObjKey> ints1;
    std::vector<ObjKey> ints2;
    std::vector<ObjKey> ints3;

    std::vector<ObjKey> floats;
    std::vector<ObjKey> doubles;

    Table table;
    auto col_int0 = table.add_column(type_Int, "first1");
    auto col_int1 = table.add_column(type_Int, "second1");

    auto col_int2 = table.add_column(type_Int, "first2");
    auto col_int3 = table.add_column(type_Int, "second2");

    auto col_int4 = table.add_column(type_Int, "first3");
    auto col_int5 = table.add_column(type_Int, "second3");

    auto col_float6 = table.add_column(type_Float, "third");
    auto col_float7 = table.add_column(type_Float, "fourth");
    auto col_double8 = table.add_column(type_Double, "fifth");
    auto col_double9 = table.add_column(type_Double, "sixth");

#ifdef REALM_DEBUG
    for (int i = 0; i < REALM_MAX_BPNODE_SIZE * 5; i++) {
#else
    for (int i = 0; i < 50000; i++) {
#endif
        Obj obj = table.create_object();
        ObjKey key = obj.get_key();

        // Important thing to test is different bitwidths because we might use SSE and/or bithacks on 64-bit blocks

        // Both are bytes
        obj.set(col_int0, random.draw_int_mod(100));
        obj.set(col_int1, random.draw_int_mod(100));

        // Second column widest
        obj.set(col_int2, random.draw_int_mod(10));
        obj.set(col_int3, random.draw_int_mod(100));

        // First column widest
        obj.set(col_int4, random.draw_int_mod(100));
        obj.set(col_int5, random.draw_int_mod(10));

        obj.set(col_float6, float(random.draw_int_mod(10)));
        obj.set(col_float7, float(random.draw_int_mod(10)));

        obj.set(col_double8, double(random.draw_int_mod(10)));
        obj.set(col_double9, double(random.draw_int_mod(10)));

        if (obj.get<Int>(col_int0) == obj.get<Int>(col_int1))
            ints1.push_back(key);

        if (obj.get<Int>(col_int2) == obj.get<Int>(col_int3))
            ints2.push_back(key);

        if (obj.get<Int>(col_int4) == obj.get<Int>(col_int5))
            ints3.push_back(key);

        if (obj.get<Float>(col_float6) == obj.get<Float>(col_float7))
            floats.push_back(key);

        if (obj.get<Double>(col_double8) == obj.get<Double>(col_double9))
            doubles.push_back(key);
    }

    realm::TableView t1 = table.where().equal_int(col_int0, col_int1).find_all();
    realm::TableView t2 = table.where().equal_int(col_int2, col_int3).find_all();
    realm::TableView t3 = table.where().equal_int(col_int4, col_int5).find_all();

    realm::TableView t4 = table.where().equal_float(col_float6, col_float7).find_all();
    realm::TableView t5 = table.where().equal_double(col_double8, col_double9).find_all();


    CHECK_EQUAL(ints1.size(), t1.size());
    for (size_t t = 0; t < ints1.size(); t++)
        CHECK_EQUAL(ints1[t], t1.get_key(t));

    CHECK_EQUAL(ints2.size(), t2.size());
    for (size_t t = 0; t < ints2.size(); t++)
        CHECK_EQUAL(ints2[t], t2.get_key(t));

    CHECK_EQUAL(ints3.size(), t3.size());
    for (size_t t = 0; t < ints3.size(); t++)
        CHECK_EQUAL(ints3[t], t3.get_key(t));

    CHECK_EQUAL(floats.size(), t4.size());
    for (size_t t = 0; t < floats.size(); t++)
        CHECK_EQUAL(floats[t], t4.get_key(t));

    CHECK_EQUAL(doubles.size(), t5.size());
    for (size_t t = 0; t < doubles.size(); t++)
        CHECK_EQUAL(doubles[t], t5.get_key(t));
}

TEST(Query_TwoColsVaryOperators)
{
    std::vector<size_t> ints1;
    std::vector<size_t> floats;
    std::vector<size_t> doubles;

    Table table;
    auto col_int0 = table.add_column(type_Int, "first1");
    auto col_int1 = table.add_column(type_Int, "second1");

    auto col_float2 = table.add_column(type_Float, "third");
    auto col_float3 = table.add_column(type_Float, "fourth");
    auto col_double4 = table.add_column(type_Double, "fifth");
    auto col_double5 = table.add_column(type_Double, "sixth");

    Obj obj0 = table.create_object().set_all(5, 10, 5.0f, 10.0f, 5.0, 10.0);
    Obj obj1 = table.create_object().set_all(10, 5, 10.0f, 5.0f, 10.0, 5.0);
    Obj obj2 = table.create_object().set_all(-10, -5, -10.0f, -5.0f, -10.0, -5.0);

    CHECK_EQUAL(null_key, table.where().equal_int(col_int0, col_int1).find());
    CHECK_EQUAL(obj0.get_key(), table.where().not_equal_int(col_int0, col_int1).find());
    CHECK_EQUAL(obj0.get_key(), table.where().less_int(col_int0, col_int1).find());
    CHECK_EQUAL(obj1.get_key(), table.where().greater_int(col_int0, col_int1).find());
    CHECK_EQUAL(obj1.get_key(), table.where().greater_equal_int(col_int0, col_int1).find());
    CHECK_EQUAL(obj0.get_key(), table.where().less_equal_int(col_int0, col_int1).find());

    CHECK_EQUAL(null_key, table.where().equal_float(col_float2, col_float3).find());
    CHECK_EQUAL(obj0.get_key(), table.where().not_equal_float(col_float2, col_float3).find());
    CHECK_EQUAL(obj0.get_key(), table.where().less_float(col_float2, col_float3).find());
    CHECK_EQUAL(obj1.get_key(), table.where().greater_float(col_float2, col_float3).find());
    CHECK_EQUAL(obj1.get_key(), table.where().greater_equal_float(col_float2, col_float3).find());
    CHECK_EQUAL(obj0.get_key(), table.where().less_equal_float(col_float2, col_float3).find());

    CHECK_EQUAL(null_key, table.where().equal_double(col_double4, col_double5).find());
    CHECK_EQUAL(obj0.get_key(), table.where().not_equal_double(col_double4, col_double5).find());
    CHECK_EQUAL(obj0.get_key(), table.where().less_double(col_double4, col_double5).find());
    CHECK_EQUAL(obj1.get_key(), table.where().greater_double(col_double4, col_double5).find());
    CHECK_EQUAL(obj1.get_key(), table.where().greater_equal_double(col_double4, col_double5).find());
    CHECK_EQUAL(obj0.get_key(), table.where().less_equal_double(col_double4, col_double5).find());
}


TEST(Query_TwoCols0)
{
    Table table;
    auto col0 = table.add_column(type_Int, "first1");
    auto col1 = table.add_column(type_Int, "second1");


    for (int i = 0; i < 50; i++) {
        table.create_object();
    }

    realm::TableView t1 = table.where().equal_int(col0, col1).find_all();
    CHECK_EQUAL(50, t1.size());

    realm::TableView t2 = table.where().less_int(col0, col1).find_all();
    CHECK_EQUAL(0, t2.size());
}


TEST(Query_TwoSameCols)
{
    Table table;
    auto col_bool0 = table.add_column(type_Bool, "first1");
    auto col_bool1 = table.add_column(type_Bool, "first2");
    auto col_date2 = table.add_column(type_Timestamp, "second1");
    auto col_date3 = table.add_column(type_Timestamp, "second2");
    auto col_str4 = table.add_column(type_String, "third1");
    auto col_str5 = table.add_column(type_String, "third2");

    Timestamp d1(200, 0);
    Timestamp d2(300, 0);
    ObjKey key0 = table.create_object().set_all(false, true, d1, d2, "a", "b").get_key();
    ObjKey key1 = table.create_object().set_all(true, true, d2, d2, "b", "b").get_key();
    table.create_object().set_all(false, true, d1, d2, "a", "b").get_key();

    Query q1 = table.column<Bool>(col_bool0) == table.column<Bool>(col_bool1);
    Query q2 = table.column<Timestamp>(col_date2) == table.column<Timestamp>(col_date3);
    Query q3 = table.column<String>(col_str4) == table.column<String>(col_str5);

    CHECK_EQUAL(key1, q1.find());
    CHECK_EQUAL(key1, q2.find());
    CHECK_EQUAL(key1, q3.find());
    CHECK_EQUAL(1, q1.count());
    CHECK_EQUAL(1, q2.count());
    CHECK_EQUAL(1, q3.count());

    Query q4 = table.column<Bool>(col_bool0) != table.column<Bool>(col_bool1);
    Query q5 = table.column<Timestamp>(col_date2) != table.column<Timestamp>(col_date3);
    Query q6 = table.column<String>(col_str4) != table.column<String>(col_str5);

    CHECK_EQUAL(key0, q5.find());
    CHECK_EQUAL(key0, q5.find());
    CHECK_EQUAL(key0, q6.find());
    CHECK_EQUAL(2, q5.count());
    CHECK_EQUAL(2, q5.count());
    CHECK_EQUAL(2, q6.count());
}


TEST(Query_DateTest)
{
    Table table;
    auto col_date = table.add_column(type_Timestamp, "second1");

    for (int i = 0; i < 9; i++) {
        table.create_object().set(col_date, Timestamp(i * 1000, i));
    }

    Query q = table.where().equal(col_date, Timestamp(5000, 5));
    CHECK_EQUAL(1, q.count());
    TableView tv = q.find_all();
    CHECK_EQUAL(1, tv.size());
}

TEST(Query_TwoColsNoRows)
{
    Table table;
    auto col0 = table.add_column(type_Int, "first1");
    auto col1 = table.add_column(type_Int, "second1");

    CHECK_EQUAL(null_key, table.where().equal_int(col0, col1).find());
    CHECK_EQUAL(null_key, table.where().not_equal_int(col0, col1).find());
}


TEST(Query_Huge)
{
    Random random;

#if TEST_DURATION == 0
    for (int N = 0; N < 1; N++) {
#elif TEST_DURATION == 1
    for (int N = 0; N < 100; N++) {
#elif TEST_DURATION == 2
    for (int N = 0; N < 1000; N++) {
#elif TEST_DURATION == 3
    for (int N = 0; N < 10000; N++) {
#endif

        // Makes you reproduce a bug in a certain run, without having
        // to run all successive runs
        random.seed(N + 123);

        Table tt;
        auto col_str0 = tt.add_column(type_String, "1");
        auto col_str1 = tt.add_column(type_String, "2");
        auto col_int2 = tt.add_column(type_Int, "3");

        TableView v;
        bool long1 = false;
        bool long2 = false;

        size_t mdist1 = 1;
        size_t mdist2 = 1;
        size_t mdist3 = 1;

        std::string first;
        std::string second;
        int64_t third;

        size_t res1 = 0;
        size_t res2 = 0;
        size_t res3 = 0;
        size_t res4 = 0;
        size_t res5 = 0;
        size_t res6 = 0;
        size_t res7 = 0;
        size_t res8 = 0;

        size_t start = random.draw_int_mod(3000);
        size_t end = start + random.draw_int_mod(3000 - start);
        size_t limit;
        if (random.draw_bool())
            limit = random.draw_int_mod(5000);
        else
            limit = size_t(-1);


        size_t blocksize = random.draw_int_mod(800) + 1;

        for (size_t row = 0; row < 3000; row++) {

            if (row % blocksize == 0) {
                long1 = random.draw_bool();
                long2 = random.draw_bool();

                if (random.draw_bool()) {
                    mdist1 = random.draw_int(1, 500);
                    mdist2 = random.draw_int(1, 500);
                    mdist3 = random.draw_int(1, 500);
                }
                else {
                    mdist1 = random.draw_int(1, 5);
                    mdist2 = random.draw_int(1, 5);
                    mdist3 = random.draw_int(1, 5);
                }
            }

            Obj obj = tt.create_object();

            if (long1) {
                if (random.draw_int_mod(mdist1) == 0)
                    first = "longlonglonglonglonglonglong A";
                else
                    first = "longlonglonglonglonglonglong B";
            }
            else {
                if (random.draw_int_mod(mdist1) == 0)
                    first = "A";
                else
                    first = "B";
            }

            if (long2) {
                if (random.draw_int_mod(mdist2) == 0)
                    second = "longlonglonglonglonglonglong A";
                else
                    second = "longlonglonglonglonglonglong B";
            }
            else {
                if (random.draw_int_mod(mdist2) == 0)
                    second = "A";
                else
                    second = "B";
            }

            if (random.draw_int_mod(mdist3) == 0)
                third = 1;
            else
                third = 2;

            obj.set(col_str0, StringData(first));
            obj.set(col_str1, StringData(second));
            obj.set(col_int2, third);

            if ((row >= start && row < end && limit > res1) && (first == "A" && second == "A" && third == 1))
                res1++;

            if ((row >= start && row < end && limit > res2) && ((first == "A" || second == "A") && third == 1))
                res2++;

            if ((row >= start && row < end && limit > res3) && (first == "A" && (second == "A" || third == 1)))
                res3++;

            if ((row >= start && row < end && limit > res4) && (second == "A" && (first == "A" || third == 1)))
                res4++;

            if ((row >= start && row < end && limit > res5) && (first == "A" || second == "A" || third == 1))
                res5++;

            if ((row >= start && row < end && limit > res6) && (first != "A" && second == "A" && third == 1))
                res6++;

            if ((row >= start && row < end && limit > res7) &&
                (first != "longlonglonglonglonglonglong A" && second == "A" && third == 1))
                res7++;

            if ((row >= start && row < end && limit > res8) &&
                (first != "longlonglonglonglonglonglong A" && second == "A" && third == 2))
                res8++;
        }

        for (size_t t = 0; t < 4; t++) {

            if (t == 1) {
                tt.enumerate_string_column(col_str0);
                tt.enumerate_string_column(col_str1);
            }
            else if (t == 2) {
                tt.add_search_index(col_str0);
            }
            else if (t == 3) {
                tt.add_search_index(col_str1);
            }

            v = tt.where().equal(col_str0, "A").equal(col_str1, "A").equal(col_int2, 1).find_all(start, end, limit);
            CHECK_EQUAL(res1, v.size());

            v = tt.where().equal(col_str1, "A").equal(col_str0, "A").equal(col_int2, 1).find_all(start, end, limit);
            CHECK_EQUAL(res1, v.size());

            v = tt.where().equal(col_int2, 1).equal(col_str1, "A").equal(col_str0, "A").find_all(start, end, limit);
            CHECK_EQUAL(res1, v.size());

            v = tt.where()
                    .group()
                    .equal(col_str0, "A")
                    .Or()
                    .equal(col_str1, "A")
                    .end_group()
                    .equal(col_int2, 1)
                    .find_all(start, end, limit);
            CHECK_EQUAL(res2, v.size());

            v = tt.where()
                    .equal(col_str0, "A")
                    .group()
                    .equal(col_str1, "A")
                    .Or()
                    .equal(col_int2, 1)
                    .end_group()
                    .find_all(start, end, limit);
            CHECK_EQUAL(res3, v.size());

            Query q =
                tt.where().group().equal(col_str0, "A").Or().equal(col_int2, 1).end_group().equal(col_str1, "A");
            v = q.find_all(start, end, limit);
            CHECK_EQUAL(res4, v.size());

            v = tt.where()
                    .group()
                    .equal(col_str0, "A")
                    .Or()
                    .equal(col_int2, 1)
                    .end_group()
                    .equal(col_str1, "A")
                    .find_all(start, end, limit);
            CHECK_EQUAL(res4, v.size());

            v = tt.where()
                    .equal(col_str0, "A")
                    .Or()
                    .equal(col_str1, "A")
                    .Or()
                    .equal(col_int2, 1)
                    .find_all(start, end, limit);
            CHECK_EQUAL(res5, v.size());

            v = tt.where()
                    .not_equal(col_str0, "A")
                    .equal(col_str1, "A")
                    .equal(col_int2, 1)
                    .find_all(start, end, limit);
            CHECK_EQUAL(res6, v.size());

            v = tt.where()
                    .not_equal(col_str0, "longlonglonglonglonglonglong A")
                    .equal(col_str1, "A")
                    .equal(col_int2, 1)
                    .find_all(start, end, limit);
            CHECK_EQUAL(res7, v.size());

            v = tt.where()
                    .not_equal(col_str0, "longlonglonglonglonglonglong A")
                    .equal(col_str1, "A")
                    .equal(col_int2, 2)
                    .find_all(start, end, limit);
            CHECK_EQUAL(res8, v.size());
        }
    }
}


TEST(Query_OnTableView_where)
{
    Random random;

    for (int iter = 0; iter < 50 * (1 + TEST_DURATION * TEST_DURATION); iter++) {
        random.seed(164);
        Table oti;
        auto col = oti.add_column(type_Int, "1");

        size_t cnt1 = 0;
        size_t cnt0 = 0;
        size_t limit = random.draw_int_max(REALM_MAX_BPNODE_SIZE * 10);

        size_t lbound = random.draw_int_mod(REALM_MAX_BPNODE_SIZE * 10);
        size_t ubound = lbound + random.draw_int_mod(REALM_MAX_BPNODE_SIZE * 10 - lbound);

        for (size_t i = 0; i < REALM_MAX_BPNODE_SIZE * 10; i++) {
            int v = random.draw_int_mod(3);

            if (v == 1 && i >= lbound && i < ubound && cnt0 < limit)
                cnt1++;

            if (v != 0 && i >= lbound && i < ubound)
                cnt0++;

            oti.create_object().set(col, v);
        }

        TableView v = oti.where().not_equal(col, 0).find_all(lbound, ubound, limit);
        size_t cnt2 = oti.where(&v).equal(col, 1).count();

        CHECK_EQUAL(cnt1, cnt2);
    }
}

TEST_IF(Query_StrIndex3, TEST_DURATION > 0)
{
    // Create two columns where query match-density varies alot throughout the rows. This forces the query engine to
    // jump back and forth between the two conditions and test edge cases in these transitions. Tests combinations of
    // linear scan, enum and index

    Random random(random_int<unsigned long>()); // Seed from slow global generator

#if REALM_MAX_BPNODE_SIZE > 256
    constexpr int node_size = 256;
#else
    constexpr int node_size = 4;
#endif

#if defined REALM_DEBUG || REALM_ANDROID
    for (int N = 0; N < 4; N++) {
#else
    for (int N = 0; N < 20; N++) {
#endif
        Table ttt;
        auto col_int = ttt.add_column(type_Int, "1");
        auto col_str = ttt.add_column(type_String, "2");

        std::vector<ObjKey> vec;

        size_t n = 0;
#if defined REALM_DEBUG || REALM_ANDROID
        for (int i = 0; i < 4; i++) {
#else
        for (int i = 0; i < 20; i++) {
#endif
            // 1/128 match probability because we want possibility for a 256 sized leaf to contain 0 matches
            // (important edge case)
            int f1 = random.draw_int_mod(node_size) / 2 + 1;
            int f2 = random.draw_int_mod(node_size) / 2 + 1;
            bool longstrings = random.chance(1, 5);

            // 576 entries with that probability to fill out two concecutive 256 sized leaves with above
            // probability, plus a remainder (edge case)
            for (int j = 0; j < node_size * 2 + node_size / 4; j++) {
                if (random.chance(1, f1)) {
                    if (random.chance(1, f2)) {
                        ObjKey key =
                            ttt.create_object().set_all(0, longstrings ? "AAAAAAAAAAAAAAAAAAAAAAAA" : "AA").get_key();
                        if (!longstrings) {
                            n++;
                            vec.push_back(key);
                        }
                    }
                    else {
                        ttt.create_object().set_all(0, "BB");
                    }
                }
                else {
                    if (random.chance(1, f2)) {
                        ttt.create_object().set_all(1, "AA");
                    }
                    else {
                        ttt.create_object().set_all(1, "BB");
                    }
                }
            }
        }

        TableView v;

        // Both linear scans
        v = ttt.where().equal(col_str, "AA").equal(col_int, 0).find_all();
        CHECK_EQUAL(vec.size(), v.size());
        for (size_t t = 0; t < vec.size(); t++)
            CHECK_EQUAL(vec[t], v.get_key(t));

        v = ttt.where().equal(col_int, 0).equal(col_str, "AA").find_all();
        CHECK_EQUAL(vec.size(), v.size());
        for (size_t t = 0; t < vec.size(); t++)
            CHECK_EQUAL(vec[t], v.get_key(t));

        ttt.enumerate_string_column(col_str);

        // Linear scan over enum, plus linear integer column scan
        v = ttt.where().equal(col_str, "AA").equal(col_int, 0).find_all();
        CHECK_EQUAL(vec.size(), v.size());
        for (size_t t = 0; t < vec.size(); t++)
            CHECK_EQUAL(vec[t], v.get_key(t));

        v = ttt.where().equal(col_int, 0).equal(col_str, "AA").find_all();
        CHECK_EQUAL(vec.size(), v.size());
        for (size_t t = 0; t < vec.size(); t++)
            CHECK_EQUAL(vec[t], v.get_key(t));

        ttt.add_search_index(col_str);

        // Index lookup, plus linear integer column scan
        v = ttt.where().equal(col_str, "AA").equal(col_int, 0).find_all();
        CHECK_EQUAL(vec.size(), v.size());
        for (size_t t = 0; t < vec.size(); t++)
            CHECK_EQUAL(vec[t], v.get_key(t));

        v = ttt.where().equal(col_int, 0).equal(col_str, "AA").find_all();
        CHECK_EQUAL(vec.size(), v.size());
        for (size_t t = 0; t < vec.size(); t++)
            CHECK_EQUAL(vec[t], v.get_key(t));
    }
}

TEST(Query_StrIndex2)
{
    Table ttt;
    ttt.add_column(type_Int, "1");
    auto col_str = ttt.add_column(type_String, "2");

    int64_t s;

    for (int i = 0; i < 100; ++i) {
        ttt.create_object().set_all(1, "AA");
    }
    ttt.create_object().set_all(1, "BB");
    ttt.add_search_index(col_str);

    s = ttt.where().equal(col_str, "AA").count();
    CHECK_EQUAL(100, s);

    s = ttt.where().equal(col_str, "BB").count();
    CHECK_EQUAL(1, s);

    s = ttt.where().equal(col_str, "CC").count();
    CHECK_EQUAL(0, s);
}

TEST(Query_StrEnum)
{
    Random random(random_int<unsigned long>()); // Seed from slow global generator
    Table ttt;
    ttt.add_column(type_Int, "1");
    auto col_str = ttt.add_column(type_String, "2");

    int aa;
    int64_t s;

    for (int i = 0; i < 100; ++i) {
        ttt.clear();
        aa = 0;
        for (size_t t = 0; t < REALM_MAX_BPNODE_SIZE * 2; ++t) {
            if (random.chance(1, 3)) {
                ttt.create_object().set_all(1, "AA");
                ++aa;
            }
            else {
                ttt.create_object().set_all(1, "BB");
            }
        }
        ttt.enumerate_string_column(col_str);
        s = ttt.where().equal(col_str, "AA").count();
        CHECK_EQUAL(aa, s);
    }
}

TEST(Query_StrIndex)
{
    Random random(random_int<unsigned long>()); // Seed from slow global generator

#ifdef REALM_DEBUG
    size_t itera = 4;
    size_t iterb = 100;
#else
    size_t itera = 100;
    size_t iterb = 2000;
#endif

    int aa;
    int64_t s;

    for (size_t i = 0; i < itera; i++) {
        Table ttt;
        ttt.add_column(type_Int, "1");
        auto str_col = ttt.add_column(type_String, "2");

        aa = 0;
        for (size_t t = 0; t < iterb; t++) {
            if (random.chance(1, 3)) {
                ttt.create_object().set_all(1, "AA");
                aa++;
            }
            else {
                ttt.create_object().set_all(1, "BB");
            }
        }

        s = ttt.where().equal(str_col, "AA").count();
        CHECK_EQUAL(aa, s);

        ttt.enumerate_string_column(str_col);
        s = ttt.where().equal(str_col, "AA").count();
        CHECK_EQUAL(aa, s);

        ttt.add_search_index(str_col);
        s = ttt.where().equal(str_col, "AA").count();
        CHECK_EQUAL(aa, s);
    }
}

TEST(Query_GA_Crash)
{
    GROUP_TEST_PATH(path);
    Random random(random_int<unsigned long>()); // Seed from slow global generator
    {
        Group g;
        TableRef t = g.add_table("firstevents");
        auto col_str0 = t->add_column(type_String, "1");
        auto col_str1 = t->add_column(type_String, "2");
        auto col_str2 = t->add_column(type_String, "3");
        t->add_column(type_Int, "4");
        t->add_column(type_Int, "5");

        for (size_t i = 0; i < 100; ++i) {
            int64_t r1 = random.draw_int_mod(100);
            int64_t r2 = random.draw_int_mod(100);

            t->create_object().set_all("10", "US", "1.0", r1, r2);
        }
        t->enumerate_string_column(col_str0);
        t->enumerate_string_column(col_str1);
        t->enumerate_string_column(col_str2);
        g.write(path);
    }

    Group g(path);
    TableRef t = g.get_table("firstevents");
    auto col_str1 = t->get_column_key("2");

    Query q = t->where().equal(col_str1, "US");

    size_t c1 = 0;
    for (size_t i = 0; i < 100; ++i)
        c1 += t->count_string(col_str1, "US");

    size_t c2 = 0;
    for (size_t i = 0; i < 100; ++i)
        c2 += q.count();

    CHECK_EQUAL(c1, t->size() * 100);
    CHECK_EQUAL(c1, c2);
}

TEST(Query_Float3)
{
    Table t;
    auto col_float = t.add_column(type_Float, "1");
    auto col_double = t.add_column(type_Double, "2");
    auto col_int = t.add_column(type_Int, "3");

    t.create_object().set_all(float(1.1), double(2.1), 1);
    t.create_object().set_all(float(1.2), double(2.2), 2);
    t.create_object().set_all(float(1.3), double(2.3), 3);
    t.create_object().set_all(float(1.4), double(2.4), 4); // match
    t.create_object().set_all(float(1.5), double(2.5), 5); // match
    t.create_object().set_all(float(1.6), double(2.6), 6); // match
    t.create_object().set_all(float(1.7), double(2.7), 7);
    t.create_object().set_all(float(1.8), double(2.8), 8);
    t.create_object().set_all(float(1.9), double(2.9), 9);

    Query q1 = t.where().greater(col_float, 1.35f).less(col_double, 2.65);
    int64_t a1 = q1.sum_int(col_int);
    CHECK_EQUAL(15, a1);

    Query q2 = t.where().less(col_double, 2.65).greater(col_float, 1.35f);
    int64_t a2 = q2.sum_int(col_int);
    CHECK_EQUAL(15, a2);

    Query q3 = t.where().less(col_double, 2.65).greater(col_float, 1.35f);
    double a3 = q3.sum_float(col_float);
    double sum3 = double(1.4f) + double(1.5f) + double(1.6f);
    CHECK_EQUAL(sum3, a3);

    Query q4 = t.where().greater(col_float, 1.35f).less(col_double, 2.65);
    double a4 = q4.sum_float(col_float);
    CHECK_EQUAL(sum3, a4);

    Query q5 = t.where().greater_equal(col_int, 4).less(col_double, 2.65);
    double a5 = q5.sum_float(col_float);
    CHECK_EQUAL(sum3, a5);

    Query q6 = t.where().less(col_double, 2.65).greater_equal(col_int, 4);
    double a6 = q6.sum_float(col_float);
    CHECK_EQUAL(sum3, a6);

    Query q7 = t.where().greater(col_int, 3).less(col_int, 7);
    int64_t a7 = q7.sum_int(col_int);
    CHECK_EQUAL(15, a7);
    Query q8 = t.where().greater(col_int, 3).less(col_int, 7);
    int64_t a8 = q8.sum_int(col_int);
    CHECK_EQUAL(15, a8);
}


TEST(Query_Float3_where)
{
    // Sum on query on tableview
    Table t;
    auto col_float = t.add_column(type_Float, "1");
    auto col_double = t.add_column(type_Double, "2");
    auto col_int = t.add_column(type_Int, "3");

    t.create_object().set_all(float(1.1), double(2.1), 1);
    t.create_object().set_all(float(1.2), double(2.2), 2);
    t.create_object().set_all(float(1.3), double(2.3), 3);
    t.create_object().set_all(float(1.4), double(2.4), 4); // match
    t.create_object().set_all(float(1.5), double(2.5), 5); // match
    t.create_object().set_all(float(1.6), double(2.6), 6); // match
    t.create_object().set_all(float(1.7), double(2.7), 7);
    t.create_object().set_all(float(1.8), double(2.8), 8);
    t.create_object().set_all(float(1.9), double(2.9), 9);

    TableView v = t.where().find_all();

    Query q1 = t.where(&v).greater(col_float, 1.35f).less(col_double, 2.65);
    int64_t a1 = q1.sum_int(col_int);
    CHECK_EQUAL(15, a1);

    Query q2 = t.where(&v).less(col_double, 2.65).greater(col_float, 1.35f);
    int64_t a2 = q2.sum_int(col_int);
    CHECK_EQUAL(15, a2);

    Query q3 = t.where(&v).less(col_double, 2.65).greater(col_float, 1.35f);
    double a3 = q3.sum_float(col_float);
    double sum3 = double(1.4f) + double(1.5f) + double(1.6f);
    CHECK_EQUAL(sum3, a3);

    Query q4 = t.where(&v).greater(col_float, 1.35f).less(col_double, 2.65);
    double a4 = q4.sum_float(col_float);
    CHECK_EQUAL(sum3, a4);

    Query q5 = t.where(&v).greater_equal(col_int, 4).less(col_double, 2.65);
    double a5 = q5.sum_float(col_float);
    CHECK_EQUAL(sum3, a5);

    Query q6 = t.where(&v).less(col_double, 2.65).greater_equal(col_int, 4);
    double a6 = q6.sum_float(col_float);
    CHECK_EQUAL(sum3, a6);

    Query q7 = t.where(&v).greater(col_int, 3).less(col_int, 7);
    int64_t a7 = q7.sum_int(col_int);
    CHECK_EQUAL(15, a7);
    Query q8 = t.where(&v).greater(col_int, 3).less(col_int, 7);
    int64_t a8 = q8.sum_int(col_int);
    CHECK_EQUAL(15, a8);
}

TEST(Query_TableViewSum)
{
    Table t;

    auto col_int = t.add_column(type_Int, "3");

    for (int i = 0; i < 10; i++) {
        t.create_object().set(col_int, i + 1);
    }

    Query q1 = t.where().between(col_int, 5, 9);
    TableView tv1 = q1.find_all();
    int64_t s = tv1.sum_int(col_int);
    CHECK_EQUAL(5 + 6 + 7 + 8 + 9, s);
}

TEST(Query_JavaMinimumCrash)
{
    // Test that triggers a bug that was discovered through Java intnerface and has been fixed
    Table ttt;

    auto col_str = ttt.add_column(type_String, "1");
    ttt.add_column(type_String, "2");
    auto col_int = ttt.add_column(type_Int, "3");

    ttt.create_object().set_all("Joe", "John", 1);
    ttt.create_object().set_all("Jane", "Doe", 2);
    ttt.create_object().set_all("Bob", "Hanson", 3);

    Query q1 = ttt.where().equal(col_str, "Joe").Or().equal(col_str, "Bob");
    int64_t m = q1.minimum_int(col_int);
    CHECK_EQUAL(1, m);
}


TEST(Query_Float4)
{
    Table t;

    auto col_float = t.add_column(type_Float, "1");
    auto col_double = t.add_column(type_Double, "2");
    t.add_column(type_Int, "3");

    t.create_object().set_all(std::numeric_limits<float>::max(), std::numeric_limits<double>::max(), 11111);
    t.create_object().set_all(std::numeric_limits<float>::infinity(), std::numeric_limits<double>::infinity(), 11111);
    t.create_object().set_all(12345.0f, 12345.0, 11111);

    Query q1 = t.where();
    float a1 = q1.maximum_float(col_float);
    double a2 = q1.maximum_double(col_double);
    CHECK_EQUAL(std::numeric_limits<float>::infinity(), a1);
    CHECK_EQUAL(std::numeric_limits<double>::infinity(), a2);


    Query q2 = t.where();
    float a3 = q1.minimum_float(col_float);
    double a4 = q1.minimum_double(col_double);
    CHECK_EQUAL(12345.0, a3);
    CHECK_EQUAL(12345.0, a4);
}


TEST(Query_Float)
{
    Table t;
    auto col_float = t.add_column(type_Float, "1");
    auto col_double = t.add_column(type_Double, "2");

    ObjKey k0 = t.create_object().set_all(1.10f, 2.20).get_key();
    ObjKey k1 = t.create_object().set_all(1.13f, 2.21).get_key();
    t.create_object().set_all(1.13f, 2.22);
    t.create_object().set_all(1.10f, 2.20).get_key();
    ObjKey k4 = t.create_object().set_all(1.20f, 3.20).get_key();

    // Test find_all()
    TableView v = t.where().equal(col_float, 1.13f).find_all();
    CHECK_EQUAL(2, v.size());
    CHECK_EQUAL(1.13f, v[0].get<float>(col_float));
    CHECK_EQUAL(1.13f, v[1].get<float>(col_float));

    TableView v2 = t.where().equal(col_double, 3.2).find_all();
    CHECK_EQUAL(1, v2.size());
    CHECK_EQUAL(3.2, v2[0].get<double>(col_double));

    // Test operators (and count)
    CHECK_EQUAL(2, t.where().equal(col_float, 1.13f).count());
    CHECK_EQUAL(3, t.where().not_equal(col_float, 1.13f).count());
    CHECK_EQUAL(3, t.where().greater(col_float, 1.1f).count());
    CHECK_EQUAL(3, t.where().greater_equal(col_float, 1.13f).count());
    CHECK_EQUAL(4, t.where().less_equal(col_float, 1.13f).count());
    CHECK_EQUAL(2, t.where().less(col_float, 1.13f).count());
    CHECK_EQUAL(3, t.where().between(col_float, 1.13f, 1.2f).count());

    CHECK_EQUAL(2, t.where().equal(col_double, 2.20).count());
    CHECK_EQUAL(3, t.where().not_equal(col_double, 2.20).count());
    CHECK_EQUAL(2, t.where().greater(col_double, 2.21).count());
    CHECK_EQUAL(3, t.where().greater_equal(col_double, 2.21).count());
    CHECK_EQUAL(4, t.where().less_equal(col_double, 2.22).count());
    CHECK_EQUAL(3, t.where().less(col_double, 2.22).count());
    CHECK_EQUAL(4, t.where().between(col_double, 2.20, 2.22).count());

    double epsilon = std::numeric_limits<double>::epsilon();

    // ------ Test sum()
    // ... NO conditions
    double sum1_d = 2.20 + 2.21 + 2.22 + 2.20 + 3.20;
    CHECK_APPROXIMATELY_EQUAL(sum1_d, t.where().sum_double(col_double), 10 * epsilon);

    // Note: sum of float is calculated by having a double aggregate to where each float is added
    // (thereby getting casted to double).
    double sum1_f = double(1.10f) + double(1.13f) + double(1.13f) + double(1.10f) + double(1.20f);
    double res = t.where().sum_float(col_float);
    CHECK_APPROXIMATELY_EQUAL(sum1_f, res, 10 * epsilon);

    // ... with conditions
    double sum2_f = double(1.13f) + double(1.20f);
    double sum2_d = 2.21 + 3.20;
    Query q2 = t.where().between(col_float, 1.13f, 1.20f).not_equal(col_double, 2.22);
    CHECK_APPROXIMATELY_EQUAL(sum2_f, q2.sum_float(col_float), 10 * epsilon);
    CHECK_APPROXIMATELY_EQUAL(sum2_d, q2.sum_double(col_double), 10 * epsilon);

    // ------ Test average()

    // ... NO conditions
    CHECK_APPROXIMATELY_EQUAL(sum1_f / 5, t.where().average_float(col_float), 10 * epsilon);
    CHECK_APPROXIMATELY_EQUAL(sum1_d / 5, t.where().average_double(col_double), 10 * epsilon);
    // ... with conditions
    CHECK_APPROXIMATELY_EQUAL(sum2_f / 2, q2.average_float(col_float), 10 * epsilon);
    CHECK_APPROXIMATELY_EQUAL(sum2_d / 2, q2.average_double(col_double), 10 * epsilon);

    // -------- Test minimum(), maximum()

    ObjKey ndx;

    // ... NO conditions
    CHECK_EQUAL(1.20f, t.where().maximum_float(col_float));
    t.where().maximum_float(col_float, &ndx);
    CHECK_EQUAL(k4, ndx);

    CHECK_EQUAL(1.10f, t.where().minimum_float(col_float));
    t.where().minimum_float(col_float, &ndx);
    CHECK_EQUAL(k0, ndx);

    CHECK_EQUAL(3.20, t.where().maximum_double(col_double));
    CHECK_EQUAL(3.20, t.where().maximum_double(col_double, &ndx));

    CHECK_EQUAL(2.20, t.where().minimum_double(col_double));
    t.where().minimum_double(col_double, &ndx);

    // ... with conditions
    CHECK_EQUAL(1.20f, q2.maximum_float(col_float));
    q2.maximum_float(col_float, &ndx);
    CHECK_EQUAL(k4, ndx);

    CHECK_EQUAL(1.13f, q2.minimum_float(col_float));
    q2.minimum_float(col_float, &ndx);
    CHECK_EQUAL(k1, ndx);

    CHECK_EQUAL(3.20, q2.maximum_double(col_double));
    q2.maximum_double(col_double, &ndx);
    CHECK_EQUAL(k4, ndx);

    CHECK_EQUAL(2.21, q2.minimum_double(col_double));
    q2.minimum_double(col_double, &ndx);
    CHECK_EQUAL(k1, ndx);
}


TEST(Query_DoubleCoordinates)
{
    Group group;
    TableRef table = group.add_table("test");

    auto col0 = table->add_column(type_Double, "name");
    auto col1 = table->add_column(type_Double, "age");

    size_t expected = 0;

    for (size_t t = 0; t < 100000; t++) {
        Obj obj = table->create_object().set_all(double((t * 12345) % 1000), double((t * 12345) % 1000));

        if (obj.get<double>(col0) >= 100. && obj.get<double>(col0) <= 110. && obj.get<double>(col1) >= 100. &&
            obj.get<double>(col1) <= 110.) {
            expected++;
        }
    }

    // This unit test can be used as benchmark. Just enable this for loop
    //    for (size_t t = 0; t < 1000; t++) {
    Query q = table->column<double>(col0) >= 100. && table->column<double>(col0) <= 110. &&
              table->column<double>(col1) >= 100. && table->column<double>(col1) <= 110.;

    size_t c = q.count();
    CHECK_EQUAL(c, expected);
}


TEST_TYPES(Query_StrIndexed, std::true_type, std::false_type)
{
    Table ttt;
    auto col_int = ttt.add_column(type_Int, "1");
    auto col_str = ttt.add_column(type_String, "2");

    for (size_t t = 0; t < 10; t++) {
        ttt.create_object().set_all(1, "a");
        ttt.create_object().set_all(4, "b");
        ttt.create_object().set_all(7, "c");
        ttt.create_object().set_all(10, "a");
        ttt.create_object().set_all(1, "b");
        ttt.create_object().set_all(4, "c");
    }

    if (TEST_TYPE::value == true) {
        ttt.enumerate_string_column(col_str);
    }

    ttt.add_search_index(col_str);

    int64_t s = ttt.where().equal(col_str, "a").sum_int(col_int);
    CHECK_EQUAL(10 * 11, s);

    s = ttt.where().equal(col_str, "a").equal(col_int, 10).sum_int(col_int);
    CHECK_EQUAL(100, s);

    s = ttt.where().equal(col_int, 10).equal(col_str, "a").sum_int(col_int);
    CHECK_EQUAL(100, s);

    TableView tv = ttt.where().equal(col_str, "a").find_all();
    CHECK_EQUAL(10 * 2, tv.size());
}

TEST(Query_FindAllContains2_2)
{
    Table ttt;
    auto col_int = ttt.add_column(type_Int, "1");
    auto col_str = ttt.add_column(type_String, "2");

    ttt.create_object().set_all(0, "foo");
    ttt.create_object().set_all(1, "foobar");
    ttt.create_object().set_all(2, "hellofoobar");
    ttt.create_object().set_all(3, "foO");
    ttt.create_object().set_all(4, "foObar");
    ttt.create_object().set_all(5, "hellofoObar");
    ttt.create_object().set_all(6, "hellofo");
    ttt.create_object().set_all(7, "fobar");
    ttt.create_object().set_all(8, "oobar");

    // FIXME: UTF-8 case handling is only implemented on msw for now
    Query q1 = ttt.where().contains(col_str, "foO", false);
    TableView tv1 = q1.find_all();
    CHECK_EQUAL(6, tv1.size());
    CHECK_EQUAL(0, tv1.get(0).get<Int>(col_int));
    CHECK_EQUAL(1, tv1.get(1).get<Int>(col_int));
    CHECK_EQUAL(2, tv1.get(2).get<Int>(col_int));
    CHECK_EQUAL(3, tv1.get(3).get<Int>(col_int));
    CHECK_EQUAL(4, tv1.get(4).get<Int>(col_int));
    CHECK_EQUAL(5, tv1.get(5).get<Int>(col_int));
    Query q2 = ttt.where().contains(col_str, "foO", true);
    TableView tv2 = q2.find_all();
    CHECK_EQUAL(3, tv2.size());
    CHECK_EQUAL(3, tv2.get(0).get<Int>(col_int));
    CHECK_EQUAL(4, tv2.get(1).get<Int>(col_int));
    CHECK_EQUAL(5, tv2.get(2).get<Int>(col_int));
}

TEST(Query_SumNewAggregates)
{
    // test the new ACTION_FIND_PATTERN() method in array
    Table t;
    auto col_int = t.add_column(type_Int, "1");
    for (size_t i = 0; i < 1000; i++) {
        t.create_object().set(col_int, 1);
        t.create_object().set(col_int, 2);
        t.create_object().set(col_int, 4);
        t.create_object().set(col_int, 6);
    }
    size_t c = t.where().equal(col_int, 2).count();
    CHECK_EQUAL(1000, c);

    c = t.where().greater(col_int, 2).count();
    CHECK_EQUAL(2000, c);
}


TEST(Query_SumMinMaxAvgForeignCol)
{
    Table t;
    auto col_int0 = t.add_column(type_Int, "1");
    auto col_int1 = t.add_column(type_Int, "2");

    t.create_object().set_all(1, 10);
    t.create_object().set_all(2, 20);
    t.create_object().set_all(2, 30);
    t.create_object().set_all(4, 40);

    CHECK_EQUAL(50, t.where().equal(col_int0, 2).sum_int(col_int1));
}

TEST(Query_AggregateSingleCond)
{
    Table t;
    auto col_int = t.add_column(type_Int, "1");

    t.create_object().set(col_int, 1);
    t.create_object().set(col_int, 2);
    t.create_object().set(col_int, 2);
    t.create_object().set(col_int, 3);
    t.create_object().set(col_int, 3);
    t.create_object().set(col_int, 4);

    int64_t s = t.where().equal(col_int, 2).sum_int(col_int);
    CHECK_EQUAL(4, s);

    s = t.where().greater(col_int, 2).sum_int(col_int);
    CHECK_EQUAL(10, s);

    s = t.where().less(col_int, 3).sum_int(col_int);
    CHECK_EQUAL(5, s);

    s = t.where().not_equal(col_int, 3).sum_int(col_int);
    CHECK_EQUAL(9, s);
}

TEST(Query_FindAllRange1)
{
    Table ttt;
    ttt.add_column(type_Int, "1");
    auto col_str = ttt.add_column(type_String, "2");

    ttt.create_object().set_all(1, "a");
    ttt.create_object().set_all(4, "a");
    ttt.create_object().set_all(7, "a");
    ttt.create_object().set_all(10, "a");
    ttt.create_object().set_all(1, "a");
    ttt.create_object().set_all(4, "a");
    ttt.create_object().set_all(7, "a");
    ttt.create_object().set_all(10, "a");
    ttt.create_object().set_all(1, "a");
    ttt.create_object().set_all(4, "a");
    ttt.create_object().set_all(7, "a");
    ttt.create_object().set_all(10, "a");

    Query q1 = ttt.where().equal(col_str, "a");
    TableView tv1 = q1.find_all(4, 10);
    CHECK_EQUAL(6, tv1.size());
}


TEST(Query_FindAllRangeOrMonkey2)
{
    const size_t ROWS = 20;
    const size_t ITER = 100;

    Random random(random_int<unsigned long>()); // Seed from slow global generator

    for (size_t u = 0; u < ITER; u++) {
        Table tit;
        auto col_int0 = tit.add_column(type_Int, "1");
        auto col_int1 = tit.add_column(type_Int, "2");

        std::vector<ObjKey> a;
        std::vector<ObjKey> keys;
        size_t start = random.draw_int_max(ROWS);
        size_t end = start + random.draw_int_max(ROWS - start);

        if (end > ROWS)
            end = ROWS;

        for (size_t t = 0; t < ROWS; t++) {
            int64_t r1 = random.draw_int_mod(10);
            int64_t r2 = random.draw_int_mod(10);
            tit.create_object().set_all(r1, r2).get_key();
        }

        Query q1 = tit.where().group().equal(col_int0, 3).Or().equal(col_int0, 7).end_group().greater(col_int1, 5);
        TableView tv1 = q1.find_all(start, end);

        auto it = tit.begin() + start;
        auto e = tit.begin() + end;
        while (it != e) {
            if ((it->get<Int>(col_int0) == 3 || it->get<Int>(col_int0) == 7) && it->get<Int>(col_int1) > 5)
                a.push_back(it->get_key());
            ++it;
        }

        CHECK_EQUAL(a.size(), tv1.size());
        for (size_t t = 0; t < a.size(); t++) {
            CHECK_EQUAL(tv1.get_key(t), a[t]);
        }
    }
}

TEST(Query_FindAllRangeOr)
{
    Table ttt;
    auto col_int = ttt.add_column(type_Int, "1");
    auto col_str = ttt.add_column(type_String, "2");

    ttt.create_object().set_all(1, "b");
    ttt.create_object().set_all(2, "a"); //// match
    ttt.create_object().set_all(3, "b"); //
    ttt.create_object().set_all(1, "a"); //// match
    ttt.create_object().set_all(2, "b"); //// match
    ttt.create_object().set_all(3, "a");
    ttt.create_object().set_all(1, "b");
    ttt.create_object().set_all(2, "a"); //// match
    ttt.create_object().set_all(3, "b"); //

    Query q1 = ttt.where().group().greater(col_int, 1).Or().equal(col_str, "a").end_group().less(col_int, 3);
    TableView tv1 = q1.find_all(1, 8);
    CHECK_EQUAL(4, tv1.size());

    TableView  tv2 = q1.find_all(2, 8);
    CHECK_EQUAL(3, tv2.size());

    TableView  tv3 = q1.find_all(1, 7);
    CHECK_EQUAL(3, tv3.size());
}


TEST(Query_SimpleStr)
{
    Table ttt;
    auto col_int = ttt.add_column(type_Int, "1");
    auto col_str = ttt.add_column(type_String, "2");

    ttt.create_object().set_all(1, "X");
    ttt.create_object().set_all(2, "a");
    ttt.create_object().set_all(3, "X");
    ttt.create_object().set_all(4, "a");
    ttt.create_object().set_all(5, "X");
    ttt.create_object().set_all(6, "X");

    Query q = ttt.where().equal(col_str, "X");
    size_t c = q.count();
    CHECK_EQUAL(4, c);

    size_t r = q.remove();
    CHECK_EQUAL(4, r);
    CHECK_EQUAL(2, ttt.size());
    CHECK_EQUAL(2, ttt.get_object(0).get<Int>(col_int));
    CHECK_EQUAL(4, ttt.get_object(1).get<Int>(col_int));

    // test remove of all
    Query q2 = ttt.where().greater(col_int, 0);
    r = q2.remove();
    CHECK_EQUAL(2, r);
    CHECK_EQUAL(0, ttt.size());
}


TEST(Query_Simple)
{
    Table ttt;
    auto col_int = ttt.add_column(type_Int, "1");
    auto col_str = ttt.add_column(type_String, "2");

    ObjKey k0 = ttt.create_object().set_all(1, "a").get_key();
    ObjKey k1 = ttt.create_object().set_all(2, "a").get_key();
    ObjKey k2 = ttt.create_object().set_all(3, "X").get_key();

    Query q0 = ttt.where();

    TableView tv0 = q0.find_all();
    CHECK_EQUAL(3, tv0.size());
    CHECK_EQUAL(k0, tv0.get_key(0));

    Query q1 = ttt.where().equal(col_int, 2);

    TableView tv1 = q1.find_all();
    CHECK_EQUAL(1, tv1.size());
    CHECK_EQUAL(k1, tv1.get_key(0));

    Query q2 = ttt.where().Not().equal(col_str, "a");

    TableView tv2 = q2.find_all();
    CHECK_EQUAL(1, tv2.size());
    CHECK_EQUAL(k2, tv2.get_key(0));
}

TEST(Query_Sort1)
{
    Table ttt;
    auto col_int = ttt.add_column(type_Int, "1");
    ttt.add_column(type_String, "2");

    ttt.create_object().set_all(1, "a"); // 0
    ttt.create_object().set_all(2, "a"); // 1
    ttt.create_object().set_all(3, "X"); // 2
    ttt.create_object().set_all(1, "a"); // 3
    ttt.create_object().set_all(2, "a"); // 4
    ttt.create_object().set_all(3, "X"); // 5
    ttt.create_object().set_all(9, "a"); // 6
    ttt.create_object().set_all(8, "a"); // 7
    ttt.create_object().set_all(7, "X"); // 8

    // tv.get_key()  = 0, 2, 3, 5, 6, 7, 8
    // Vals         = 1, 3, 1, 3, 9, 8, 7
    // result       = 3, 0, 5, 2, 8, 7, 6

    Query q = ttt.where().not_equal(col_int, 2);
    TableView tv = q.find_all();
    tv.sort(col_int);

    CHECK_EQUAL(tv.size(), 7);
    CHECK_EQUAL(tv[0].get<Int>(col_int), 1);
    CHECK_EQUAL(tv[1].get<Int>(col_int), 1);
    CHECK_EQUAL(tv[2].get<Int>(col_int), 3);
    CHECK_EQUAL(tv[3].get<Int>(col_int), 3);
    CHECK_EQUAL(tv[4].get<Int>(col_int), 7);
    CHECK_EQUAL(tv[5].get<Int>(col_int), 8);
    CHECK_EQUAL(tv[6].get<Int>(col_int), 9);

    CHECK_EQUAL(tv[0].get_key(), ObjKey(0));
    CHECK_EQUAL(tv[1].get_key(), ObjKey(3));
    CHECK_EQUAL(tv[2].get_key(), ObjKey(2));
    CHECK_EQUAL(tv[3].get_key(), ObjKey(5));
    CHECK_EQUAL(tv[4].get_key(), ObjKey(8));
    CHECK_EQUAL(tv[5].get_key(), ObjKey(7));
    CHECK_EQUAL(tv[6].get_key(), ObjKey(6));

    tv = q.find_all();
    tv.sort(col_int, false);

    CHECK_EQUAL(tv.size(), 7);
    CHECK_EQUAL(tv[0].get_key(), ObjKey(6));
    CHECK_EQUAL(tv[1].get_key(), ObjKey(7));
    CHECK_EQUAL(tv[2].get_key(), ObjKey(8));
    CHECK_EQUAL(tv[3].get_key(), ObjKey(2));
    CHECK_EQUAL(tv[4].get_key(), ObjKey(5));
    CHECK_EQUAL(tv[5].get_key(), ObjKey(0));
    CHECK_EQUAL(tv[6].get_key(), ObjKey(3));
}

TEST(Query_SortAscending)
{
    Random random(random_int<unsigned long>()); // Seed from slow global generator

    Table ttt;
    auto col_int = ttt.add_column(type_Int, "1");
    ttt.add_column(type_String, "2");

    for (size_t t = 0; t < 1000; t++)
        ttt.create_object().set_all(random.draw_int_mod(1100), "a"); // 0

    Query q = ttt.where();
    TableView tv = q.find_all();
    tv.sort(col_int);

    CHECK(tv.size() == 1000);
    for (size_t t = 1; t < tv.size(); t++) {
        CHECK(tv[t].get<Int>(col_int) >= tv[t - 1].get<Int>(col_int));
    }
}

TEST(Query_SortDescending)
{
    Random random(random_int<unsigned long>()); // Seed from slow global generator

    Table ttt;
    auto col_int = ttt.add_column(type_Int, "1");
    ttt.add_column(type_String, "2");

    for (size_t t = 0; t < 1000; t++)
        ttt.create_object().set_all(random.draw_int_mod(1100), "a"); // 0

    Query q = ttt.where();
    TableView tv = q.find_all();
    tv.sort(col_int, false);

    CHECK(tv.size() == 1000);
    for (size_t t = 1; t < tv.size(); t++) {
        CHECK(tv[t].get<Int>(col_int) <= tv[t - 1].get<Int>(col_int));
    }
}


TEST(Query_SortDates)
{
    Table table;
    auto col_date = table.add_column(type_Timestamp, "first");

    table.create_object().set(col_date, Timestamp(1000, 0));
    table.create_object().set(col_date, Timestamp(3000, 0));
    table.create_object().set(col_date, Timestamp(2000, 0));

    TableView tv = table.where().find_all();
    CHECK(tv.size() == 3);

    tv.sort(col_date);
    CHECK_EQUAL(tv[0].get<Timestamp>(col_date), Timestamp(1000, 0));
    CHECK_EQUAL(tv[1].get<Timestamp>(col_date), Timestamp(2000, 0));
    CHECK_EQUAL(tv[2].get<Timestamp>(col_date), Timestamp(3000, 0));
}


TEST(Query_SortBools)
{
    Table table;
    auto col = table.add_column(type_Bool, "first");

    table.create_object().set(col, true);
    table.create_object().set(col, false);
    table.create_object().set(col, true);

    TableView tv = table.where().find_all();
    CHECK(tv.size() == 3);

    tv.sort(col);
    CHECK_EQUAL(tv[0].get<Bool>(col), false);
    CHECK_EQUAL(tv[1].get<Bool>(col), true);
    CHECK_EQUAL(tv[2].get<Bool>(col), true);
}

TEST(Query_SortLinks)
{
    const size_t num_rows = 10;
    Group g;
    TableRef t1 = g.add_table("t1");
    TableRef t2 = g.add_table("t2");

    auto t1_int_col = t1->add_column(type_Int, "t1_int");
    auto t1_str_col = t1->add_column(type_String, "t1_string");
    auto t1_link_t2_col = t1->add_column_link(type_Link, "t1_link_to_t2", *t2);
    t2->add_column(type_Int, "t2_int");
    t2->add_column(type_String, "t2_string");
    t2->add_column_link(type_Link, "t2_link_to_t1", *t1);

    std::vector<ObjKey> t1_keys;
    std::vector<ObjKey> t2_keys;
    t1->create_objects(num_rows, t1_keys);
    t2->create_objects(num_rows, t2_keys);
    std::vector<std::string> ordered_strings;

    for (size_t i = 0; i < num_rows; ++i) {
        ordered_strings.push_back(std::string("a string") + util::to_string(i));
        t1->get_object(t1_keys[i]).set_all(int64_t(i), StringData(ordered_strings[i]), t2_keys[num_rows - i - 1]);
        t2->get_object(t1_keys[i]).set_all(int64_t(i), StringData(ordered_strings[i]), t1_keys[i]);
    }

    TableView tv = t1->where().find_all();

    // Check natural order
    CHECK_EQUAL(tv.size(), num_rows);
    for (size_t i = 0; i < tv.size(); ++i) {
        CHECK_EQUAL(tv[i].get<Int>(t1_int_col), i);
        CHECK_EQUAL(tv[i].get<String>(t1_str_col), ordered_strings[i]);
    }

    // Check sorted order by ints
    tv.sort(t1_int_col);
    CHECK_EQUAL(tv.size(), num_rows);
    for (size_t i = 0; i < tv.size(); ++i) {
        CHECK_EQUAL(tv[i].get<Int>(t1_int_col), i);
        CHECK_EQUAL(tv[i].get<String>(t1_str_col), ordered_strings[i]);
    }

    // Check that you can sort on a regular link column
    tv = t1->where().find_all();
    tv.sort(t1_link_t2_col);
    CHECK_EQUAL(tv.size(), num_rows);
    for (size_t i = 0; i < tv.size(); ++i) {
        CHECK_EQUAL(tv[i].get<Int>(t1_int_col), num_rows - i - 1);
        CHECK_EQUAL(tv[i].get<String>(t1_str_col), ordered_strings[num_rows - i - 1]);
    }
}

TEST(Query_SortLinkChains)
{
    Group g;
    TableRef t1 = g.add_table("t1");
    TableRef t2 = g.add_table("t2");
    TableRef t3 = g.add_table("t3");

    auto t1_int_col = t1->add_column(type_Int, "t1_int");
    auto t1_link_col = t1->add_column_link(type_Link, "t1_link_t2", *t2);

    auto t2_int_col = t2->add_column(type_Int, "t2_int");
    auto t2_link_col = t2->add_column_link(type_Link, "t2_link_t3", *t3);

    auto t3_int_col = t3->add_column(type_Int, "t3_int", true);
    auto t3_str_col = t3->add_column(type_String, "t3_str");

    ObjKeyVector t1_keys({0, 1, 2, 3, 4, 5, 6});
    ObjKeyVector t2_keys({10, 11, 12, 13, 14, 15});
    ObjKeyVector t3_keys({20, 21, 22, 23});
    t1->create_objects(t1_keys);
    t2->create_objects(t2_keys);
    t3->create_objects(t3_keys);

    t1->get_object(t1_keys[0]).set(t1_int_col, 99);
    for (size_t i = 0; i < t2->size(); i++) {
        t1->get_object(t1_keys[i + 1]).set(t1_int_col, int64_t(i));
        t2->get_object(t2_keys[i]).set(t2_int_col, int64_t(t1->size() - i));
    }

    t1->get_object(t1_keys[0]).set(t1_link_col, t2_keys[1]);
    t1->get_object(t1_keys[1]).set(t1_link_col, t2_keys[0]);
    t1->get_object(t1_keys[2]).set(t1_link_col, t2_keys[2]);
    t1->get_object(t1_keys[3]).set(t1_link_col, t2_keys[3]);
    t1->get_object(t1_keys[4]).set(t1_link_col, t2_keys[5]);
    t1->get_object(t1_keys[5]).set(t1_link_col, t2_keys[4]);
    t1->get_object(t1_keys[6]).set(t1_link_col, t2_keys[1]);

    t2->get_object(t2_keys[0]).set(t2_link_col, t3_keys[3]);
    t2->get_object(t2_keys[1]).set(t2_link_col, t3_keys[2]);
    t2->get_object(t2_keys[2]).set(t2_link_col, t3_keys[0]);
    t2->get_object(t2_keys[3]).set(t2_link_col, t3_keys[1]);

    t3->get_object(t3_keys[1]).set(t3_int_col, 4);
    t3->get_object(t3_keys[2]).set(t3_int_col, 7);
    t3->get_object(t3_keys[3]).set(t3_int_col, 3);
    t3->get_object(t3_keys[0]).set(t3_str_col, "b");
    t3->get_object(t3_keys[1]).set(t3_str_col, "a");
    t3->get_object(t3_keys[2]).set(t3_str_col, "c");
    t3->get_object(t3_keys[3]).set(t3_str_col, "k");

    //  T1                       T2                     T3
    //  t1_int   t1_link_t2  |   t2_int  t2_link_t3 |   t3_int  t3_str
    //  ==============================================================
    //  99       11          |   5       23         |   null    "b"
    //  0        10          |   4       22         |   4       "a"
    //  1        12          |   3       20         |   7       "c"
    //  2        13          |   2       21         |   3       "k"
    //  3        15          |   1       null       |
    //  4        14          |   0       null       |
    //  5        11          |                      |

    TableView tv = t1->where().less(t1_int_col, 6).find_all();

    // Test original functionality through chain class
    std::vector<size_t> results1 = {0, 1, 2, 3, 4, 5};
    tv.sort(SortDescriptor({{t1_int_col}}, {true}));
    CHECK_EQUAL(tv.size(), results1.size());
    for (size_t i = 0; i < tv.size(); ++i) {
        CHECK_EQUAL(tv[i].get<Int>(t1_int_col), results1[i]);
    }
    tv = t1->where().less(t1_int_col, 6).find_all();
    tv.sort(SortDescriptor({{t1_int_col}}, {false}));
    for (size_t i = 0; i < tv.size(); ++i) {
        CHECK_EQUAL(tv[i].get<Int>(t1_int_col), results1[results1.size() - 1 - i]);
    }

    // Test basic one link chain
    std::vector<size_t> results2 = {3, 4, 2, 1, 5, 0};
    tv = t1->where().less(t1_int_col, 6).find_all();
    tv.sort(SortDescriptor({{t1_link_col, t2_int_col}}, {true}));
    CHECK_EQUAL(tv.size(), results2.size());
    for (size_t i = 0; i < tv.size(); ++i) {
        CHECK_EQUAL(tv[i].get<Int>(t1_int_col), results2[i]);
    }
    tv = t1->where().less(t1_int_col, 6).find_all();
    tv.sort(SortDescriptor({{t1_link_col, t2_int_col}}, {false}));
    for (size_t i = 0; i < tv.size(); ++i) {
        CHECK_EQUAL(tv[i].get<Int>(t1_int_col), results2[results2.size() - 1 - i]);
    }

    // Test link chain through two links with nulls
    std::vector<size_t> results3 = {1, 0, 2, 5};
    tv = t1->where().less(t1_int_col, 6).find_all();
    tv.sort(SortDescriptor({{t1_link_col, t2_link_col, t3_int_col}}, {true}));
    // No guarantees about nullified links except they are at the end.
    CHECK(tv.size() >= results3.size());
    util::Optional<int64_t> last;
    for (size_t i = 0; i < results3.size(); ++i) {
        CHECK_EQUAL(tv[i].get<Int>(t1_int_col), results3[i]);
        util::Optional<int64_t> current = tv[i]
                                              .get_linked_object(t1_link_col)
                                              .get_linked_object(t2_link_col)
                                              .get<util::Optional<int64_t>>(t3_int_col);
        CHECK(!last || current.value() >= last.value());
        last = current;
    }
    tv = t1->where().less(t1_int_col, 6).find_all();
    tv.sort(SortDescriptor({{t1_link_col, t2_link_col, t3_int_col}}, {false}));
    // No guarantees about nullified links except they are at the beginning.
    size_t num_nulls = tv.size() - results3.size();
    for (size_t i = num_nulls; i < results3.size(); ++i) {
        CHECK_EQUAL(tv[i].get<Int>(t1_int_col), results3[results2.size() - 1 - i]);
    }

    // Test link chain with nulls and a single local column
    std::vector<size_t> results4 = {1, 0, 2, 5, 3, 4};
    tv = t1->where().less(t1_int_col, 6).find_all();
    tv.sort(SortDescriptor({{t1_link_col, t2_link_col, t3_int_col}, {t1_int_col}}));
    CHECK_EQUAL(tv.size(), results4.size());
    for (size_t i = 0; i < tv.size(); ++i) {
        CHECK_EQUAL(tv[i].get<Int>(t1_int_col), results4[i]);
    }
    std::vector<size_t> results4_rev = {1, 0, 2, 5, 4, 3};
    tv = t1->where().less(t1_int_col, 6).find_all();
    tv.sort(SortDescriptor({{t1_link_col, t2_link_col, t3_int_col}, {t1_int_col}}, {true, false}));
    for (size_t i = 0; i < tv.size(); ++i) {
        CHECK_EQUAL(tv[i].get<Int>(t1_int_col), results4_rev[i]);
    }
    std::vector<size_t> results4_rev2 = {3, 4, 5, 2, 0, 1};
    tv = t1->where().less(t1_int_col, 6).find_all();
    tv.sort(SortDescriptor({{t1_link_col, t2_link_col, t3_int_col}, {t1_int_col}}, {false, true}));
    for (size_t i = 0; i < tv.size(); ++i) {
        CHECK_EQUAL(tv[i].get<Int>(t1_int_col), results4_rev2[i]);
    }
    std::vector<size_t> results4_rev3 = {4, 3, 5, 2, 0, 1};
    tv = t1->where().less(t1_int_col, 6).find_all();
    tv.sort(SortDescriptor({{t1_link_col, t2_link_col, t3_int_col}, {t1_int_col}}, {false, false}));
    for (size_t i = 0; i < tv.size(); ++i) {
        CHECK_EQUAL(tv[i].get<Int>(t1_int_col), results4_rev3[i]);
    }
}

TEST(Query_LinkChainSortErrors)
{
    Group g;
    TableRef t1 = g.add_table("t1");
    TableRef t2 = g.add_table("t2");

    auto t1_int_col = t1->add_column(type_Int, "t1_int");
    auto t1_linklist_col = t1->add_column_link(type_LinkList, "t1_linklist", *t2);
    auto t2_string_col = t2->add_column(type_String, "t2_string");
    t2->add_column_link(type_Link, "t2_link_t1", *t1); // add a backlink to t1

    t1->create_object();

    // Disallow invalid column ids, linklists, other non-link column types.
    ColKey backlink_ndx(2);
    CHECK_LOGIC_ERROR(t1->get_sorted_view(SortDescriptor({{t1_linklist_col, t2_string_col}})),
                      LogicError::type_mismatch);
    CHECK_LOGIC_ERROR(t1->get_sorted_view(SortDescriptor({{backlink_ndx, t2_string_col}})),
                      LogicError::column_does_not_exist);
    CHECK_LOGIC_ERROR(t1->get_sorted_view(SortDescriptor({{t1_int_col, t2_string_col}})), LogicError::type_mismatch);
}


TEST(Query_EmptyDescriptors)
{
    Group g;
    TableRef t1 = g.add_table("t1");

    auto t1_int_col = t1->add_column(type_Int, "t1_int");

    t1->create_object().set(t1_int_col, 4);
    t1->create_object().set(t1_int_col, 3);
    t1->create_object().set(t1_int_col, 2);
    t1->create_object().set(t1_int_col, 3);

    std::vector<size_t> results = {4, 3, 2, 3}; // original order

    {   // Sorting with an empty sort descriptor is a no-op
        TableView tv = t1->where().find_all();
        tv.sort(SortDescriptor());
        for (size_t i = 0; i < results.size(); ++i) {
            CHECK_EQUAL(tv[i].get<Int>(t1_int_col), results[i]);
        }
    }
    {   // Distinct with an empty descriptor is a no-op
        TableView tv = t1->where().find_all();
        tv.distinct(DistinctDescriptor());
        for (size_t i = 0; i < results.size(); ++i) {
            CHECK_EQUAL(tv[i].get<Int>(t1_int_col), results[i]);
        }
    }
    {   // Empty sort, empty distinct is still a no-op
        TableView tv = t1->where().find_all();
        tv.sort(SortDescriptor());
        tv.distinct(DistinctDescriptor());
        for (size_t i = 0; i < results.size(); ++i) {
            CHECK_EQUAL(tv[i].get<Int>(t1_int_col), results[i]);
        }
    }
    {   // Arbitrary compounded empty sort and distinct is still a no-op
        TableView tv = t1->where().find_all();
        tv.sort(SortDescriptor());
        tv.sort(SortDescriptor());
        tv.distinct(DistinctDescriptor());
        tv.sort(SortDescriptor());
        tv.distinct(DistinctDescriptor());
        tv.distinct(DistinctDescriptor());
        tv.distinct(DistinctDescriptor());
        for (size_t i = 0; i < results.size(); ++i) {
            CHECK_EQUAL(tv[i].get<Int>(t1_int_col), results[i]);
        }
    }
    {   // Empty distinct compounded on a valid distinct is a no-op
        TableView tv = t1->where().find_all();
        tv.distinct(DistinctDescriptor());
        tv.distinct(DistinctDescriptor({{t1_int_col}}));
        tv.distinct(DistinctDescriptor());
        results = {4, 3, 2};
        for (size_t i = 0; i < results.size(); ++i) {
            CHECK_EQUAL(tv[i].get<Int>(t1_int_col), results[i]);
        }
    }
    {   // Empty sort compounded on a valid sort is a no-op
        TableView tv = t1->where().find_all();
        tv.sort(SortDescriptor());
        tv.sort(SortDescriptor({{t1_int_col}}));
        tv.sort(SortDescriptor());
        tv.include(IncludeDescriptor());
        results = {2, 3, 3, 4};
        for (size_t i = 0; i < results.size(); ++i) {
            CHECK_EQUAL(tv[i].get<Int>(t1_int_col), results[i]);
        }
    }
}

TEST(Query_AllowEmptyDescriptors)
{
    Group g;
    TableRef t1 = g.add_table("t1");
    t1->add_column(type_Int, "t1_int");
    t1->add_column(type_String, "t1_str");
    t1->create_object();

    DescriptorOrdering ordering;

    CHECK(!ordering.will_apply_sort());
    CHECK(!ordering.will_apply_distinct());
    CHECK(!ordering.will_apply_limit());
    CHECK(!ordering.will_apply_include());
    CHECK(!ordering.will_limit_to_zero());
    CHECK_EQUAL(ordering.size(), 0);

    ordering.append_sort(SortDescriptor());
    ordering.append_distinct(DistinctDescriptor());
    ordering.append_include(IncludeDescriptor());
    CHECK(!ordering.will_apply_sort());
    CHECK(!ordering.will_apply_distinct());
    CHECK(!ordering.will_apply_limit());
    CHECK(!ordering.will_apply_include());
    CHECK(!ordering.will_limit_to_zero());
    CHECK_EQUAL(ordering.size(), 0);
}

TEST(Query_DescriptorsWillApply)
{
    Group g;
    TableRef t1 = g.add_table("t1");
    auto t1_int_col = t1->add_column(type_Int, "t1_int");
    auto t1_str_col = t1->add_column(type_String, "t1_str");
    auto t1_link_col = t1->add_column_link(type_Link, "t1_link", *t1);

    t1->create_object();

    DescriptorOrdering ordering;

    CHECK(!ordering.will_apply_sort());
    CHECK(!ordering.will_apply_distinct());
    CHECK(!ordering.will_apply_limit());
    CHECK(!ordering.will_apply_include());
    CHECK(!ordering.will_limit_to_zero());
    CHECK_EQUAL(ordering.size(), 0);

    ordering.append_sort(SortDescriptor());
    CHECK(!ordering.will_apply_sort());
    CHECK(!ordering.will_apply_distinct());
    CHECK(!ordering.will_apply_limit());
    CHECK(!ordering.will_apply_include());
    CHECK(!ordering.will_limit_to_zero());
    CHECK_EQUAL(ordering.size(), 0);

    ordering.append_distinct(DistinctDescriptor());
    CHECK(!ordering.will_apply_sort());
    CHECK(!ordering.will_apply_distinct());
    CHECK(!ordering.will_apply_limit());
    CHECK(!ordering.will_apply_include());
    CHECK(!ordering.will_limit_to_zero());
    CHECK_EQUAL(ordering.size(), 0);

    ordering.append_limit(LimitDescriptor());
    CHECK(!ordering.will_apply_sort());
    CHECK(!ordering.will_apply_distinct());
    CHECK(!ordering.will_apply_limit());
    CHECK(!ordering.will_limit_to_zero());
    CHECK_EQUAL(ordering.size(), 0);

    ordering.append_sort(SortDescriptor({{t1_int_col}}));
    CHECK(ordering.will_apply_sort());
    CHECK(!ordering.will_apply_distinct());
    CHECK(!ordering.will_apply_limit());
    CHECK(!ordering.will_apply_include());
    CHECK(!ordering.will_limit_to_zero());

    ordering.append_distinct(DistinctDescriptor({{t1_int_col}}));
    CHECK(ordering.will_apply_sort());
    CHECK(ordering.will_apply_distinct());
    CHECK(!ordering.will_apply_limit());
    CHECK(!ordering.will_apply_include());
    CHECK(!ordering.will_limit_to_zero());

    ordering.append_distinct(DistinctDescriptor({{t1_str_col}}));
    CHECK(ordering.will_apply_sort());
    CHECK(ordering.will_apply_distinct());
    CHECK(!ordering.will_apply_limit());
    CHECK(!ordering.will_apply_include());
    CHECK(!ordering.will_limit_to_zero());

    ordering.append_sort(SortDescriptor({{t1_str_col}}));
    CHECK(ordering.will_apply_sort());
    CHECK(ordering.will_apply_distinct());
    CHECK(!ordering.will_apply_limit());
    CHECK(!ordering.will_apply_include());
    CHECK(!ordering.will_limit_to_zero());

    ordering.append_limit(LimitDescriptor(1));
    CHECK(ordering.will_apply_sort());
    CHECK(ordering.will_apply_distinct());
    CHECK(ordering.will_apply_limit());
    CHECK(!ordering.will_apply_include());
    CHECK(!ordering.will_limit_to_zero());

    ordering.append_include(IncludeDescriptor(t1, {{LinkPathPart{t1_link_col, t1}}}));
    CHECK(ordering.will_apply_sort());
    CHECK(ordering.will_apply_distinct());
    CHECK(ordering.will_apply_limit());
    CHECK(ordering.will_apply_include());
    CHECK(!ordering.will_limit_to_zero());

    CHECK_EQUAL(ordering.size(), 6);
    CHECK(ordering.get_type(0) == DescriptorType::Sort);
    CHECK(ordering.get_type(1) == DescriptorType::Distinct);
    CHECK(ordering.get_type(2) == DescriptorType::Distinct);
    CHECK(ordering.get_type(3) == DescriptorType::Sort);
    CHECK(ordering.get_type(4) == DescriptorType::Limit);
    CHECK(ordering.get_type(5) == DescriptorType::Include);

    DescriptorOrdering ordering_copy = ordering;
    CHECK(ordering.will_apply_sort());
    CHECK(ordering.will_apply_distinct());
    CHECK(ordering.will_apply_limit());
    CHECK(ordering.will_apply_include());
    CHECK(!ordering.will_limit_to_zero());
    CHECK(ordering_copy.will_apply_sort());
    CHECK(ordering_copy.will_apply_distinct());
    CHECK(ordering_copy.will_apply_limit());
    CHECK(ordering_copy.will_apply_include());
    CHECK(!ordering_copy.will_limit_to_zero());

    ordering_copy.append_limit({10});
    ordering_copy.append_limit({0});
    CHECK(ordering_copy.will_limit_to_zero());
}

TEST(Query_FindWithDescriptorOrdering)
{
    Group g;
    TableRef t1 = g.add_table("t1");
    auto t1_int_col = t1->add_column(type_Int, "t1_int");
    auto t1_str_col = t1->add_column(type_String, "t1_str");

    auto k0 = t1->create_object().set_all(1, "A").get_key();
    auto k1 = t1->create_object().set_all(1, "A").get_key();
    auto k2 = t1->create_object().set_all(1, "B").get_key();
    auto k3 = t1->create_object().set_all(2, "B").get_key();
    auto k4 = t1->create_object().set_all(2, "A").get_key();
    auto k5 = t1->create_object().set_all(2, "A").get_key();

    //     T1
    //   | t1_int   t1_str  |
    //   ====================
    // 0 | 1        "A"     |
    // 1 | 1        "A"     |
    // 2 | 1        "B"     |
    // 3 | 2        "B"     |
    // 4 | 2        "A"     |
    // 5 | 2        "A"     |

    using ResultList = std::vector<std::pair<int64_t, ObjKey>>; // value, key
    {
        // applying only limit
        DescriptorOrdering ordering;
        TableView tv = t1->where().find_all(ordering);
        CHECK_EQUAL(tv.size(), 6);
        CHECK_EQUAL(t1->where().count(ordering), 6);
        ordering.append_limit({2});
        ResultList expected = {{1, k0}, {1, k1}};
        tv = t1->where().find_all(ordering);
        CHECK_EQUAL(tv.size(), expected.size());
        CHECK_EQUAL(t1->where().count(ordering), expected.size());
        for (size_t i = 0; i < tv.size(); ++i) {
            CHECK_EQUAL(tv[i].get<Int>(t1_int_col), expected[i].first);
            CHECK_EQUAL(tv.get_key(i), expected[i].second);
        }
        ordering.append_limit({1}); // two limits should apply the minimum limit
        expected = {{1, k0}};
        tv = t1->where().find_all(ordering);
        CHECK_EQUAL(tv.size(), expected.size());
        CHECK_EQUAL(t1->where().count(ordering), expected.size());
        for (size_t i = 0; i < tv.size(); ++i) {
            CHECK_EQUAL(tv[i].get<Int>(t1_int_col), expected[i].first);
            CHECK_EQUAL(tv.get_key(i), expected[i].second);
        }
    }
    {
        // applying sort and limit
        DescriptorOrdering ordering;
        ordering.append_sort(SortDescriptor({{t1_str_col}}, {false}));
        ordering.append_limit({2});
        TableView tv = t1->where().find_all(ordering);
        ResultList expected = {{1, k2}, {2, k3}};
        CHECK_EQUAL(tv.size(), expected.size());
        CHECK_EQUAL(t1->where().count(ordering), expected.size());
        for (size_t i = 0; i < tv.size(); ++i) {
            CHECK_EQUAL(tv[i].get<Int>(t1_int_col), expected[i].first);
            CHECK_EQUAL(tv.get_key(i), expected[i].second);
        }
    }
    { // sort limit distinct
        DescriptorOrdering ordering;
        ordering.append_sort(SortDescriptor({{t1_str_col}}, {false}));
        ordering.append_limit({3});
        ordering.append_distinct(DistinctDescriptor({{t1_int_col}}));
        TableView tv = t1->where().find_all(ordering);
        ResultList expected = {{1, k2}, {2, k3}};
        CHECK_EQUAL(tv.size(), expected.size());
        CHECK_EQUAL(t1->where().count(ordering), expected.size());
        for (size_t i = 0; i < tv.size(); ++i) {
            CHECK_EQUAL(tv[i].get<Int>(t1_int_col), expected[i].first);
            CHECK_EQUAL(tv.get_key(i), expected[i].second);
        }
    }
    { // sort distinct limit
        DescriptorOrdering ordering;
        ordering.append_sort(SortDescriptor({{t1_str_col}}, {false}));
        ordering.append_distinct(DistinctDescriptor({{t1_int_col}}));
        ordering.append_limit({1});
        TableView tv = t1->where().find_all(ordering);
        ResultList expected = {{1, k2}};
        CHECK_EQUAL(tv.size(), expected.size());
        CHECK_EQUAL(t1->where().count(ordering), expected.size());
        for (size_t i = 0; i < tv.size(); ++i) {
            CHECK_EQUAL(tv[i].get<Int>(t1_int_col), expected[i].first);
            CHECK_EQUAL(tv.get_key(i), expected[i].second);
        }
    }
    { // limit sort distinct
        DescriptorOrdering ordering;
        ordering.append_limit({2});
        ordering.append_sort(SortDescriptor({{t1_str_col}}, {false}));
        ordering.append_distinct(DistinctDescriptor({{t1_int_col}}));
        TableView tv = t1->where().find_all(ordering);
        ResultList expected = {{1, k0}};
        CHECK_EQUAL(tv.size(), expected.size());
        CHECK_EQUAL(t1->where().count(ordering), expected.size());
        for (size_t i = 0; i < tv.size(); ++i) {
            CHECK_EQUAL(tv[i].get<Int>(t1_int_col), expected[i].first);
            CHECK_EQUAL(tv.get_key(i), expected[i].second);
        }
    }
    { // sort limit sort limit
        DescriptorOrdering ordering;
        ordering.append_sort(SortDescriptor({{t1_str_col}}, {true}));
        ordering.append_limit({5});
        ordering.append_sort(SortDescriptor({{t1_int_col}}, {false}));
        ordering.append_limit({3});
        TableView tv = t1->where().find_all(ordering);
        ResultList expected = {{2, k4}, {2, k5}, {1, k0}};
        CHECK_EQUAL(tv.size(), expected.size());
        CHECK_EQUAL(t1->where().count(ordering), expected.size());
        for (size_t i = 0; i < tv.size(); ++i) {
            CHECK_EQUAL(tv[i].get<Int>(t1_int_col), expected[i].first);
            CHECK_EQUAL(tv.get_key(i), expected[i].second);
        }
    }
}


TEST(Query_FindWithDescriptorOrderingOverTableviewSync)
{
    Group g;
    TableRef t1 = g.add_table("t1");
    auto t1_int_col = t1->add_column(type_Int, "t1_int");
    auto t1_str_col = t1->add_column(type_String, "t1_str");

    auto init_table = [&]() {
        t1->clear();
        t1->create_object().set_all(0, "A");
        t1->create_object().set_all(1, "A");
        t1->create_object().set_all(2, "B");
        t1->create_object().set_all(3, "B");
        t1->create_object().set_all(4, "A");
        t1->create_object().set_all(5, "A");
    };

    //     T1
    //   | t1_int   t1_str  |
    //   ====================
    // 0 | 0        "A"     |
    // 1 | 1        "A"     |
    // 2 | 2        "B"     |
    // 3 | 3        "B"     |
    // 4 | 4        "A"     |
    // 5 | 5        "A"     |

    using ResultList = std::vector<std::pair<size_t, std::string>>; // t1_int, t1_str
    {
        // applying only limit
        init_table();
        DescriptorOrdering ordering;
        Query base = t1->where().greater(t1_int_col, 2);
        TableView tv = base.find_all(ordering);
        CHECK_EQUAL(tv.size(), 3);
        CHECK_EQUAL(base.count(ordering), 3);
        ordering.append_limit({2});
        ResultList expected = {{3, "B"}, {4, "A"}};
        tv = base.find_all(ordering);
        CHECK_EQUAL(tv.size(), expected.size());
        CHECK_EQUAL(base.count(ordering), expected.size());
        for (size_t i = 0; i < tv.size(); ++i) {
            CHECK_EQUAL(tv[i].get<Int>(t1_int_col), expected[i].first);
            CHECK_EQUAL(tv[i].get<String>(t1_str_col), expected[i].second);
        }
        t1->create_object().set_all(6, "C");
        t1->get_object(4).remove();
        expected = {{3, "B"}, {5, "A"}};
        CHECK(!tv.is_in_sync());
        tv.sync_if_needed();
        CHECK_EQUAL(tv.size(), expected.size());
        CHECK_EQUAL(base.count(ordering), expected.size());
        for (size_t i = 0; i < tv.size(); ++i) {
            CHECK_EQUAL(tv[i].get<Int>(t1_int_col), expected[i].first);
            CHECK_EQUAL(tv[i].get<String>(t1_str_col), expected[i].second);
        }
    }
    { // applying sort and limit
        init_table();
        DescriptorOrdering ordering;
        Query base = t1->where().greater(t1_int_col, 2);
        TableView tv = base.find_all(ordering);
        CHECK_EQUAL(tv.size(), 3);
        CHECK_EQUAL(base.count(ordering), 3);
        ordering.append_sort(SortDescriptor({{t1_str_col}}, {true}));
        ordering.append_limit({2});
        ResultList expected = {{4, "A"}, {5, "A"}};
        tv = base.find_all(ordering);
        CHECK_EQUAL(tv.size(), expected.size());
        CHECK_EQUAL(base.count(ordering), expected.size());
        for (size_t i = 0; i < tv.size(); ++i) {
            CHECK_EQUAL(tv[i].get<Int>(t1_int_col), expected[i].first);
            CHECK_EQUAL(tv[i].get<String>(t1_str_col), expected[i].second);
        }
        t1->create_object().set_all(6, "C");
        t1->get_object(4).remove();
        expected = {{5, "A"}, {3, "B"}};
        CHECK(!tv.is_in_sync());
        tv.sync_if_needed();
        CHECK_EQUAL(tv.size(), expected.size());
        CHECK_EQUAL(base.count(ordering), expected.size());
        for (size_t i = 0; i < tv.size(); ++i) {
            CHECK_EQUAL(tv[i].get<Int>(t1_int_col), expected[i].first);
            CHECK_EQUAL(tv[i].get<String>(t1_str_col), expected[i].second);
        }
    }
}

TEST(Query_DistinctAndSort)
{
    Group g;
    TableRef t1 = g.add_table("t1");
    TableRef t2 = g.add_table("t2");
    auto t1_int_col = t1->add_column(type_Int, "t1_int");
    auto t1_str_col = t1->add_column(type_String, "t1_str");
    auto t1_link_col = t1->add_column_link(type_Link, "t1_link_t2", *t2);
    auto t2_int_col = t2->add_column(type_Int, "t2_int");

    ObjKeyVector t1_keys({0, 1, 2, 3, 4, 5});
    ObjKeyVector t2_keys({10, 11, 12, 13, 14, 15});
    t1->create_objects(t1_keys);
    t2->create_objects(t2_keys);

    t1->get_object(t1_keys[0]).set_all(1, "A", t2_keys[1]);
    t1->get_object(t1_keys[1]).set_all(1, "A", t2_keys[0]);
    t1->get_object(t1_keys[2]).set_all(1, "B", t2_keys[2]);
    t1->get_object(t1_keys[3]).set_all(2, "B", t2_keys[3]);
    t1->get_object(t1_keys[4]).set_all(2, "A", t2_keys[5]);
    t1->get_object(t1_keys[5]).set_all(2, "A", t2_keys[4]);

    t2->get_object(t2_keys[0]).set(t2_int_col, 0);
    t2->get_object(t2_keys[1]).set(t2_int_col, 0);
    t2->get_object(t2_keys[2]).set(t2_int_col, 1);
    t2->get_object(t2_keys[3]).set(t2_int_col, 1);
    t2->get_object(t2_keys[4]).set(t2_int_col, 2);
    t2->get_object(t2_keys[5]).set(t2_int_col, 2);

    //     T1                              T2
    //   | t1_int   t1_str   t1_link_t2  | t2_int  |
    //   ===========================================
    // 0 | 1        "A"      1           | 0       |
    // 1 | 1        "A"      0           | 0       |
    // 2 | 1        "B"      2           | 1       |
    // 3 | 2        "B"      3           | 1       |
    // 4 | 2        "A"      5           | 2       |
    // 5 | 2        "A"      4           | 2       |

    using ResultList = std::vector<std::pair<size_t, ObjKey>>; // value, key
    {   // distinct with no sort keeps original order
        TableView tv = t1->where().find_all();
        ResultList expected = {{1, t1_keys[0]}, {2, t1_keys[3]}};
        tv.distinct(t1_int_col);
        CHECK_EQUAL(tv.size(), expected.size());
        for (size_t i = 0; i < tv.size(); ++i) {
            CHECK_EQUAL(tv[i].get<Int>(t1_int_col), expected[i].first);
            CHECK_EQUAL(tv.get_key(i), expected[i].second);
        }
    }
    {   // distinct on a sorted view retains sorted order
        TableView tv = t1->where().find_all();
        ResultList expected = {{1, t1_keys[0]}, {2, t1_keys[4]}};
        tv.sort(SortDescriptor({{t1_str_col}, {t1_int_col}}));
        tv.distinct(t1_int_col);
        CHECK_EQUAL(tv.size(), expected.size());
        for (size_t i = 0; i < tv.size(); ++i) {
            CHECK_EQUAL(tv[i].get<Int>(t1_int_col), expected[i].first);
            CHECK_EQUAL(tv.get_key(i), expected[i].second);
        }
    }
    {   // distinct on a view sorted descending retains sorted order
        TableView tv = t1->where().find_all();
        ResultList expected = {{2, t1_keys[3]}, {1, t1_keys[2]}};
        tv.sort(SortDescriptor({{t1_str_col}, {t1_int_col}}, {false /* descending */, false /* descending */}));
        tv.distinct(t1_int_col);
        CHECK_EQUAL(tv.size(), expected.size());
        for (size_t i = 0; i < tv.size(); ++i) {
            CHECK_EQUAL(tv[i].get<Int>(t1_int_col), expected[i].first);
            CHECK_EQUAL(tv.get_key(i), expected[i].second);
        }
    }
    {   // distinct on a sorted view (different from table order) retains sorted order
        TableView tv = t1->where().find_all();
        ResultList expected = {{2, t1_keys[3]}, {1, t1_keys[0]}};
        tv.sort(t1_int_col, false /* descending */);
        tv.distinct(t1_int_col);
        CHECK_EQUAL(tv.size(), expected.size());
        for (size_t i = 0; i < tv.size(); ++i) {
            CHECK_EQUAL(tv[i].get<Int>(t1_int_col), expected[i].first);
            CHECK_EQUAL(tv.get_key(i), expected[i].second);
        }
    }
    {   // distinct across links on an unsorted view retains original order
        TableView tv = t1->where().find_all();
        ResultList expected = {{1, t1_keys[0]}, {1, t1_keys[2]}, {2, t1_keys[4]}};
        tv.distinct(DistinctDescriptor({{t1_link_col, t2_int_col}}));
        CHECK_EQUAL(tv.size(), expected.size());
        for (size_t i = 0; i < tv.size(); ++i) {
            CHECK_EQUAL(tv[i].get<Int>(t1_int_col), expected[i].first);
            CHECK_EQUAL(tv.get_key(i), expected[i].second);
        }
    }
    {   // distinct on a view sorted across links retains sorted order
        TableView tv = t1->where().find_all();
        ResultList expected = {{1, t1_keys[0]}, {2, t1_keys[3]}};
        tv.sort(SortDescriptor({{t1_link_col, t2_int_col}}));
        tv.distinct(t1_int_col);
        CHECK_EQUAL(tv.size(), expected.size());
        for (size_t i = 0; i < tv.size(); ++i) {
            CHECK_EQUAL(tv[i].get<Int>(t1_int_col), expected[i].first);
            CHECK_EQUAL(tv.get_key(i), expected[i].second);
        }
    }
    {   // distinct across links and sort across links
        TableView tv = t1->where().find_all();
        ResultList expected = {{1, t1_keys[0]}, {1, t1_keys[2]}, {2, t1_keys[4]}};
        tv.sort(SortDescriptor({{t1_link_col, t2_int_col}}));
        tv.distinct(DistinctDescriptor({{t1_link_col, t2_int_col}}));
        CHECK_EQUAL(tv.size(), expected.size());
        for (size_t i = 0; i < tv.size(); ++i) {
            CHECK_EQUAL(tv[i].get<Int>(t1_int_col), expected[i].first);
            CHECK_EQUAL(tv.get_key(i), expected[i].second);
        }
    }
}

TEST(Query_SortDistinctOrderThroughHandover)
{
    SHARED_GROUP_TEST_PATH(path);
    std::unique_ptr<Replication> hist_w(make_in_realm_history(path));
    DBRef sg_w = DB::create(*hist_w, DBOptions(crypt_key()));
    auto g = sg_w->start_write();

    TableRef t1 = g->add_table("t1");
    auto t1_int_col = t1->add_column(type_Int, "t1_int");
    auto t1_str_col = t1->add_column(type_String, "t1_str");
    auto t1_link_col = t1->add_column_link(type_Link, "t1_link", *t1);

    ObjKey k0 = t1->create_object().set_all(100, "A").get_key();
    ObjKey k1 = t1->create_object().set_all(200, "A").get_key();
    ObjKey k2 = t1->create_object().set_all(300, "A").get_key();
    t1->create_object().set_all(300, "A");
    ObjKey k4 = t1->create_object().set_all(400, "A").get_key();

    g->commit_and_continue_as_read();
    using ResultList = std::vector<std::pair<std::string, ObjKey>>;

    auto check_across_handover = [&](ResultList results, std::unique_ptr<TableView> tv) {
        tv->sync_if_needed();
        CHECK(tv->is_in_sync());
        CHECK_EQUAL(tv->size(), results.size());
        for (size_t i = 0; i < tv->size(); ++i) {
            CHECK_EQUAL(tv->get(i).get<String>(t1_str_col), results[i].first);
            CHECK_EQUAL(tv->get_key(i), results[i].second);
        }
    };

    //     T1
    //   | t1_int     t1_str   |
    //   =======================
    // 0 | 100        "A"      |
    // 1 | 200        "A"      |
    // 2 | 300        "A"      |
    // 3 | 300        "A"      |
    // 4 | 400        "A"      |

    {   // sort descending then distinct
        TableView tv = t1->where().find_all();
        ResultList results = {{"A", k4}};
        tv.sort(SortDescriptor({{t1_int_col}}, {false}));
        tv.distinct(DistinctDescriptor({{t1_str_col}}));

        CHECK_EQUAL(tv.size(), results.size());
        for (size_t i = 0; i < tv.size(); ++i) {
            CHECK_EQUAL(tv.get(i).get<String>(t1_str_col), results[i].first);
            CHECK_EQUAL(tv.get_key(i), results[i].second);
        }
        auto tr = g->duplicate();
        auto tv2 = tr->import_copy_of(tv, PayloadPolicy::Stay);
        check_across_handover(results, std::move(tv2));
    }
    { // sort descending then distinct then limit
        TableView tv = t1->where().find_all();
        ResultList results = {};
        tv.sort(SortDescriptor({{t1_int_col}}, {false}));
        tv.distinct(DistinctDescriptor({{t1_str_col}}));
        tv.limit(LimitDescriptor(0));
        CHECK_EQUAL(tv.size(), results.size());
        auto tr = g->duplicate();
        auto tv2 = tr->import_copy_of(tv, PayloadPolicy::Stay);
        check_across_handover(results, std::move(tv2));
    }
    { // sort descending then distinct then limit and include
        TableView tv = t1->where().find_all();
        ResultList results = {};
        tv.sort(SortDescriptor({{t1_int_col}}, {false}));
        tv.distinct(DistinctDescriptor({{t1_str_col}}));
        tv.limit(LimitDescriptor(0));
        tv.include(IncludeDescriptor(t1, {{{t1_link_col, t1}}}));
        CHECK_EQUAL(tv.size(), results.size());
        auto tr = g->duplicate();
        auto tv2 = tr->import_copy_of(tv, PayloadPolicy::Stay);
        check_across_handover(results, std::move(tv2));
    }
    {   // distinct then sort descending
        TableView tv = t1->where().find_all();
        std::vector<std::pair<std::string, ObjKey>> results = {{"A", k0}};
        tv.distinct(DistinctDescriptor({{t1_str_col}}));
        tv.sort(SortDescriptor({{t1_int_col}}, {false}));
        CHECK_EQUAL(tv.size(), results.size());
        for (size_t i = 0; i < tv.size(); ++i) {
            CHECK_EQUAL(tv.get(i).get<String>(t1_str_col), results[i].first);
            CHECK_EQUAL(tv.get_key(i), results[i].second);
        }
        auto tr = g->duplicate();
        auto tv2 = tr->import_copy_of(tv, PayloadPolicy::Stay);
        check_across_handover(results, std::move(tv2));
    }
    {   // sort descending then multicolumn distinct
        TableView tv = t1->where().find_all();
        std::vector<std::pair<std::string, ObjKey>> results = {{"A", k4}, {"A", k2}, {"A", k1}, {"A", k0}};
        tv.sort(SortDescriptor({{t1_int_col}}, {false}));
        tv.distinct(DistinctDescriptor({{t1_str_col}, {t1_int_col}}));
        CHECK_EQUAL(tv.size(), results.size());
        for (size_t i = 0; i < tv.size(); ++i) {
            CHECK_EQUAL(tv.get(i).get<String>(t1_str_col), results[i].first);
            CHECK_EQUAL(tv.get_key(i), results[i].second);
        }
        auto tr = g->duplicate();
        auto tv2 = tr->import_copy_of(tv, PayloadPolicy::Stay);
        check_across_handover(results, std::move(tv2));
    }
    {   // multicolumn distinct then sort descending
        TableView tv = t1->where().find_all();
        std::vector<std::pair<std::string, ObjKey>> results = {{"A", k4}, {"A", k2}, {"A", k1}, {"A", k0}};
        tv.distinct(DistinctDescriptor({{t1_str_col}, {t1_int_col}}));
        tv.sort(SortDescriptor({{t1_int_col}}, {false}));
        CHECK_EQUAL(tv.size(), results.size());
        for (size_t i = 0; i < tv.size(); ++i) {
            CHECK_EQUAL(tv.get(i).get<String>(t1_str_col), results[i].first);
            CHECK_EQUAL(tv.get_key(i), results[i].second);
        }
        auto tr = g->duplicate();
        auto tv2 = tr->import_copy_of(tv, PayloadPolicy::Stay);
        check_across_handover(results, std::move(tv2));
    }
}

TEST(Query_CompoundDescriptors) {
    SHARED_GROUP_TEST_PATH(path);
    std::unique_ptr<Replication> hist_w(make_in_realm_history(path));
    DBRef sg_w = DB::create(*hist_w, DBOptions(crypt_key()));
    auto g = sg_w->start_write();

    TableRef t1 = g->add_table("t1");
    ColKey t1_int_col = t1->add_column(type_Int, "t1_int");
    ColKey t1_str_col = t1->add_column(type_String, "t1_str");

    ObjKey k0 = t1->create_object().set_all(1, "A").get_key();
    ObjKey k1 = t1->create_object().set_all(1, "A").get_key();
    ObjKey k2 = t1->create_object().set_all(1, "B").get_key();
    ObjKey k3 = t1->create_object().set_all(2, "B").get_key();
    ObjKey k4 = t1->create_object().set_all(2, "A").get_key();
    ObjKey k5 = t1->create_object().set_all(2, "A").get_key();

    g->commit_and_continue_as_read();
    using ResultList = std::vector<std::pair<size_t, ObjKey>>;

    auto check_across_handover = [&](ResultList results, std::unique_ptr<TableView> tv) {
        tv->sync_if_needed();
        CHECK(tv->is_in_sync());
        CHECK_EQUAL(tv->size(), results.size());
        for (size_t i = 0; i < tv->size(); ++i) {
            CHECK_EQUAL(tv->get(i).get<Int>(t1_int_col), results[i].first);
            CHECK_EQUAL(tv->get_key(i), results[i].second);
        }
    };

    //     T1
    //   | t1_int   t1_str  |
    //   ====================
    // 0 | 1        "A"     |
    // 1 | 1        "A"     |
    // 2 | 1        "B"     |
    // 3 | 2        "B"     |
    // 4 | 2        "A"     |
    // 5 | 2        "A"     |

    {   // sorting twice should the same as a single sort with both criteria
        // but reversed: sort(a).sort(b) == sort(b, a)
        ResultList results = {{2, k3}, {1, k2}, {2, k4}, {2, k5}, {1, k0}, {1, k1}};
        TableView tv = t1->where().find_all();
        tv.sort(SortDescriptor({{t1_int_col}}, {false}));
        tv.sort(SortDescriptor({{t1_str_col}}, {false}));
        CHECK_EQUAL(tv.size(), results.size());
        for (size_t i = 0; i < tv.size(); ++i) {
            CHECK_EQUAL(tv[i].get<Int>(t1_int_col), results[i].first);
            CHECK_EQUAL(tv.get_key(i), results[i].second);
        }
        auto tr = g->duplicate();
        auto tv2 = tr->import_copy_of(tv, PayloadPolicy::Stay);
        check_across_handover(results, std::move(tv2));

        tv = t1->where().find_all();
        tv.sort(SortDescriptor({{t1_str_col}, {t1_int_col}}, {false, false}));
        CHECK_EQUAL(tv.size(), results.size());
        for (size_t i = 0; i < tv.size(); ++i) {
            CHECK_EQUAL(tv[i].get<Int>(t1_int_col), results[i].first);
            CHECK_EQUAL(tv.get_key(i), results[i].second);
        }
        auto hp = tr->import_copy_of(tv, PayloadPolicy::Stay);
        check_across_handover(results, std::move(hp));
    }

    {   // two distincts are not the same as a single distinct with both criteria
        ResultList results = {{1, k0}, {2, k3}};
        TableView tv = t1->where().find_all();
        tv.distinct(DistinctDescriptor({{t1_int_col}}));
        tv.distinct(DistinctDescriptor({{t1_str_col}}));
        CHECK_EQUAL(tv.size(), results.size());
        for (size_t i = 0; i < tv.size(); ++i) {
            CHECK_EQUAL(tv[i].get<Int>(t1_int_col), results[i].first);
            CHECK_EQUAL(tv.get_key(i), results[i].second);
        }
        auto tr = g->duplicate();
        auto tv2 = tr->import_copy_of(tv, PayloadPolicy::Stay);
        check_across_handover(results, std::move(tv2));

        results = {{1, k0}, {1, k2}, {2, k3}, {2, k4}};
        tv = t1->where().find_all();
        tv.distinct(DistinctDescriptor({{t1_int_col}, {t1_str_col}}));
        CHECK_EQUAL(tv.size(), results.size());
        for (size_t i = 0; i < tv.size(); ++i) {
            CHECK_EQUAL(tv[i].get<Int>(t1_int_col), results[i].first);
            CHECK_EQUAL(tv.get_key(i), results[i].second);
        }
        auto hp = tr->import_copy_of(tv, PayloadPolicy::Stay);
        check_across_handover(results, std::move(hp));
    }

    {   // check results of sort-distinct-sort-distinct
        TableView tv = t1->where().find_all();
        tv.sort(SortDescriptor({{t1_str_col}, {t1_int_col}}, {true, true}));
        tv.distinct(DistinctDescriptor({{t1_int_col}}));
        ResultList results = {{1, k0}, {2, k4}};
        CHECK_EQUAL(tv.size(), results.size());
        for (size_t i = 0; i < tv.size(); ++i) {
            CHECK_EQUAL(tv[i].get<Int>(t1_int_col), results[i].first);
            CHECK_EQUAL(tv.get_key(i), results[i].second);
        }
        auto tr = g->duplicate();
        auto tv2 = tr->import_copy_of(tv, PayloadPolicy::Stay);
        check_across_handover(results, std::move(tv2));

        tv.sort(SortDescriptor({{t1_int_col}}, {false})); // = {{2, 4}, {1, 0}}
        tv.distinct(DistinctDescriptor({{t1_str_col}}));  // = {{2, 4}}
        results = {{2, k4}};
        CHECK_EQUAL(tv.size(), results.size());
        for (size_t i = 0; i < tv.size(); ++i) {
            CHECK_EQUAL(tv[i].get<Int>(t1_int_col), results[i].first);
            CHECK_EQUAL(tv.get_key(i), results[i].second);
        }
        auto hp = tr->import_copy_of(tv, PayloadPolicy::Stay);
        check_across_handover(results, std::move(hp));
    }
}

TEST(Query_DistinctThroughLinks)
{
    Group g;
    TableRef t1 = g.add_table("t1");
    TableRef t2 = g.add_table("t2");
    TableRef t3 = g.add_table("t3");

    auto t1_int_col = t1->add_column(type_Int, "t1_int");
    auto t1_link_col = t1->add_column_link(type_Link, "t1_link_t2", *t2);

    auto t2_int_col = t2->add_column(type_Int, "t2_int");
    auto t2_link_col = t2->add_column_link(type_Link, "t2_link_t3", *t3);

    auto t3_int_col = t3->add_column(type_Int, "t3_int", true);
    auto t3_str_col = t3->add_column(type_String, "t3_str");

    ObjKeyVector t1_keys({0, 1, 2, 3, 4, 5, 6});
    ObjKeyVector t2_keys({10, 11, 12, 13, 14, 15});
    ObjKeyVector t3_keys({20, 21, 22, 23});
    t1->create_objects(t1_keys);
    t2->create_objects(t2_keys);
    t3->create_objects(t3_keys);

    t1->get_object(t1_keys[0]).set(t1_int_col, 99);
    for (size_t i = 0; i < t2->size(); i++) {
        t1->get_object(t1_keys[i + 1]).set(t1_int_col, int64_t(i));
        t2->get_object(t2_keys[i]).set(t2_int_col, int64_t(t2->size() - i - 1));
    }
    t2->get_object(t2_keys[0]).set(t2_int_col, 0);
    t2->get_object(t2_keys[1]).set(t2_int_col, 0);

    t1->get_object(t1_keys[0]).set(t1_link_col, t2_keys[1]);
    t1->get_object(t1_keys[1]).set(t1_link_col, t2_keys[0]);
    t1->get_object(t1_keys[2]).set(t1_link_col, t2_keys[2]);
    t1->get_object(t1_keys[3]).set(t1_link_col, t2_keys[3]);
    t1->get_object(t1_keys[4]).set(t1_link_col, t2_keys[5]);
    t1->get_object(t1_keys[5]).set(t1_link_col, t2_keys[4]);
    t1->get_object(t1_keys[6]).set(t1_link_col, t2_keys[1]);

    t2->get_object(t2_keys[0]).set(t2_link_col, t3_keys[3]);
    t2->get_object(t2_keys[1]).set(t2_link_col, t3_keys[2]);
    t2->get_object(t2_keys[2]).set(t2_link_col, t3_keys[0]);
    t2->get_object(t2_keys[3]).set(t2_link_col, t3_keys[1]);

    t3->get_object(t3_keys[1]).set(t3_int_col, 4);
    t3->get_object(t3_keys[2]).set(t3_int_col, 7);
    t3->get_object(t3_keys[3]).set(t3_int_col, 3);
    t3->get_object(t3_keys[0]).set(t3_str_col, "b");
    t3->get_object(t3_keys[1]).set(t3_str_col, "a");
    t3->get_object(t3_keys[2]).set(t3_str_col, "c");
    t3->get_object(t3_keys[3]).set(t3_str_col, "k");

    //  T1                       T2                     T3
    //  t1_int   t1_link_t2  |   t2_int  t2_link_t3 |   t3_int  t3_str
    //  ==============================================================
    //  99       1           |   0       3          |   null    "b"
    //  0        0           |   0       2          |   4       "a"
    //  1        2           |   3       0          |   7       "c"
    //  2        3           |   2       1          |   3       "k"
    //  3        5           |   1       null       |
    //  4        4           |   0       null       |
    //  5        1           |                      |

    {
        TableView tv = t1->where().less(t1_int_col, 6).find_all();

        // Test original funcionality through chain class
        std::vector<size_t> results1 = {0, 1, 2, 3, 4, 5};
        tv.distinct(DistinctDescriptor({{t1_int_col}}));
        CHECK_EQUAL(tv.size(), results1.size());
        for (size_t i = 0; i < tv.size(); ++i) {
            CHECK_EQUAL(tv[i].get<Int>(t1_int_col), results1[i]);
        }
        tv = t1->where().less(t1_int_col, 6).find_all();
        tv.distinct(DistinctDescriptor({{t1_int_col}}));
        for (size_t i = 0; i < tv.size(); ++i) {
            CHECK_EQUAL(tv[i].get<Int>(t1_int_col), results1[i]); // results haven't been sorted
        }
        tv = t1->where().less(t1_int_col, 6).find_all();
        tv.sort(SortDescriptor({{t1_int_col}}, {true}));
        for (size_t i = 0; i < tv.size(); ++i) {
            CHECK_EQUAL(tv[i].get<Int>(t1_int_col), results1[i]); // still same order here by conincidence
        }
        tv = t1->where().less(t1_int_col, 6).find_all();
        tv.sort(SortDescriptor({{t1_int_col}}, {false}));
        for (size_t i = 0; i < tv.size(); ++i) {
            CHECK_EQUAL(tv[i].get<Int>(t1_int_col), results1[results1.size() - 1 - i]); // now its reversed
        }
    }

    {
        TableView tv = t1->where().less(t1_int_col, 6).find_all();

        // Test basic one link chain
        std::vector<size_t> results2 = {0, 1, 2, 4};
        tv.distinct(DistinctDescriptor({{t1_link_col, t2_int_col}}));
        CHECK_EQUAL(tv.size(), results2.size());
        for (size_t i = 0; i < tv.size(); ++i) {
            CHECK_EQUAL(tv[i].get<Int>(t1_int_col), results2[i]);
        }

        std::vector<size_t> results2_sorted_link = {0, 4, 2, 1};
        tv = t1->where().less(t1_int_col, 6).find_all();
        tv.distinct(DistinctDescriptor({{t1_link_col, t2_int_col}}));
        tv.sort(SortDescriptor({{t1_link_col, t2_int_col}}, {true}));
        CHECK_EQUAL(tv.size(), results2_sorted_link.size());
        for (size_t i = 0; i < tv.size(); ++i) {
            CHECK_EQUAL(tv[i].get<Int>(t1_int_col), results2_sorted_link[i]);
        }
        tv = t1->where().less(t1_int_col, 6).find_all();
        tv.distinct(DistinctDescriptor({{t1_link_col, t2_int_col}}));
        tv.sort(SortDescriptor({{t1_link_col, t2_int_col}}, {false}));
        for (size_t i = 0; i < tv.size(); ++i) {
            CHECK_EQUAL(tv[i].get<Int>(t1_int_col), results2_sorted_link[results2_sorted_link.size() - 1 - i]);
        }
    }

    {
        TableView tv = t1->where().less(t1_int_col, 6).find_all();

        // Test link chain through two links with nulls
        std::vector<size_t> results3 = {0, 1, 2, 5};
        tv = t1->where().less(t1_int_col, 6).find_all();
        tv.distinct(DistinctDescriptor({{t1_link_col, t2_link_col, t3_int_col}}));
        // Nullified links are excluded from distinct.
        CHECK_EQUAL(tv.size(), results3.size());
        for (size_t i = 0; i < results3.size(); ++i) {
            CHECK_EQUAL(tv[i].get<Int>(t1_int_col), results3[i]);
        }

        results3 = {1, 0, 2, 5}; // sorted order on t3_col_int { null, 3, 4, 7 }
        tv = t1->where().less(t1_int_col, 6).find_all();
        tv.distinct(DistinctDescriptor({{t1_link_col, t2_link_col, t3_int_col}}));
        tv.sort(SortDescriptor({{t1_link_col, t2_link_col, t3_int_col}}));
        CHECK_EQUAL(tv.size(), results3.size());
        for (size_t i = 0; i < results3.size(); ++i) {
            CHECK_EQUAL(tv[i].get<Int>(t1_int_col), results3[i]);
        }
        tv = t1->where().less(t1_int_col, 6).find_all();
        tv.distinct(DistinctDescriptor({{t1_link_col, t2_link_col, t3_int_col}}));
        tv.sort(SortDescriptor({{t1_link_col, t2_link_col, t3_int_col}}, {false}));
        CHECK_EQUAL(tv.size(), results3.size());
        for (size_t i = 0; i < results3.size(); ++i) {
            CHECK_EQUAL(tv[i].get<Int>(t1_int_col), results3[results3.size() - 1 - i]);
        }
    }

    {
        TableView tv = t1->where().less(t1_int_col, 6).find_all();

        // Test distinct after sort
        tv.sort(SortDescriptor({{t1_link_col, t2_int_col}}, {true}));
        //  t1_int   link.t2_int
        //  ====================
        //  0        0
        //  3        0
        //  5        0
        //  4        1
        //  2        2
        //  1        3

        tv.distinct(DistinctDescriptor({{t1_link_col, t2_int_col}}));
        //  t1_int   link.t2_int
        //  ====================
        //  0        0
        //  4        1
        //  2        2
        //  1        3

        std::vector<size_t> results = {0, 4, 2, 1};
        CHECK_EQUAL(tv.size(), results.size());
        for (size_t i = 0; i < tv.size(); ++i) {
            CHECK_EQUAL(tv[i].get<Int>(t1_int_col), results[i]);
        }
    }
}


TEST(Query_IncludeDescriptorSelfLinks)
{
    Group g;
    TableRef t1 = g.add_table("t1");

    auto t1_int_col = t1->add_column(type_Int, "t1_int");
    auto t1_link_self_col = t1->add_column_link(type_Link, "t1_link_self", *t1);

    ObjKeys obj_keys;
    t1->create_objects(7, obj_keys);

    auto it = t1->begin();
    it->set(t1_int_col, 99);
    for (size_t i = 0; i < t1->size() - 1; i++) {
        (++it)->set<Int>(t1_int_col, i);
    }

    // first link is null
    it = t1->begin();
    (++it)->set(t1_link_self_col, obj_keys[2]);
    (++it)->set(t1_link_self_col, obj_keys[3]);
    (++it)->set(t1_link_self_col, obj_keys[4]);
    (++it)->set(t1_link_self_col, obj_keys[5]);
    (++it)->set(t1_link_self_col, obj_keys[6]);
    (++it)->set(t1_link_self_col, obj_keys[0]);

    //  T1
    //  t1_int  t1_link_self
    //  =====================
    //  99       null
    //  0        2
    //  1        3
    //  2        4
    //  3        5
    //  4        6
    //  5        0

    { // test single backlink path from the same table: INCLUDE(@links.t1.t1_link_self)
        TableView tv = t1->where().less(t1_int_col, 6).find_all();
        tv.sort(t1_int_col);
        tv.include(IncludeDescriptor(t1, {{{t1_link_self_col, t1}}}));

        IncludeDescriptor includes = tv.get_include_descriptors();
        std::vector<size_t> expected_values;
        auto reporter = [&](const Table* table, std::unordered_set<ObjKey> keys) {
            CHECK(table == t1.unchecked_ptr());
            CHECK_EQUAL(expected_values.size(), keys.size());
            for (auto key : keys) {
                int64_t row_value = table->get_object(key).get<Int>(t1_int_col);
                CHECK(std::find(expected_values.begin(), expected_values.end(), row_value) != expected_values.end());
            }
        };
        CHECK_EQUAL(tv.size(), 6);
        for (size_t i = 0; i < tv.size(); ++i) {
            if (i == 0) {
                expected_values = {}; // first result has no backlinks
            }
            else {
                expected_values = {i - 1}; // linked to by the previous row
            }
            includes.report_included_backlinks(t1, tv.get_key(i), reporter);
        }
    }
    { // test a backlink chain of size two from the same table: INCLUDE(t1_link_self.@links.t1.t1_link_self)
        TableView tv = t1->where().less(t1_int_col, 6).find_all();
        tv.sort(t1_int_col);
        tv.include(IncludeDescriptor(t1, {{{t1_link_self_col}, {t1_link_self_col, t1}}}));

        IncludeDescriptor includes = tv.get_include_descriptors();
        std::vector<size_t> expected_values;
        auto reporter = [&](const Table* table, std::unordered_set<ObjKey> keys) {
            CHECK(table == t1.unchecked_ptr());
            CHECK_EQUAL(expected_values.size(), keys.size());
            for (auto key : keys) {
                int64_t row_value = table->get_object(key).get<Int>(t1_int_col);
                CHECK(std::find(expected_values.begin(), expected_values.end(), row_value) != expected_values.end());
            }
        };
        CHECK_EQUAL(tv.size(), 6);
        for (size_t i = 0; i < tv.size(); ++i) {
            expected_values = {i}; // following a single link gives this row as a backlink
            includes.report_included_backlinks(t1, tv.get_key(i), reporter);
        }
    }
    { // test a backlink chain of size three from the same table:
      // INCLUDE(t1_link_self.t1_link_self.@links.t1.t1_link_self)
        TableView tv = t1->where().less(t1_int_col, 6).find_all();
        tv.sort(t1_int_col);
        tv.include(IncludeDescriptor(t1, {{{t1_link_self_col}, {t1_link_self_col}, {t1_link_self_col, t1}}}));

        IncludeDescriptor includes = tv.get_include_descriptors();
        std::vector<size_t> expected_values;
        auto reporter = [&](const Table* table, std::unordered_set<ObjKey> keys) {
            CHECK(table == t1.unchecked_ptr());
            CHECK_EQUAL(expected_values.size(), keys.size());
            for (auto key : keys) {
                int64_t row_value = table->get_object(key).get<Int>(t1_int_col);
                CHECK(std::find(expected_values.begin(), expected_values.end(), row_value) != expected_values.end());
            }
        };
        CHECK_EQUAL(tv.size(), 6);
        for (size_t i = 0; i < tv.size(); ++i) {
            if (i == 5) {
                expected_values = {}; // nullified by the second link
            }
            else {
                expected_values = {i + 1}; // linked to by the next row in the chain (ndx + 1)
            }
            includes.report_included_backlinks(t1, tv.get_key(i), reporter);
        }
    }
}


TEST(Query_IncludeDescriptorOtherLinks)
{
    Group g;
    TableRef t1 = g.add_table("t1");
    TableRef t2 = g.add_table("t2");

    auto t1_int_col = t1->add_column(type_Int, "t1_int");
    auto t2_int_col = t2->add_column(type_Int, "t2_int");
    auto t2_link_t1_col = t2->add_column_link(type_Link, "t2_link_t1", *t1);

    ObjKeys obj_keys;
    t1->create_objects(7, obj_keys);

    auto it = t1->begin();
    it->set(t1_int_col, 99);
    for (size_t i = 0; i < t1->size() - 1; i++) {
        (++it)->set<Int>(t1_int_col, i);
    }

    for (size_t i = 0; i < 6; ++i) {
        t2->create_object().set<Int>(t2_int_col, i);
    }

    auto it2 = t2->begin();
    it2->set(t2_link_t1_col, obj_keys[1]);
    (++it2)->set(t2_link_t1_col, obj_keys[2]);
    (++it2)->set(t2_link_t1_col, obj_keys[3]);
    (++it2)->set(t2_link_t1_col, obj_keys[1]);

    //  T1      T2
    //  t1_int |   t2_int  t2_link_t1 |
    //  ===============================
    //  99     |   0       1          |
    //  0      |   1       2          |
    //  1      |   2       3          |
    //  2      |   3       1          |
    //  3      |   4       null       |
    //  4      |   5       null       |
    //  5      |                      |

    { // test single backlink path from t2: INCLUDE(@links.t2.t2_link_t1)
        TableView tv = t1->where().less(t1_int_col, 6).find_all();
        tv.sort(t1_int_col);
        tv.include(IncludeDescriptor(t1, {{{t2_link_t1_col, t2}}}));

        IncludeDescriptor includes = tv.get_include_descriptors();
        std::vector<size_t> expected_t2_values;
        auto reporter = [&](const Table* table, std::unordered_set<ObjKey> keys) {
            CHECK(table == t2.unchecked_ptr());
            CHECK_EQUAL(expected_t2_values.size(), keys.size());
            for (auto key : keys) {
                int64_t row_value = table->get_object(key).get<Int>(t2_int_col);
                CHECK(std::find(expected_t2_values.begin(), expected_t2_values.end(), row_value) !=
                      expected_t2_values.end());
            }
        };
        CHECK_EQUAL(tv.size(), 6);

        expected_t2_values = {0, 3};
        includes.report_included_backlinks(t1, tv.get_key(0), reporter);
        expected_t2_values = {1};
        includes.report_included_backlinks(t1, tv.get_key(1), reporter);
        expected_t2_values = {2};
        includes.report_included_backlinks(t1, tv.get_key(2), reporter);
        expected_t2_values = {}; // last three results are not linked to
        includes.report_included_backlinks(t1, tv.get_key(3), reporter);
        includes.report_included_backlinks(t1, tv.get_key(4), reporter);
        includes.report_included_backlinks(t1, tv.get_key(5), reporter);
    }
}


TEST(Query_IncludeDescriptorOtherLists)
{
    Group g;
    TableRef t1 = g.add_table("t1");
    TableRef t2 = g.add_table("t2");

    auto t1_int_col = t1->add_column(type_Int, "t1_int");
    auto t2_int_col = t2->add_column(type_Int, "t2_int");
    auto t2_list_t1_col = t2->add_column_link(type_LinkList, "t2_list_t1", *t1);

    ObjKeys obj_keys;
    t1->create_objects(7, obj_keys);

    auto it = t1->begin();
    it->set(t1_int_col, 99);
    for (size_t i = 0; i < t1->size() - 1; i++) {
        (++it)->set<Int>(t1_int_col, i);
    }

    for (size_t i = 0; i < 6; ++i) {
        t2->create_object().set<Int>(t2_int_col, i);
    }

    auto it2 = t2->begin();
    auto ll0 = it2->get_linklist(t2_list_t1_col);
    ll0.add(obj_keys[0]);
    ll0.add(obj_keys[1]);
    ll0.add(obj_keys[2]);
    auto ll1 = (++it2)->get_linklist(t2_list_t1_col);
    ll1.add(obj_keys[0]);
    ll1.add(obj_keys[1]);
    ll1.add(obj_keys[2]);
    auto ll2 = (++it2)->get_linklist(t2_list_t1_col);
    ll2.add(obj_keys[0]);
    ll2.add(obj_keys[1]);
    ll2.add(obj_keys[2]);
    ++it2;
    auto ll3 = (++it2)->get_linklist(t2_list_t1_col);
    ll3.add(obj_keys[3]);

    //  T1      T2
    //  t1_int |   t2_int  t2_link_t1 |
    //  ===============================
    //  99     |   0       {0, 1, 2}  |
    //  0      |   1       {0, 1, 2}  |
    //  1      |   2       {0, 1, 2}  |
    //  2      |   3       empty      |
    //  3      |   4       {3}        |
    //  4      |   5       empty      |
    //  5      |                      |

    { // test single backlink path from t2 list: INCLUDE(@links.t2.t2_list_t1_col)
        TableView tv = t1->where().less(t1_int_col, 6).find_all();
        tv.sort(t1_int_col);
        tv.include(IncludeDescriptor(t1, {{{t2_list_t1_col, t2}}}));

        IncludeDescriptor includes = tv.get_include_descriptors();
        std::vector<size_t> expected_t2_values;
        auto reporter = [&](const Table* table, std::unordered_set<ObjKey> keys) {
            CHECK(table == t2.unchecked_ptr());
            CHECK_EQUAL(expected_t2_values.size(), keys.size());
            for (auto key : keys) {
                int64_t row_value = table->get_object(key).get<Int>(t2_int_col);
                CHECK(std::find(expected_t2_values.begin(), expected_t2_values.end(), row_value) !=
                      expected_t2_values.end());
            }
        };
        CHECK_EQUAL(tv.size(), 6);

        expected_t2_values = {0, 1, 2};
        includes.report_included_backlinks(t1, tv.get_key(0), reporter);
        expected_t2_values = {0, 1, 2};
        includes.report_included_backlinks(t1, tv.get_key(1), reporter);
        expected_t2_values = {4};
        includes.report_included_backlinks(t1, tv.get_key(2), reporter);
        expected_t2_values = {}; // nothing links to the last three rows
        includes.report_included_backlinks(t1, tv.get_key(3), reporter);
        includes.report_included_backlinks(t1, tv.get_key(4), reporter);
        includes.report_included_backlinks(t1, tv.get_key(5), reporter);
    }
}


TEST(Query_IncludeDescriptorLinkAndListTranslation)
{
    Group g;
    TableRef t1 = g.add_table("t1");
    TableRef t2 = g.add_table("t2");
    TableRef t3 = g.add_table("t3");
    TableRef t4 = g.add_table("t4");

    auto t1_int_col = t1->add_column(type_Int, "t1_int");
    auto t1_link_t2_col = t1->add_column_link(type_Link, "t1_link_t2", *t2);
    auto t2_int_col = t2->add_column(type_Int, "t2_int");
    auto t2_list_t3_col = t2->add_column_link(type_LinkList, "t2_list_t3", *t3);
    auto t3_int_col = t3->add_column(type_Int, "t3_int");
    auto t4_int_col = t4->add_column(type_Int, "t4_int");
    auto t4_link_t3_col = t4->add_column_link(type_Link, "t4_link_t3", *t3);

    ObjKeys t1_keys;
    ObjKeys t2_keys;
    ObjKeys t3_keys;
    ObjKeys t4_keys;
    t1->create_objects(7, t1_keys);
    t2->create_objects(6, t2_keys);
    t3->create_objects(7, t3_keys);
    t4->create_objects(7, t4_keys);

    auto it1 = t1->begin();
    it1->set(t1_int_col, 99).set(t1_link_t2_col, t2_keys[5]);
    for (int i = 0; i < 5; ++i) {
        (++it1)->set(t1_int_col, i).set(t1_link_t2_col, t2_keys[4 - i]);
    }
    (++it1)->set(t1_int_col, 5);

    auto it2 = t2->begin();
    for (size_t i = 0; i < t2->size(); ++i) {
        it2->set<Int>(t2_int_col, i);
        ++it2;
    }

    it2 = t2->begin();
    auto ll0 = it2->get_linklist(t2_list_t3_col);
    ll0.add(t3_keys[0]);
    ll0.add(t3_keys[1]);
    auto ll1 = (++it2)->get_linklist(t2_list_t3_col);
    ll1.add(t3_keys[1]);
    ll1.add(t3_keys[2]);
    auto ll2 = (++it2)->get_linklist(t2_list_t3_col);
    ll2.add(t3_keys[3]);
    ++it2;
    auto ll3 = (++it2)->get_linklist(t2_list_t3_col);
    ll3.add(t3_keys[4]);
    ll3.add(t3_keys[5]);
    ll3.add(t3_keys[6]);

    auto it3 = t3->begin();
    for (size_t i = 0; i < t3->size(); ++i) {
        it3->set<Int>(t3_int_col, i);
        ++it3;
    }

    auto it4 = t4->begin();
    for (size_t i = 0; i < t4->size(); ++i) {
        it4->set<Int>(t4_int_col, i);
        ++it4;
    }

    auto it5 = t4->begin();
    it5->set(t4_link_t3_col, t3_keys[0]);
    (++it5)->set(t4_link_t3_col, t3_keys[0]);
    (++it5)->set(t4_link_t3_col, t3_keys[0]);
    (++it5)->set(t4_link_t3_col, t3_keys[1]);
    (++it5)->set(t4_link_t3_col, t3_keys[1]);
    (++it5)->set(t4_link_t3_col, t3_keys[2]);
    (++it5)->set(t4_link_t3_col, t3_keys[3]);

    //  T1                   T2                   T3        T4
    //  t1_int  t1_link_t2 | t2_int  t2_list_t3 | t3_int  | t4_int t4_link_t3
    //  =====================================================================
    //  99      5          |   0     {0, 1}     | 0       |  0      0
    //  0       4          |   1     {1, 2}     | 1       |  1      0
    //  1       3          |   2     {3}        | 2       |  2      0
    //  2       2          |   3     {4, 5, 6}  | 3       |  3      1
    //  3       1          |   4     empty      | 4       |  4      1
    //  4       0          |   5     empty      | 5       |  5      2
    //  5       null       |                    | 6       |  6      3

    auto check_include = [&](DescriptorOrdering descriptor) {
        // test link.list.backlink path: INCLUDE(t1_link_t2.t2_list_t3.@links.t4.t4_link_t3)
        TableView tv = t1->where().less(t1_int_col, 6).find_all();
        tv.apply_descriptor_ordering(descriptor);
        IncludeDescriptor includes = tv.get_include_descriptors();

        std::vector<size_t> expected_t4_values;
        auto reporter = [&](const Table* table, std::unordered_set<ObjKey> keys) {
            CHECK(table == t4.unchecked_ptr());
            CHECK_EQUAL(expected_t4_values.size(), keys.size());
            for (auto key : keys) {
                int64_t row_value = table->get_object(key).get<Int>(t4_int_col);
                CHECK(std::find(expected_t4_values.begin(), expected_t4_values.end(), row_value) !=
                      expected_t4_values.end());
            }
        };
        CHECK_EQUAL(tv.size(), 6);

        expected_t4_values = {}; // nullified path by empty t2 list
        includes.report_included_backlinks(t1, tv.get_key(0), reporter);
        expected_t4_values = {}; // t4 does not link to 4,5,6 of t3
        includes.report_included_backlinks(t1, tv.get_key(1), reporter);
        expected_t4_values = {6};
        includes.report_included_backlinks(t1, tv.get_key(2), reporter);
        expected_t4_values = {3, 4, 5};
        includes.report_included_backlinks(t1, tv.get_key(3), reporter);
        expected_t4_values = {0, 1, 2, 3, 4};
        includes.report_included_backlinks(t1, tv.get_key(4), reporter);
        expected_t4_values = {}; // nullified path by null link in t1
        includes.report_included_backlinks(t1, tv.get_key(5), reporter);
    };

    DescriptorOrdering ordering;
    ordering.append_include(IncludeDescriptor(t1, {{{t1_link_t2_col}, {t2_list_t3_col}, {t4_link_t3_col, t4}}}));
    ordering.append_sort(SortDescriptor({{t1_int_col}}));
    check_include(ordering);
}


TEST(Query_Sort_And_Requery_Typed1)
{
    Table ttt;
    auto col_int = ttt.add_column(type_Int, "1");
    auto col_str = ttt.add_column(type_String, "2");

    ttt.create_object().set_all(1, "a"); // 0 *
    ttt.create_object().set_all(2, "a"); // 1
    ttt.create_object().set_all(3, "X"); // 2
    ttt.create_object().set_all(1, "a"); // 3 *
    ttt.create_object().set_all(2, "a"); // 4
    ttt.create_object().set_all(3, "X"); // 5
    ttt.create_object().set_all(9, "a"); // 6 *
    ttt.create_object().set_all(8, "a"); // 7 *
    ttt.create_object().set_all(7, "X"); // 8

    // tv.get_key()  = 0, 2, 3, 5, 6, 7, 8
    // Vals         = 1, 3, 1, 3, 9, 8, 7
    // result       = 3, 0, 5, 2, 8, 7, 6

    Query q = ttt.where().not_equal(col_int, 2);
    TableView tv = q.find_all();

    ObjKey match = ttt.where(&tv).equal(col_int, 7).find();
    CHECK_EQUAL(match, ObjKey(8));

    tv.sort(col_int);

    CHECK(tv.size() == 7);
    CHECK(tv[0].get<Int>(col_int) == 1);
    CHECK(tv[1].get<Int>(col_int) == 1);
    CHECK(tv[2].get<Int>(col_int) == 3);
    CHECK(tv[3].get<Int>(col_int) == 3);
    CHECK(tv[4].get<Int>(col_int) == 7);
    CHECK(tv[5].get<Int>(col_int) == 8);
    CHECK(tv[6].get<Int>(col_int) == 9);

    Query q2 = ttt.where(&tv).not_equal(col_str, "X");
    TableView tv2 = q2.find_all();

    CHECK_EQUAL(4, tv2.size());
    CHECK_EQUAL(1, tv2[0].get<Int>(col_int));
    CHECK_EQUAL(1, tv2[1].get<Int>(col_int));
    CHECK_EQUAL(8, tv2[2].get<Int>(col_int)); // 8, 9 (sort order) instead of 9, 8 (table order)
    CHECK_EQUAL(9, tv2[3].get<Int>(col_int));

    match = ttt.where(&tv).not_equal(col_str, "X").find();
    CHECK_EQUAL(match, ObjKey(0));

    match = ttt.where(&tv).not_equal(col_str, "a").find();
    CHECK_EQUAL(match, ObjKey(2));
}


TEST(Query_Sort_And_Requery_FindFirst)
{
    Table ttt;
    auto col_int0 = ttt.add_column(type_Int, "1");
    auto col_int1 = ttt.add_column(type_Int, "2");

    ttt.create_object().set_all(1, 60);
    ttt.create_object().set_all(2, 50); // **
    ttt.create_object().set_all(3, 40); // *
    ttt.create_object().set_all(1, 30);
    ttt.create_object().set_all(2, 20); // **
    ttt.create_object().set_all(3, 10); // **

    Query q = ttt.where().greater(col_int0, 1);
    TableView tv = q.find_all();
    CHECK_EQUAL(tv.size(), 4);
    tv.sort(col_int1);

    // 3, 2, 3, 2
    ObjKey k = ttt.where(&tv).equal(col_int0, 3).find();
    int64_t s = ttt.where(&tv).not_equal(col_int1, 40).sum_int(col_int0);
    CHECK_EQUAL(k, ObjKey(5));
    CHECK_EQUAL(s, 7);
}


TEST(Query_Sort_And_Requery)
{
    // New where(tableview) method
    Table table;
    auto col_int = table.add_column(type_Int, "first1");
    auto col_str = table.add_column(type_String, "second1");

    table.create_object().set_all(1, "a");
    table.create_object().set_all(2, "a");
    table.create_object().set_all(3, "X");
    table.create_object().set_all(1, "a");
    table.create_object().set_all(2, "a");
    table.create_object().set_all(3, "X");
    table.create_object().set_all(9, "a");
    table.create_object().set_all(8, "a");
    table.create_object().set_all(7, "X");

    Query q = table.where().not_equal(col_int, 2);
    TableView tv = q.find_all();
    tv.sort(col_int);

    CHECK(tv.size() == 7);

    CHECK(tv[0].get<Int>(col_int) == 1);
    CHECK(tv[1].get<Int>(col_int) == 1);
    CHECK(tv[2].get<Int>(col_int) == 3);
    CHECK(tv[3].get<Int>(col_int) == 3);
    CHECK(tv[4].get<Int>(col_int) == 7);
    CHECK(tv[5].get<Int>(col_int) == 8);
    CHECK(tv[6].get<Int>(col_int) == 9);

    Query q2 = table.where(&tv).not_equal(col_str, "X");
    TableView tv2 = q2.find_all();

    CHECK_EQUAL(4, tv2.size());
    CHECK_EQUAL(1, tv2[0].get<Int>(col_int));
    CHECK_EQUAL(1, tv2[1].get<Int>(col_int));
    CHECK_EQUAL(8, tv2[2].get<Int>(col_int)); // 8, 9 (sort order) instead of 9, 8 (table order)
    CHECK_EQUAL(9, tv2[3].get<Int>(col_int));

    Query q3 = table.where(&tv2).not_equal(col_str, "X");
    TableView tv3 = q3.find_all();

    CHECK_EQUAL(4, tv3.size());
    CHECK_EQUAL(1, tv3[0].get<Int>(col_int));
    CHECK_EQUAL(1, tv3[1].get<Int>(col_int));
    CHECK_EQUAL(8, tv3[2].get<Int>(col_int)); // 8, 9 (sort order) instead of 9, 8 (table order)
    CHECK_EQUAL(9, tv3[3].get<Int>(col_int));

    // Test that remove() maintains order
    tv3.remove(0);
    // q5 and q3 should behave the same.
    Query q5 = table.where(&tv2).not_equal(col_str, "X");
    TableView tv5 = q5.find_all();
    tv5.sync_if_needed(); // you may think tv5 is in sync, BUT it was generated from tv2 which wasn't
    // Note the side effect - as tv5 depends on ... on tv2 etc, all views are synchronized.
    CHECK_EQUAL(3, tv5.size());
    CHECK_EQUAL(1, tv5[0].get<Int>(col_int));
    CHECK_EQUAL(8, tv5[1].get<Int>(col_int)); // 8, 9 (sort order) instead of 9, 8 (table order)
    CHECK_EQUAL(9, tv5[2].get<Int>(col_int));

    CHECK_EQUAL(6, tv.size());
    CHECK_EQUAL(3, tv3.size());
    CHECK_EQUAL(1, tv3[0].get<Int>(col_int));
    CHECK_EQUAL(8, tv3[1].get<Int>(col_int)); // 8, 9 (sort order) instead of 9, 8 (table order)
    CHECK_EQUAL(9, tv3[2].get<Int>(col_int));

    Query q4 = table.where(&tv3).not_equal(col_str, "X");
    TableView tv4 = q4.find_all();

    CHECK_EQUAL(3, tv4.size());
    CHECK_EQUAL(1, tv4[0].get<Int>(col_int));
    CHECK_EQUAL(8, tv4[1].get<Int>(col_int)); // 8, 9 (sort order) instead of 9, 8 (table order)
    CHECK_EQUAL(9, tv4[2].get<Int>(col_int));
}


TEST(Query_Sort_And_Requery_Untyped_Monkey2)
{
    // New where(tableview) method
    for (int iter = 0; iter < 1; iter++) {
        size_t b;
        Table table;
        auto col_int0 = table.add_column(type_Int, "first1");
        auto col_int1 = table.add_column(type_Int, "second1");

        // Add random data to table
        for (size_t t = 0; t < 2 * REALM_MAX_BPNODE_SIZE; t++) {
            int64_t val1 = rand() % 5;
            int64_t val2 = rand() % 5;
            table.create_object().set_all(val1, val2);
        }

        // Query and sort
        Query q = table.where().equal(col_int1, 2);
        TableView tv = q.find_all();
        tv.sort(col_int0);

        // Requery and keep original sort order
        Query q2 = table.where(&tv).not_equal(col_int0, 3);
        TableView tv2 = q2.find_all();

        b = 0;
        // Test if sort order is the same as original
        for (size_t t = 0; t < tv2.size(); t++) {
            ObjKey a = tv2.get_key(t);
            REALM_ASSERT_EX(b < tv.size(), b, tv.size());
            while (a != tv.get_key(b)) {
                b++;
            }
        }

        // We cannot test remove() if query resulted in 0 items
        if (tv2.size() == 0)
            continue;

        size_t remove = rand() % tv2.size();
        static_cast<void>(remove);

        Query q3 = table.where(&tv2).not_equal(col_int0, 2);
        TableView tv3 = q3.find_all();

        b = 0;
        // Test if sort order is the same as original
        for (size_t t = 0; t < tv3.size(); t++) {
            ObjKey a = tv3.get_key(t);
            REALM_ASSERT_EX(b < tv2.size(), b, tv2.size());
            while (a != tv2.get_key(b)) {
                b++;
                CHECK(b < tv2.size());
            }
        }

        // Now test combinations of sorted and non-sorted tableviews
        Query q4 = table.where().not_equal(col_int0, 1);
        TableView tv4 = q4.find_all();

        Query q5 = table.where(&tv4).not_equal(col_int0, 2);
        TableView tv5 = q5.find_all();

        for (size_t t = 1; t < tv5.size(); t++) {
            CHECK(tv5.get_key(t - 1) < tv5.get_key(t));
        }

        // Test that tv5 is ordered the same way as tv4 (tv5 is subset of tv4)
        size_t foreignindex = 0;
        for (size_t t = 0; t < tv5.size(); t++) {
            size_t foreignindex2 = 0;
            while (tv4.get_key(foreignindex2) != tv5.get_key(t))
                foreignindex2++;

            CHECK(foreignindex2 >= foreignindex);
            foreignindex = foreignindex2;
        }

        // New test where both tableviews are sorted according to a column, and both sets are equal
        Query q6 = table.where().not_equal(col_int0, 2);
        TableView tv6 = q6.find_all();

        Query q7 = table.where(&tv6).not_equal(col_int0, 2);
        TableView tv7 = q7.find_all();

        // Test that tv7 is ordered the same way as tv6
        foreignindex = 0;
        for (size_t t = 0; t < tv5.size(); t++) {
            size_t foreignindex2 = 0;
            while (tv4.get_key(foreignindex2) != tv5.get_key(t))
                foreignindex2++;

            CHECK(foreignindex2 >= foreignindex);
            foreignindex = foreignindex2;
        }

        tv7.sort(col_int1);
        tv6.sort(col_int1);

        // Test that tv7 is ordered the same way as tv6
        foreignindex = 0;
        for (size_t t = 0; t < tv5.size(); t++) {
            size_t foreignindex2 = 0;
            while (tv4.get_key(foreignindex2) != tv5.get_key(t))
                foreignindex2++;

            CHECK(foreignindex2 >= foreignindex);
            foreignindex = foreignindex2;
        }
    }
}


TEST(Query_BigString)
{
    Table ttt;
    auto col_int = ttt.add_column(type_Int, "1");
    auto col_str = ttt.add_column(type_String, "2");

    ttt.create_object().set_all(1, "a");
    ObjKey res1 = ttt.where().equal(col_str, "a").find();
    CHECK_EQUAL(ttt.get_object(res1).get<Int>(col_int), 1);

    const char* medium_string = "40 chars  40 chars  40 chars  40 chars  ";
    ttt.create_object().set_all(2, medium_string);
    ObjKey res2 = ttt.where().equal(col_str, medium_string).find();
    CHECK_EQUAL(ttt.get_object(res2).get<Int>(col_int), 2);

    const char* long_string = "70 chars  70 chars  70 chars  70 chars  70 chars  70 chars  70 chars  ";
    ttt.create_object().set_all(3, long_string);
    ObjKey res3 = ttt.where().equal(col_str, long_string).find();
    CHECK_EQUAL(ttt.get_object(res3).get<Int>(col_int), 3);
}


TEST(Query_Limit)
{
    Table ttt;
    auto col_id = ttt.add_column(type_Int, "id");
    auto col_int = ttt.add_column(type_Int, "1");
    ttt.add_column(type_String, "2");

    ttt.create_object().set_all(0, 1, "a");
    ttt.create_object().set_all(1, 2, "a"); //
    ttt.create_object().set_all(2, 3, "X");
    ttt.create_object().set_all(3, 1, "a");
    ttt.create_object().set_all(4, 2, "a"); //
    ttt.create_object().set_all(5, 3, "X");
    ttt.create_object().set_all(6, 1, "a");
    ttt.create_object().set_all(7, 2, "a"); //
    ttt.create_object().set_all(8, 3, "X");
    ttt.create_object().set_all(9, 1, "a");
    ttt.create_object().set_all(10, 2, "a"); //
    ttt.create_object().set_all(11, 3, "X");
    ttt.create_object().set_all(12, 1, "a");
    ttt.create_object().set_all(13, 2, "a"); //
    ttt.create_object().set_all(14, 3, "X");

    Query q1 = ttt.where().equal(col_int, 2);

    TableView tv1 = q1.find_all(0, size_t(-1), 2);
    CHECK_EQUAL(2, tv1.size());
    CHECK_EQUAL(1, tv1[0].get<Int>(col_id));
    CHECK_EQUAL(4, tv1[1].get<Int>(col_id));

    TableView tv2 = q1.find_all(5, size_t(-1), 2);
    CHECK_EQUAL(2, tv2.size());
    CHECK_EQUAL(7, tv2[0].get<Int>(col_id));
    CHECK_EQUAL(10, tv2[1].get<Int>(col_id));

    TableView tv3 = q1.find_all(11, size_t(-1), 2);
    CHECK_EQUAL(1, tv3.size());
    CHECK_EQUAL(13, tv3[0].get<Int>(col_id));


    Query q2 = ttt.where();
    TableView tv4 = q2.find_all(0, 5, 3);
    CHECK_EQUAL(3, tv4.size());

    Query q3 = ttt.where();
    TableView tv5 = q3.find_all(0, 3, 5);
    CHECK_EQUAL(3, tv5.size());
}


TEST(Query_FindAll1)
{
    Table ttt;
    auto col_id = ttt.add_column(type_Int, "id");
    auto col_int = ttt.add_column(type_Int, "1");
    auto col_str = ttt.add_column(type_String, "2");

    ttt.create_object().set_all(0, 1, "a");
    ttt.create_object().set_all(1, 2, "a");
    ttt.create_object().set_all(2, 3, "X");
    ttt.create_object().set_all(3, 4, "a");
    ttt.create_object().set_all(4, 5, "a");
    ttt.create_object().set_all(5, 6, "X");
    ttt.create_object().set_all(6, 7, "X");

    Query q1 = ttt.where().equal(col_str, "a").greater(col_int, 2).not_equal(col_int, 4);
    TableView tv1 = q1.find_all();
    CHECK_EQUAL(4, tv1[0].get<Int>(col_id));

    Query q2 = ttt.where().equal(col_str, "X").greater(col_int, 4);
    TableView tv2 = q2.find_all();
    CHECK_EQUAL(tv2.size(), 2);
    CHECK_EQUAL(5, tv2[0].get<Int>(col_id));
    CHECK_EQUAL(6, tv2[1].get<Int>(col_id));
}

TEST(Query_FindAll2)
{
    Table ttt;
    auto col_id = ttt.add_column(type_Int, "id");
    auto col_int = ttt.add_column(type_Int, "1");
    auto col_str = ttt.add_column(type_String, "2");

    ttt.create_object().set_all(0, 1, "a");
    ttt.create_object().set_all(1, 2, "a");
    ttt.create_object().set_all(2, 3, "X");
    ttt.create_object().set_all(3, 4, "a");
    ttt.create_object().set_all(4, 5, "a");
    ttt.create_object().set_all(5, 11, "X");
    ttt.create_object().set_all(6, 0, "X");

    Query q2 = ttt.where().not_equal(col_str, "a").less(col_int, 3);
    TableView tv2 = q2.find_all();
    CHECK_EQUAL(tv2.size(), 1);
    CHECK_EQUAL(6, tv2[0].get<Int>(col_id));
}

TEST(Query_FindAllBetween)
{
    Table ttt;
    auto col_id = ttt.add_column(type_Int, "id");
    auto col_int = ttt.add_column(type_Int, "1");
    ttt.add_column(type_String, "2");

    ttt.create_object().set_all(0, 1, "a");
    ttt.create_object().set_all(1, 2, "a");
    ttt.create_object().set_all(2, 3, "X");
    ttt.create_object().set_all(3, 4, "a");
    ttt.create_object().set_all(4, 5, "a");
    ttt.create_object().set_all(5, 11, "X");
    ttt.create_object().set_all(6, 3, "X");

    Query q2 = ttt.where().between(col_int, 3, 5);
    TableView tv2 = q2.find_all();
    CHECK_EQUAL(tv2.size(), 4);
    CHECK_EQUAL(2, tv2[0].get<Int>(col_id));
    CHECK_EQUAL(3, tv2[1].get<Int>(col_id));
    CHECK_EQUAL(4, tv2[2].get<Int>(col_id));
    CHECK_EQUAL(6, tv2[3].get<Int>(col_id));
}


TEST(Query_FindAllOr)
{
    Table ttt;
    auto col_id = ttt.add_column(type_Int, "id");
    auto col_int = ttt.add_column(type_Int, "1");
    auto col_str = ttt.add_column(type_String, "2");

    ttt.create_object().set_all(0, 1, "a");
    ttt.create_object().set_all(1, 2, "a");
    ttt.create_object().set_all(2, 3, "X");
    ttt.create_object().set_all(3, 4, "a");
    ttt.create_object().set_all(4, 5, "a");
    ttt.create_object().set_all(5, 6, "a");
    ttt.create_object().set_all(6, 7, "X");
    ttt.create_object().set_all(7, 8, "z");

    // first == 5 || second == X
    Query q1 = ttt.where().equal(col_int, 5).Or().equal(col_str, "X");
    TableView tv1 = q1.find_all();
    CHECK_EQUAL(3, tv1.size());
    CHECK_EQUAL(2, tv1[0].get<Int>(col_id));
    CHECK_EQUAL(4, tv1[1].get<Int>(col_id));
    CHECK_EQUAL(6, tv1[2].get<Int>(col_id));

    // second == X || second == b || second == z || first == -1
    Query q2 =
        ttt.where().equal(col_str, "X").Or().equal(col_str, "b").Or().equal(col_str, "z").Or().equal(col_int, -1);
    TableView tv2 = q2.find_all();
    CHECK_EQUAL(3, tv2.size());
    CHECK_EQUAL(2, tv2[0].get<Int>(col_id));
    CHECK_EQUAL(6, tv2[1].get<Int>(col_id));
    CHECK_EQUAL(7, tv2[2].get<Int>(col_id));
}


TEST(Query_FindAllParens1)
{
    Table ttt;
    auto col_id = ttt.add_column(type_Int, "id");
    auto col_int = ttt.add_column(type_Int, "1");
    auto col_str = ttt.add_column(type_String, "2");

    ttt.create_object().set_all(0, 1, "a");
    ttt.create_object().set_all(1, 2, "a");
    ttt.create_object().set_all(2, 3, "X");
    ttt.create_object().set_all(3, 3, "X");
    ttt.create_object().set_all(4, 4, "a");
    ttt.create_object().set_all(5, 5, "a");
    ttt.create_object().set_all(6, 11, "X");

    // first > 3 && (second == X)
    Query q1 = ttt.where().greater(col_int, 3).group().equal(col_str, "X").end_group();
    TableView tv1 = q1.find_all();
    CHECK_EQUAL(1, tv1.size());
    CHECK_EQUAL(6, tv1[0].get<Int>(col_id));
}


TEST(Query_FindAllOrParan)
{
    Table ttt;
    auto col_id = ttt.add_column(type_Int, "id");
    auto col_int = ttt.add_column(type_Int, "1");
    auto col_str = ttt.add_column(type_String, "2");

    ttt.create_object().set_all(0, 1, "a");
    ttt.create_object().set_all(1, 2, "a");
    ttt.create_object().set_all(2, 3, "X"); //
    ttt.create_object().set_all(3, 4, "a");
    ttt.create_object().set_all(4, 5, "a"); //
    ttt.create_object().set_all(5, 6, "a");
    ttt.create_object().set_all(6, 7, "X"); //
    ttt.create_object().set_all(7, 2, "X");

    // (first == 5 || second == X && first > 2)
    Query q1 = ttt.where().group().equal(col_int, 5).Or().equal(col_str, "X").greater(col_int, 2).end_group();
    TableView tv1 = q1.find_all();
    CHECK_EQUAL(3, tv1.size());
    CHECK_EQUAL(2, tv1[0].get<Int>(col_id));
    CHECK_EQUAL(4, tv1[1].get<Int>(col_id));
    CHECK_EQUAL(6, tv1[2].get<Int>(col_id));
}


TEST(Query_FindAllOrNested0)
{
    Table ttt;
    auto col_id = ttt.add_column(type_Int, "id");
    auto col_int = ttt.add_column(type_Int, "1");
    auto col_str = ttt.add_column(type_String, "2");

    ttt.create_object().set_all(0, 1, "a");
    ttt.create_object().set_all(1, 2, "a");
    ttt.create_object().set_all(2, 3, "X");
    ttt.create_object().set_all(3, 3, "X");
    ttt.create_object().set_all(4, 4, "a");
    ttt.create_object().set_all(5, 5, "a");
    ttt.create_object().set_all(6, 11, "X");
    ttt.create_object().set_all(7, 8, "Y");

    // first > 3 && (first == 5 || second == X)
    Query q1 = ttt.where().greater(col_int, 3).group().equal(col_int, 5).Or().equal(col_str, "X").end_group();
    TableView tv1 = q1.find_all();
    CHECK_EQUAL(2, tv1.size());
    CHECK_EQUAL(5, tv1[0].get<Int>(col_id));
    CHECK_EQUAL(6, tv1[1].get<Int>(col_id));
}

TEST(Query_FindAllOrNested)
{
    Table ttt;
    auto col_id = ttt.add_column(type_Int, "id");
    auto col_int = ttt.add_column(type_Int, "1");
    auto col_str = ttt.add_column(type_String, "2");

    ttt.create_object().set_all(0, 1, "a");
    ttt.create_object().set_all(1, 2, "a");
    ttt.create_object().set_all(2, 3, "X");
    ttt.create_object().set_all(3, 3, "X");
    ttt.create_object().set_all(4, 4, "a");
    ttt.create_object().set_all(5, 5, "a");
    ttt.create_object().set_all(6, 11, "X");
    ttt.create_object().set_all(7, 8, "Y");

    // first > 3 && (first == 5 || second == X || second == Y)
    Query q1 = ttt.where()
                   .greater(col_int, 3)
                   .group()
                   .equal(col_int, 5)
                   .Or()
                   .equal(col_str, "X")
                   .Or()
                   .equal(col_str, "Y")
                   .end_group();
    TableView tv1 = q1.find_all();
    CHECK_EQUAL(3, tv1.size());
    CHECK_EQUAL(5, tv1[0].get<Int>(col_id));
    CHECK_EQUAL(6, tv1[1].get<Int>(col_id));
    CHECK_EQUAL(7, tv1[2].get<Int>(col_id));
}

TEST(Query_FindAllOrNestedInnerGroup)
{
    Table ttt;
    auto col_id = ttt.add_column(type_Int, "id");
    auto col_int = ttt.add_column(type_Int, "1");
    auto col_str = ttt.add_column(type_String, "2");

    ttt.create_object().set_all(0, 1, "a");
    ttt.create_object().set_all(1, 2, "a");
    ttt.create_object().set_all(2, 3, "X");
    ttt.create_object().set_all(3, 3, "X");
    ttt.create_object().set_all(4, 4, "a");
    ttt.create_object().set_all(5, 5, "a");
    ttt.create_object().set_all(6, 11, "X");
    ttt.create_object().set_all(7, 8, "Y");

    // first > 3 && (first == 5 || (second == X || second == Y))
    Query q1 = ttt.where()
                   .greater(col_int, 3)
                   .group()
                   .equal(col_int, 5)
                   .Or()
                   .group()
                   .equal(col_str, "X")
                   .Or()
                   .equal(col_str, "Y")
                   .end_group()
                   .end_group();
    TableView tv1 = q1.find_all();
    CHECK_EQUAL(3, tv1.size());
    CHECK_EQUAL(5, tv1[0].get<Int>(col_id));
    CHECK_EQUAL(6, tv1[1].get<Int>(col_id));
    CHECK_EQUAL(7, tv1[2].get<Int>(col_id));
}

TEST(Query_FindAllOrPHP)
{
    Table ttt;
    auto col_id = ttt.add_column(type_Int, "id");
    auto col_int = ttt.add_column(type_Int, "1");
    auto col_str = ttt.add_column(type_String, "2");

    ttt.create_object().set_all(0, 1, "Joe");
    ttt.create_object().set_all(1, 2, "Sara");
    ttt.create_object().set_all(2, 3, "Jim");

    // (second == Jim || second == Joe) && first = 1
    Query q1 = ttt.where().group().equal(col_str, "Jim").Or().equal(col_str, "Joe").end_group().equal(col_int, 1);
    TableView tv1 = q1.find_all();
    CHECK_EQUAL(0, tv1[0].get<Int>(col_id));

    q1 = ttt.where().group().equal(col_str, "Jim").Or().equal(col_str, "Joe").end_group().equal(col_int, 3);
    tv1 = q1.find_all();
    CHECK_EQUAL(2, tv1[0].get<Int>(col_id));
}

TEST(Query_FindAllParens2)
{
    Table ttt;
    auto col_id = ttt.add_column(type_Int, "id");
    auto col_int = ttt.add_column(type_Int, "1");

    ttt.create_object().set_all(0, 1);
    ttt.create_object().set_all(1, 2);
    ttt.create_object().set_all(2, 3);
    ttt.create_object().set_all(3, 3);
    ttt.create_object().set_all(4, 4);
    ttt.create_object().set_all(5, 5);
    ttt.create_object().set_all(6, 11);

    // ()
    Query q1 = ttt.where().group().end_group();
    TableView tv1 = q1.find_all();
    CHECK_EQUAL(7, tv1.size());

    // ()((first > 3()) && (()))
    q1 = ttt.where()
             .group()
             .end_group()
             .group()
             .group()
             .greater(col_int, 3)
             .group()
             .end_group()
             .end_group()
             .group()
             .group()
             .end_group()
             .end_group()
             .end_group();
    tv1 = q1.find_all();
    CHECK_EQUAL(3, tv1.size());
    CHECK_EQUAL(4, tv1[0].get<Int>(col_id));
    CHECK_EQUAL(5, tv1[1].get<Int>(col_id));
    CHECK_EQUAL(6, tv1[2].get<Int>(col_id));
}


TEST(Query_FindAllBool)
{
    Table table;
    auto col_id = table.add_column(type_Int, "id");
    auto col_bool = table.add_column(type_Bool, "2");

    table.create_object().set_all(0, true);
    table.create_object().set_all(1, false);
    table.create_object().set_all(2, true);
    table.create_object().set_all(3, false);

    Query q1 = table.where().equal(col_bool, true);
    TableView tv1 = q1.find_all();
    CHECK_EQUAL(0, tv1[0].get<Int>(col_id));
    CHECK_EQUAL(2, tv1[1].get<Int>(col_id));

    Query q2 = table.where().equal(col_bool, false);
    TableView tv2 = q2.find_all();
    CHECK_EQUAL(1, tv2[0].get<Int>(col_id));
    CHECK_EQUAL(3, tv2[1].get<Int>(col_id));
}

TEST(Query_FindAllBegins)
{
    Table table;
    auto col_id = table.add_column(type_Int, "id");
    auto col_str = table.add_column(type_String, "2");

    table.create_object().set_all(0, "fo");
    table.create_object().set_all(1, "foo");
    table.create_object().set_all(2, "foobar");

    Query q1 = table.where().begins_with(col_str, "foo");
    TableView tv1 = q1.find_all();
    CHECK_EQUAL(2, tv1.size());
    CHECK_EQUAL(1, tv1[0].get<Int>(col_id));
    CHECK_EQUAL(2, tv1[1].get<Int>(col_id));
}

TEST(Query_FindAllEnds)
{
    Table table;
    auto col_id = table.add_column(type_Int, "id");
    auto col_str = table.add_column(type_String, "2");

    table.create_object().set_all(0, "barfo");
    table.create_object().set_all(1, "barfoo");
    table.create_object().set_all(2, "barfoobar");

    Query q1 = table.where().ends_with(col_str, "foo");
    TableView tv1 = q1.find_all();
    CHECK_EQUAL(1, tv1.size());
    CHECK_EQUAL(1, tv1[0].get<Int>(col_id));
}


TEST(Query_FindAllContains)
{
    Table table;
    auto col_id = table.add_column(type_Int, "id");
    auto col_str = table.add_column(type_String, "2");

    table.create_object().set_all(0, "foo");
    table.create_object().set_all(1, "foobar");
    table.create_object().set_all(2, "barfoo");
    table.create_object().set_all(3, "barfoobaz");
    table.create_object().set_all(4, "fo");
    table.create_object().set_all(5, "fobar");
    table.create_object().set_all(6, "barfo");

    Query q1 = table.where().contains(col_str, "foo");
    TableView tv1 = q1.find_all();
    CHECK_EQUAL(4, tv1.size());
    CHECK_EQUAL(0, tv1[0].get<Int>(col_id));
    CHECK_EQUAL(1, tv1[1].get<Int>(col_id));
    CHECK_EQUAL(2, tv1[2].get<Int>(col_id));
    CHECK_EQUAL(3, tv1[3].get<Int>(col_id));

    q1 = table.where().like(col_str, "*foo*");
    tv1 = q1.find_all();
    CHECK_EQUAL(4, tv1.size());
    CHECK_EQUAL(0, tv1[0].get<Int>(col_id));
    CHECK_EQUAL(1, tv1[1].get<Int>(col_id));
    CHECK_EQUAL(2, tv1[2].get<Int>(col_id));
    CHECK_EQUAL(3, tv1[3].get<Int>(col_id));
}

TEST(Query_FindAllLikeStackOverflow)
{
    std::string str(100000, 'x');
    StringData sd(str);

    Table table;
    auto col = table.add_column(type_String, "strings");
    ObjKey k = table.create_object().set(col, sd).get_key();

    auto res = table.where().like(col, sd).find();
    CHECK_EQUAL(res, k);
}

TEST(Query_FindAllLikeCaseInsensitive)
{
    Table table;
    auto col_id = table.add_column(type_Int, "id");
    auto col_str = table.add_column(type_String, "2");

    table.create_object().set_all(0, "Foo");
    table.create_object().set_all(1, "FOOBAR");
    table.create_object().set_all(2, "BaRfOo");
    table.create_object().set_all(3, "barFOObaz");
    table.create_object().set_all(4, "Fo");
    table.create_object().set_all(5, "Fobar");
    table.create_object().set_all(6, "baRFo");

    Query q1 = table.where().like(col_str, "*foo*", false);
    TableView tv1 = q1.find_all();
    CHECK_EQUAL(4, tv1.size());
    CHECK_EQUAL(0, tv1[0].get<Int>(col_id));
    CHECK_EQUAL(1, tv1[1].get<Int>(col_id));
    CHECK_EQUAL(2, tv1[2].get<Int>(col_id));
    CHECK_EQUAL(3, tv1[3].get<Int>(col_id));
}

TEST(Query_Binary)
{
    Table t;
    t.add_column(type_Int, "1");
    auto c1 = t.add_column(type_Binary, "2");

    const char bin[64] = {6, 3, 9, 5, 9, 7, 6, 3, 2, 6, 0, 0, 5, 4, 2, 4, 5, 7, 9, 5, 7, 1,
                          1, 2, 0, 8, 3, 8, 0, 9, 6, 8, 4, 7, 3, 4, 9, 5, 2, 3, 6, 2, 7, 4,
                          0, 3, 7, 6, 2, 3, 5, 9, 3, 1, 2, 1, 0, 5, 5, 2, 9, 4, 5, 9};

    const char bin_2[4] = {6, 6, 6, 6}; // Not occuring above

    std::vector<ObjKey> keys;
    t.create_objects(9, keys);

    t.get_object(keys[0]).set_all(0, BinaryData(bin + 0, 16));
    t.get_object(keys[1]).set_all(0, BinaryData(bin + 0, 32));
    t.get_object(keys[2]).set_all(0, BinaryData(bin + 0, 48));
    t.get_object(keys[3]).set_all(0, BinaryData(bin + 0, 64));
    t.get_object(keys[4]).set_all(0, BinaryData(bin + 16, 48));
    t.get_object(keys[5]).set_all(0, BinaryData(bin + 32, 32));
    t.get_object(keys[6]).set_all(0, BinaryData(bin + 48, 16));
    t.get_object(keys[7]).set_all(0, BinaryData(bin + 24, 16)); // The "odd ball"
    t.get_object(keys[8]).set_all(0, BinaryData(bin + 0, 32));  // Repeat an entry

    CHECK_EQUAL(0, t.where().equal(c1, BinaryData(bin + 16, 16)).count());
    CHECK_EQUAL(1, t.where().equal(c1, BinaryData(bin + 0, 16)).count());
    CHECK_EQUAL(1, t.where().equal(c1, BinaryData(bin + 48, 16)).count());
    CHECK_EQUAL(2, t.where().equal(c1, BinaryData(bin + 0, 32)).count());

    CHECK_EQUAL(9, t.where().not_equal(c1, BinaryData(bin + 16, 16)).count());
    CHECK_EQUAL(8, t.where().not_equal(c1, BinaryData(bin + 0, 16)).count());

    CHECK_EQUAL(0, t.where().begins_with(c1, BinaryData(bin + 8, 16)).count());
    CHECK_EQUAL(1, t.where().begins_with(c1, BinaryData(bin + 16, 16)).count());
    CHECK_EQUAL(4, t.where().begins_with(c1, BinaryData(bin + 0, 32)).count());
    CHECK_EQUAL(5, t.where().begins_with(c1, BinaryData(bin + 0, 16)).count());
    CHECK_EQUAL(1, t.where().begins_with(c1, BinaryData(bin + 48, 16)).count());
    CHECK_EQUAL(9, t.where().begins_with(c1, BinaryData(bin + 0, 0)).count());

    CHECK_EQUAL(0, t.where().ends_with(c1, BinaryData(bin + 40, 16)).count());
    CHECK_EQUAL(1, t.where().ends_with(c1, BinaryData(bin + 32, 16)).count());
    CHECK_EQUAL(3, t.where().ends_with(c1, BinaryData(bin + 32, 32)).count());
    CHECK_EQUAL(4, t.where().ends_with(c1, BinaryData(bin + 48, 16)).count());
    CHECK_EQUAL(1, t.where().ends_with(c1, BinaryData(bin + 0, 16)).count());
    CHECK_EQUAL(9, t.where().ends_with(c1, BinaryData(bin + 64, 0)).count());

    CHECK_EQUAL(0, t.where().contains(c1, BinaryData(bin_2)).count());
    CHECK_EQUAL(5, t.where().contains(c1, BinaryData(bin + 0, 16)).count());
    CHECK_EQUAL(5, t.where().contains(c1, BinaryData(bin + 16, 16)).count());
    CHECK_EQUAL(4, t.where().contains(c1, BinaryData(bin + 24, 16)).count());
    CHECK_EQUAL(4, t.where().contains(c1, BinaryData(bin + 32, 16)).count());
    CHECK_EQUAL(9, t.where().contains(c1, BinaryData(bin + 0, 0)).count());

    {
        TableView tv = t.where().equal(c1, BinaryData(bin + 0, 32)).find_all();
        if (tv.size() == 2) {
            CHECK_EQUAL(keys[1], tv.get_key(0));
            CHECK_EQUAL(keys[8], tv.get_key(1));
        }
        else
            CHECK(false);
    }

    {
        TableView tv = t.where().contains(c1, BinaryData(bin + 24, 16)).find_all();
        if (tv.size() == 4) {
            CHECK_EQUAL(keys[2], tv.get_key(0));
            CHECK_EQUAL(keys[3], tv.get_key(1));
            CHECK_EQUAL(keys[4], tv.get_key(2));
            CHECK_EQUAL(keys[7], tv.get_key(3));
        }
        else
            CHECK(false);
    }
}

TEST(Query_Enums)
{
    Table table;
    auto col_int = table.add_column(type_Int, "1");
    auto col_str = table.add_column(type_String, "2");


    for (size_t i = 0; i < 5; ++i) {
        table.create_object().set_all(1, "abd");
        table.create_object().set_all(2, "eftg");
        table.create_object().set_all(5, "hijkl");
        table.create_object().set_all(8, "mnopqr");
        table.create_object().set_all(9, "stuvxyz");
    }

    table.enumerate_string_column(col_str);

    Query q1 = table.where().equal(col_str, "eftg");
    TableView tv1 = q1.find_all();

    CHECK_EQUAL(5, tv1.size());
    CHECK_EQUAL(2, tv1[0].get<Int>(col_int));
    CHECK_EQUAL(2, tv1[1].get<Int>(col_int));
    CHECK_EQUAL(2, tv1[2].get<Int>(col_int));
    CHECK_EQUAL(2, tv1[3].get<Int>(col_int));
    CHECK_EQUAL(2, tv1[4].get<Int>(col_int));
}


TEST_TYPES(Query_CaseSensitivity, std::true_type, std::false_type)
{
    constexpr bool nullable = TEST_TYPE::value;

    Table ttt;
    auto col = ttt.add_column(type_String, "2", nullable);

    ObjKey k = ttt.create_object().set(col, "BLAAbaergroed").get_key();
    ttt.create_object().set(col, "BLAAbaergroedandMORE");
    ttt.create_object().set(col, "BLAAbaergroedZ");
    ttt.create_object().set(col, "BLAAbaergroedZ");
    ttt.create_object().set(col, "BLAAbaergroedZ");

    Query q1 = ttt.where().equal(col, "blaabaerGROED", false);
    TableView tv1 = q1.find_all();
    CHECK_EQUAL(1, tv1.size());
    CHECK_EQUAL(k, tv1.get_key(0));

    Query q2 = ttt.where().equal(col, "blaabaerGROEDz", false);
    TableView tv2 = q2.find_all();
    CHECK_EQUAL(3, tv2.size());

    ttt.add_search_index(col);

    Query q3 = ttt.where().equal(col, "blaabaerGROEDz", false);
    TableView tv3 = q3.find_all();
    CHECK_EQUAL(3, tv3.size());
}

#define uY "\x0CE\x0AB"            // greek capital letter upsilon with dialytika (U+03AB)
#define uYd "\x0CE\x0A5\x0CC\x088" // decomposed form (Y followed by two dots)
#define uy "\x0CF\x08B"            // greek small letter upsilon with dialytika (U+03AB)
#define uyd "\x0cf\x085\x0CC\x088" // decomposed form (Y followed by two dots)

#define uA "\x0c3\x085"       // danish capital A with ring above (as in BLAABAERGROED)
#define uAd "\x041\x0cc\x08a" // decomposed form (A (41) followed by ring)
#define ua "\x0c3\x0a5"       // danish lower case a with ring above (as in blaabaergroed)
#define uad "\x061\x0cc\x08a" // decomposed form (a (41) followed by ring)

#if (defined(_WIN32) || defined(__WIN32__) || defined(_WIN64))

TEST(Query_Unicode2)
{
    Table table;
    auto col_id = table.add_column(type_Int, "id");
    auto col_str = table.add_column(type_String, "2");

    table.create_object().set_all(0, uY);
    table.create_object().set_all(1, uYd);
    table.create_object().set_all(2, uy);
    table.create_object().set_all(3, uyd);

    Query q1 = table.where().equal(col_str, uY, false);
    TableView tv1 = q1.find_all();
    CHECK_EQUAL(2, tv1.size());
    CHECK_EQUAL(0, tv1[0].get<Int>(col_id));
    CHECK_EQUAL(2, tv1[1].get<Int>(col_id));

    Query q2 = table.where().equal(col_str, uYd, false);
    TableView tv2 = q2.find_all();
    CHECK_EQUAL(2, tv2.size());
    CHECK_EQUAL(1, tv2[0].get<Int>(col_id));
    CHECK_EQUAL(3, tv2[1].get<Int>(col_id));

    Query q3 = table.where().equal(col_str, uYd, true);
    TableView tv3 = q3.find_all();
    CHECK_EQUAL(1, tv3.size());
    CHECK_EQUAL(1, tv3[0].get<Int>(col_id));
}


TEST(Query_Unicode3)
{
    Table table;
    auto col_id = table.add_column(type_Int, "id");
    auto col_str = table.add_column(type_String, "2");

    table.create_object().set_all(0, uA);
    table.create_object().set_all(1, uAd);
    table.create_object().set_all(2, ua);
    table.create_object().set_all(3, uad);

    Query q1 = table.where().equal(col_str, uA, false);
    TableView tv1 = q1.find_all();
    CHECK_EQUAL(2, tv1.size());
    CHECK_EQUAL(0, tv1[0].get<Int>(col_id));
    CHECK_EQUAL(2, tv1[1].get<Int>(col_id));

    Query q2 = table.where().equal(col_str, ua, false);
    TableView tv2 = q2.find_all();
    CHECK_EQUAL(2, tv2.size());
    CHECK_EQUAL(0, tv2[0].get<Int>(col_id));
    CHECK_EQUAL(2, tv2[1].get<Int>(col_id));

    Query q3 = table.where().equal(col_str, uad, false);
    TableView tv3 = q3.find_all();
    CHECK_EQUAL(2, tv3.size());
    CHECK_EQUAL(1, tv3[0].get<Int>(col_id));
    CHECK_EQUAL(3, tv3[1].get<Int>(col_id));

    Query q4 = table.where().equal(col_str, uad, true);
    TableView tv4 = q4.find_all();
    CHECK_EQUAL(1, tv4.size());
    CHECK_EQUAL(3, tv4[0].get<Int>(col_id));
}

#endif

TEST(Query_FindAllBeginsUnicode)
{
    Table table;
    auto col_id = table.add_column(type_Int, "id");
    auto col_str = table.add_column(type_String, "2");

    table.create_object().set_all(0, uad "fo");
    table.create_object().set_all(1, uad "foo");
    table.create_object().set_all(2, uad "foobar");

    Query q1 = table.where().begins_with(col_str, uad "foo");
    TableView tv1 = q1.find_all();
    CHECK_EQUAL(2, tv1.size());
    CHECK_EQUAL(1, tv1[0].get<Int>(col_id));
    CHECK_EQUAL(2, tv1[1].get<Int>(col_id));
}


TEST(Query_FindAllEndsUnicode)
{
    Table table;
    auto col_id = table.add_column(type_Int, "id");
    auto col_str = table.add_column(type_String, "2");

    table.create_object().set_all(0, "barfo");
    table.create_object().set_all(1, "barfoo" uad);
    table.create_object().set_all(2, "barfoobar");

    Query q1 = table.where().ends_with(col_str, "foo" uad);
    TableView tv1 = q1.find_all();
    CHECK_EQUAL(1, tv1.size());
    CHECK_EQUAL(1, tv1[0].get<Int>(col_id));

    Query q2 = table.where().ends_with(col_str, "foo" uAd, false);
    TableView tv2 = q2.find_all();
    CHECK_EQUAL(1, tv2.size());
    CHECK_EQUAL(1, tv2[0].get<Int>(col_id));
}


TEST(Query_FindAllContainsUnicode)
{
    Table table;
    auto col_id = table.add_column(type_Int, "id");
    auto col_str = table.add_column(type_String, "2");

    table.create_object().set_all(0, uad "foo");
    table.create_object().set_all(1, uad "foobar");
    table.create_object().set_all(2, "bar" uad "foo");
    table.create_object().set_all(3, uad "bar" uad "foobaz");
    table.create_object().set_all(4, uad "fo");
    table.create_object().set_all(5, uad "fobar");
    table.create_object().set_all(6, uad "barfo");

    Query q1 = table.where().contains(col_str, uad "foo");
    TableView tv1 = q1.find_all();
    CHECK_EQUAL(4, tv1.size());
    CHECK_EQUAL(0, tv1[0].get<Int>(col_id));
    CHECK_EQUAL(1, tv1[1].get<Int>(col_id));
    CHECK_EQUAL(2, tv1[2].get<Int>(col_id));
    CHECK_EQUAL(3, tv1[3].get<Int>(col_id));

    Query q2 = table.where().contains(col_str, uAd "foo", false);
    TableView tv2 = q2.find_all();
    CHECK_EQUAL(4, tv2.size());
    CHECK_EQUAL(0, tv2[0].get<Int>(col_id));
    CHECK_EQUAL(1, tv2[1].get<Int>(col_id));
    CHECK_EQUAL(2, tv2[2].get<Int>(col_id));
    CHECK_EQUAL(3, tv2[3].get<Int>(col_id));
}

TEST(Query_SyntaxCheck)
{
    Table table;
    auto col_int = table.add_column(type_Int, "1");
    table.add_column(type_String, "2");

    std::string s;

    table.create_object().set_all(1, "a");
    table.create_object().set_all(2, "a");
    table.create_object().set_all(3, "X");

    Query q1 = table.where().equal(col_int, 2).end_group();
    s = q1.validate();
    CHECK(s != "");

    Query q2 = table.where().group().group().equal(col_int, 2).end_group();
    s = q2.validate();
    CHECK(s != "");

    Query q3 = table.where().equal(col_int, 2).Or();
    s = q3.validate();
    CHECK(s != "");

    Query q4 = table.where().Or().equal(col_int, 2);
    s = q4.validate();
    CHECK(s != "");

    Query q5 = table.where().equal(col_int, 2);
    s = q5.validate();
    CHECK(s == "");

    Query q6 = table.where().group().equal(col_int, 2);
    s = q6.validate();
    CHECK(s != "");

    // FIXME: Work is currently underway to fully support locale
    // independent case folding as defined by Unicode. Reenable this test
    // when is becomes available.
    /*
    Query q7 = ttt.where().equal(1, "\xa0", false);
#ifdef REALM_DEBUG
    s = q7.verify();
    CHECK(s != "");
#endif
    */
}

TEST(Query_TestTV_where)
{
    // When using .where(&tv), tv can have any order, and the resulting view will retain its order
    Table table;
    auto col_int = table.add_column(type_Int, "1");
    auto col_str = table.add_column(type_String, "2");

    table.create_object().set_all(1, "a");
    table.create_object().set_all(2, "a");
    table.create_object().set_all(3, "c");

    TableView v = table.where().greater(col_int, 1).find_all();

    Query q1 = table.where(&v);
    CHECK_EQUAL(2, q1.count());

    Query q3 = table.where(&v).equal(col_str, "a");
    CHECK_EQUAL(1, q3.count());

    Query q4 = table.where(&v).between(col_int, 3, 6);
    CHECK_EQUAL(1, q4.count());
}


TEST(Query_SumMinMaxAvg)
{
    Table t;

    auto int_col = t.add_column(type_Int, "1");
    auto date_col = t.add_column(type_Timestamp, "3");
    auto float_col = t.add_column(type_Float, "4");
    auto double_col = t.add_column(type_Double, "5");

    std::vector<ObjKey> keys;
    t.create_objects(9, keys);
    t.get_object(keys[0]).set_all(1, Timestamp{200, 0}, 1.0f, 2.0);
    t.get_object(keys[1]).set_all(1, Timestamp{100, 0}, 1.0f, 1.0);
    t.get_object(keys[2]).set_all(1, Timestamp{100, 0}, 1.0f, 1.0);
    t.get_object(keys[3]).set_all(1, Timestamp{100, 0}, 1.0f, 1.0);
    t.get_object(keys[4]).set_all(2, Timestamp{300, 0}, 3.0f, 3.0);
    t.get_object(keys[5]).set_all(3, Timestamp{50, 0}, 5.0f, 5.0);
    t.get_object(keys[6]).set_all(0, Timestamp{100, 0}, 1.0f, 1.0);
    t.get_object(keys[7]).set_all(0, Timestamp{3000, 0}, 30.0f, 30.0);
    t.get_object(keys[8]).set_all(0, Timestamp{5, 0}, 0.5f, 0.5);

    CHECK_EQUAL(9, t.where().sum_int(int_col));

    CHECK_EQUAL(0, t.where().minimum_int(int_col));
    CHECK_EQUAL(3, t.where().maximum_int(int_col));

    ObjKey resindex;

    t.where().maximum_int(int_col, &resindex);
    CHECK_EQUAL(keys[5], resindex);

    t.where().minimum_int(int_col, &resindex);
    CHECK_EQUAL(keys[6], resindex);

    t.where().maximum_float(float_col, &resindex);
    CHECK_EQUAL(keys[7], resindex);

    t.where().minimum_float(float_col, &resindex);
    CHECK_EQUAL(keys[8], resindex);

    t.where().maximum_double(double_col, &resindex);
    CHECK_EQUAL(keys[7], resindex);

    t.where().minimum_double(double_col, &resindex);
    CHECK_EQUAL(keys[8], resindex);

    t.where().maximum_timestamp(date_col, &resindex);
    CHECK_EQUAL(keys[7], resindex);

    t.where().minimum_timestamp(date_col, &resindex);
    CHECK_EQUAL(keys[8], resindex);

    // Now with condition (tests another code path in Array::minmax())
    t.where().not_equal(int_col, 0).minimum_double(double_col, &resindex);
    CHECK_EQUAL(keys[1], resindex);

    t.where().not_equal(int_col, 0).minimum_float(float_col, &resindex);
    CHECK_EQUAL(keys[0], resindex);

    t.where().not_equal(int_col, 0).minimum_timestamp(date_col, &resindex);
    CHECK_EQUAL(keys[5], resindex);

    t.where().not_equal(int_col, 0).maximum_timestamp(date_col, &resindex);
    CHECK_EQUAL(keys[4], resindex);

    CHECK_APPROXIMATELY_EQUAL(1, t.where().average_int(int_col), 0.001);

    CHECK_EQUAL(t.where().maximum_timestamp(date_col), Timestamp(3000, 0));
    CHECK_EQUAL(t.where().minimum_timestamp(date_col), Timestamp(5, 0));
}


TEST(Query_Avg)
{
    Table t;
    auto col = t.add_column(type_Int, "1");

    t.create_object().set(col, 10);
    CHECK_EQUAL(10, t.where().average_int(col));
    t.create_object().set(col, 30);
    CHECK_EQUAL(20, t.where().average_int(col));
}

TEST(Query_Avg2)
{
    Table t;
    auto col_int = t.add_column(type_Int, "1");
    auto col_str = t.add_column(type_String, "2");

    size_t cnt;

    t.create_object().set_all(10, "a");
    t.create_object().set_all(100, "b");
    t.create_object().set_all(20, "a");
    t.create_object().set_all(100, "b");
    t.create_object().set_all(100, "b");
    t.create_object().set_all(30, "a");

    CHECK_EQUAL(60, t.where().equal(col_str, "a").sum_int(col_int));

    CHECK_EQUAL(20, t.where().equal(col_str, "a").average_int(col_int, &cnt));
    CHECK_EQUAL(3, cnt);
    CHECK_EQUAL(100, t.where().equal(col_str, "b").average_int(col_int, &cnt));
    CHECK_EQUAL(3, cnt);
}


TEST(Query_OfByOne)
{
    Table t;
    auto col_int = t.add_column(type_Int, "1");
    t.add_column(type_String, "2");
    size_t cluster_size = (REALM_MAX_BPNODE_SIZE > 256) ? 256 : 4;
    for (size_t i = 0; i < cluster_size * 2; ++i) {
        t.create_object().set_all(1, "a");
    }

    // Top
    Obj obj0 = t.get_object(0);
    obj0.set(col_int, 0);
    ObjKey res = t.where().equal(col_int, 0).find();
    CHECK_EQUAL(obj0.get_key(), res);
    obj0.set(col_int, 1); // reset

    // Before split
    Obj obj1 = t.get_object(cluster_size - 1);
    obj1.set(col_int, 0);
    res = t.where().equal(col_int, 0).find();
    CHECK_EQUAL(obj1.get_key(), res);
    obj1.set(col_int, 1); // reset

    // After split
    Obj obj2 = t.get_object(cluster_size);
    obj2.set(col_int, 0);
    res = t.where().equal(col_int, 0).find();
    CHECK_EQUAL(obj2.get_key(), res);
    obj2.set(col_int, 1); // reset

    // Before end
    Obj obj3 = t.get_object((cluster_size * 2) - 1);
    obj3.set(col_int, 0);
    res = t.where().equal(col_int, 0).find();
    CHECK_EQUAL(obj3.get_key(), res);
    obj3.set(col_int, 1); // reset
}


TEST(Query_AllTypesDynamicallyTyped)
{
    for (int nullable = 0; nullable < 2; nullable++) {
        bool n = (nullable == 1);

        Table table;
        auto col_boo = table.add_column(type_Bool, "boo", n);
        auto col_int = table.add_column(type_Int, "int", n);
        auto col_flt = table.add_column(type_Float, "flt", n);
        auto col_dbl = table.add_column(type_Double, "dbl", n);
        auto col_str = table.add_column(type_String, "str", n);
        auto col_bin = table.add_column(type_Binary, "bin", n);
        auto col_dat = table.add_column(type_Timestamp, "dat", n);
        auto col_lst = table.add_column_list(type_Int, "int_list");

        const char bin[4] = {0, 1, 2, 3};
        BinaryData bin1(bin, sizeof bin / 2);
        BinaryData bin2(bin, sizeof bin);
        Timestamp time_now(time(nullptr), 0);

        Obj obj0 = table.create_object().set_all(false, 54, 0.7f, 0.8, StringData("foo"), bin1, Timestamp(0, 0));
        Obj obj1 = table.create_object().set_all(true, 506, 7.7f, 8.8, StringData("banach"), bin2, time_now);
        obj1.get_list<Int>(col_lst).add(100);

        CHECK_EQUAL(1, table.where().equal(col_boo, false).count());
        CHECK_EQUAL(1, table.where().equal(col_int, int64_t(54)).count());
        CHECK_EQUAL(1, table.where().equal(col_flt, 0.7f).count());
        CHECK_EQUAL(1, table.where().equal(col_dbl, 0.8).count());
        CHECK_EQUAL(1, table.where().equal(col_str, "foo").count());
        CHECK_EQUAL(1, table.where().equal(col_bin, bin1).count());
        CHECK_EQUAL(1, table.where().equal(col_dat, Timestamp(0, 0)).count());
        //    CHECK_EQUAL(1, table.where().equal(7, subtab).count());
        //    CHECK_EQUAL(1, table.where().equal(8, mix_int).count());

        Query query = table.where().equal(col_boo, false);

        ObjKey ndx;

        CHECK_EQUAL(54, query.minimum_int(col_int));
        query.minimum_int(col_int, &ndx);
        CHECK_EQUAL(obj0.get_key(), ndx);

        CHECK_EQUAL(54, query.maximum_int(col_int));
        query.maximum_int(col_int, &ndx);
        CHECK_EQUAL(obj0.get_key(), ndx);

        CHECK_EQUAL(54, query.sum_int(col_int));
        CHECK_EQUAL(54, query.average_int(col_int));

        CHECK_EQUAL(0.7f, query.minimum_float(col_flt));
        query.minimum_float(col_flt, &ndx);
        CHECK_EQUAL(obj0.get_key(), ndx);

        CHECK_EQUAL(0.7f, query.maximum_float(col_flt));
        query.maximum_float(col_flt, &ndx);
        CHECK_EQUAL(obj0.get_key(), ndx);

        CHECK_EQUAL(0.7f, query.sum_float(col_flt));
        CHECK_EQUAL(0.7f, query.average_float(col_flt));

        CHECK_EQUAL(0.8, query.minimum_double(col_dbl));
        query.minimum_double(col_dbl, &ndx);
        CHECK_EQUAL(obj0.get_key(), ndx);

        CHECK_EQUAL(0.8, query.maximum_double(col_dbl));
        query.maximum_double(col_dbl, &ndx);
        CHECK_EQUAL(obj0.get_key(), ndx);

        CHECK_EQUAL(0.8, query.sum_double(col_dbl));
        CHECK_EQUAL(0.8, query.average_double(col_dbl));
    }
}


TEST(Query_AggregateSortedView)
{
    Table table;
    auto col = table.add_column(type_Double, "col");

    const int count = REALM_MAX_BPNODE_SIZE * 2;
    for (int i = 0; i < count; ++i)
        table.create_object().set(col, double(i + 1)); // no 0s to reduce chance of passing by coincidence

    TableView tv = table.where().greater(col, 1.0).find_all();
    tv.sort(col, false);

    CHECK_EQUAL(2.0, tv.minimum_double(col));
    CHECK_EQUAL(count, tv.maximum_double(col));
    CHECK_APPROXIMATELY_EQUAL((count + 1) * count / 2, tv.sum_double(col), .1);
}


TEST(Query_DeepCopy)
{
    // NOTE: You can only create a copy of a fully constructed; i.e. you cannot copy a query which is missing an
    // end_group(). Run Query::validate() to see if it's fully constructed.

    Table t;
    auto col_int = t.add_column(type_Int, "1");
    auto col_str = t.add_column(type_String, "2");
    auto col_dbl = t.add_column(type_Double, "3");

    ObjKey k0 = t.create_object().set_all(1, "1", 1.1).get_key();
    t.create_object().set_all(2, "2", 2.2);
    ObjKey k2 = t.create_object().set_all(3, "3", 3.3).get_key();
    ObjKey k3 = t.create_object().set_all(4, "4", 4.4).get_key();

    // Explicit use of Value<>() makes query_expression node instead of query_engine.
    Query q = t.column<Int>(col_int) > Value<Int>(2);


    // Test if we can execute a copy
    Query q2(q);

    CHECK_EQUAL(k2, q2.find());


    // See if we can execute a copy of a deleted query. The copy should not contain references to the original.
    Query* q3 = new Query(q);
    Query* q4 = new Query(*q3);
    delete q3;


    // Attempt to overwrite memory of the deleted q3 by allocating various sized objects so that a spurious execution
    // of methods on q3 can be detected (by making unit test crash).
    char* tmp[1000];
    for (size_t i = 0; i < sizeof(tmp) / sizeof(tmp[0]); i++) {
        tmp[i] = new char[i];
        memset(tmp[i], 0, i);
    }
    for (size_t i = 0; i < sizeof(tmp) / sizeof(tmp[0]); i++) {
        delete[] tmp[i];
    }

    CHECK_EQUAL(k2, q4->find());
    delete q4;

    // See if we can append a criteria to a query
    // Explicit use of Value<>() makes query_expression node instead of query_engine
    Query q5 = t.column<Int>(col_int) > Value<Int>(2);
    q5.greater(col_dbl, 4.0);
    CHECK_EQUAL(k3, q5.find());

    // See if we can append a criteria to a copy without modifying the original (copy should not contain references
    // to original). Tests query_expression integer node.
    // Explicit use of Value<>() makes query_expression node instead of query_engine
    Query q6 = t.column<Int>(col_int) > Value<Int>(2);
    Query q7(q6);

    q7.greater(col_dbl, 4.0);
    CHECK_EQUAL(k3, q7.find());
    CHECK_EQUAL(k2, q6.find());


    // See if we can append a criteria to a copy without modifying the original (copy should not contain references
    // to original). Tests query_engine integer node.
    Query q8 = t.column<Int>(col_int) > 2;
    Query q9(q8);

    q9.greater(col_dbl, 4.0);
    CHECK_EQUAL(k3, q9.find());
    CHECK_EQUAL(k2, q8.find());


    // See if we can append a criteria to a copy without modifying the original (copy should not contain references
    // to original). Tests query_engine string node.
    Query q10 = t.column<String>(col_str) != "2";
    Query q11(q10);

    q11.greater(col_dbl, 4.0);
    CHECK_EQUAL(k3, q11.find());
    CHECK_EQUAL(k0, q10.find());

    // Test and_query() on a copy
    Query q12 = t.column<Int>(col_int) > 2;
    Query q13(q12);

    q13.and_query(t.column<String>(col_str) != "3");
    CHECK_EQUAL(k3, q13.find());
    CHECK_EQUAL(k2, q12.find());
}

TEST(Query_TableViewMoveAssign1)
{
    Table t;
    auto col_int = t.add_column(type_Int, "1");

    t.create_object().set(col_int, 1);
    t.create_object().set(col_int, 2);
    t.create_object().set(col_int, 3);
    t.create_object().set(col_int, 4);

    // temporary query is created, then q makes and stores a deep copy and then temporary is destructed
    // Explicit use of Value<>() makes query_expression node instead of query_engine
    Query q = t.column<Int>(col_int) > Value<Int>(2);

    // now deep copy should be destructed and replaced by new temporary
    TableView tv = q.find_all();

    // the original should still work; destruction of temporaries and deep copies should have no references
    // to original
    tv = q.find_all();
}

TEST(Query_TableViewMoveAssignLeak2)
{
    Table t;
    auto col_int = t.add_column(type_Int, "1");
    auto col_str = t.add_column(type_String, "2");
    auto col_dbl = t.add_column(type_Double, "3");

    Query q = t.column<Int>(col_int) < t.column<double>(col_dbl) && t.column<String>(col_str) == "4";
    TableView tv = q.find_all();

    // Upon each find_all() call, tv copies the query 'q' into itself. See if this copying works
    tv = q.find_all();
    tv = q.find_all();
    tv = q.find_all();
    tv = q.find_all();
    tv = q.find_all();

    tv.sort(col_int, true);

    tv = q.find_all();

    Query q2 = t.column<Int>(col_int) <= t.column<double>(col_dbl);
    tv = q2.find_all();
    q.and_query(q2);
    tv = q.find_all();

    tv.sync_if_needed();

    ObjKey t2 = q.find();
    static_cast<void>(t2);
    tv = q.find_all();
    tv.sync_if_needed();
    t2 = q.find();
    tv.sync_if_needed();
    tv = q.find_all();
    tv.sync_if_needed();
    t2 = q.find();
    tv.sync_if_needed();
    tv = q.find_all();
    tv.sync_if_needed();
    tv = q.find_all();
    tv.sync_if_needed();

    Query q3;

    q2 = t.column<Int>(col_int) <= t.column<double>(col_dbl);
    q3 = q2;

    q3.find();
    q2.find();
}


TEST(Query_DeepCopyLeak1)
{
    // NOTE: You can only create a copy of a fully constructed; i.e. you cannot copy a query which is missing an
    // end_group(). Run Query::validate() to see if it's fully constructed.

    Table t;
    auto col_int = t.add_column(type_Int, "1");
    auto col_dbl = t.add_column(type_Double, "3");

    // See if copying of a mix of query_expression and query_engine nodes will leak
    Query q =
        !(t.column<Int>(col_int) > Value<Int>(2) && t.column<Int>(col_int) > 2 && t.column<double>(col_dbl) > 2.2) ||
        t.column<Int>(col_int) == 4 || t.column<Int>(col_int) == Value<Int>(4);
    Query q2(q);
    Query q3(q2);
}

TEST(Query_DeepCopyTest)
{
    // If Query::first vector was relocated because of push_back, then Query would crash, because referenced
    // pointers were pointing into it.
    Table table;
    table.add_column(type_Int, "first");

    Query q1 = table.where();

    Query q2(q1);

    q2.group();
    q2.end_group();
}

TEST(Query_StringIndexCrash)
{
    // Test for a crash which occured when a query testing for equality on a
    // string index was deep-copied after being run
    Table table;
    auto col = table.add_column(type_String, "s", true);
    table.add_search_index(col);

    Query q = table.where().equal(col, StringData(""));
    q.count();
    Query q2(q);
}

TEST(Query_NullStrings)
{
    Table table;
    auto col = table.add_column(type_String, "s", true);

    Query q;
    TableView v;

    // Short strings
    auto k0 = table.create_object().set<String>(col, "Albertslund").get_key(); // Normal non-empty string
    auto k1 = table.create_object().set<String>(col, realm::null()).get_key(); // NULL string
    auto k2 = table.create_object().set<String>(col, "").get_key();            // Empty string

    q = table.column<StringData>(col) == realm::null();
    v = q.find_all();
    CHECK_EQUAL(1, v.size());
    CHECK_EQUAL(k1, v.get_key(0));

    q = table.column<StringData>(col) != realm::null();
    v = q.find_all();
    CHECK_EQUAL(2, v.size());
    CHECK_EQUAL(k0, v.get_key(0));
    CHECK_EQUAL(k2, v.get_key(1));

    // contrary to SQL, comparisons with realm::null() can be true in Realm (todo, discuss if we want this behaviour)
    q = table.column<StringData>(col) != StringData("Albertslund");
    v = q.find_all();
    CHECK_EQUAL(2, v.size());
    CHECK_EQUAL(k1, v.get_key(0));
    CHECK_EQUAL(k2, v.get_key(1));

    q = table.column<StringData>(col) == "";
    v = q.find_all();
    CHECK_EQUAL(1, v.size());
    CHECK_EQUAL(k2, v.get_key(0));

    // Medium strings (16+)
    table.get_object(k0).set<String>(col, "AlbertslundAlbertslundAlbert");

    q = table.column<StringData>(col) == realm::null();
    v = q.find_all();
    CHECK_EQUAL(1, v.size());
    CHECK_EQUAL(k1, v.get_key(0));

    q = table.column<StringData>(col) == "";
    v = q.find_all();
    CHECK_EQUAL(1, v.size());
    CHECK_EQUAL(k2, v.get_key(0));

    // Long strings (64+)
    table.get_object(k0).set<String>(col,
                                     "AlbertslundAlbertslundAlbertslundAlbertslundAlbertslundAlbertslundAlbertslund");
    q = table.column<StringData>(col) == realm::null();
    v = q.find_all();
    CHECK_EQUAL(1, v.size());
    CHECK_EQUAL(k1, v.get_key(0));

    q = table.column<StringData>(col) == "";
    v = q.find_all();
    CHECK_EQUAL(1, v.size());
    CHECK_EQUAL(k2, v.get_key(0));
}

TEST(Query_Nulls_Fuzzy)
{
    for (int attributes = 1; attributes < 5; attributes++) {
        Random random(random_int<unsigned long>());

        for (size_t t = 0; t < 10; t++) {
            Table table;
            auto col = table.add_column(type_String, "string", true);

            if (attributes == 0) {
            }
            if (attributes == 1) {
                table.add_search_index(col);
            }
            else if (attributes == 2) {
                table.enumerate_string_column(col);
            }
            else if (attributes == 3) {
                table.add_search_index(col);
                table.enumerate_string_column(col);
            }
            else if (attributes == 4) {
                table.enumerate_string_column(col);
                table.add_search_index(col);
            }

            // map that is kept in sync with the column so that we can compare with it
            std::map<ObjKey, std::string> v;

            // ArrayString capacity starts at 128 bytes, so we need lots of elements
            // to test if relocation works
            for (size_t i = 0; i < 100; i++) {
                unsigned char action = static_cast<unsigned char>(random.draw_int_max<unsigned int>(100));

                if (action > 48 && table.size() < 10) {
                    // Generate string with equal probability of being empty, null, short, medium and long, and with
                    // their contents having equal proability of being either random or a duplicate of a previous
                    // string. When it's random, each char must have equal probability of being 0 or non-0
                    char buf[] =
                        "This string is around 90 bytes long, which falls in the long-string type of Realm strings";
                    char* buf1 = static_cast<char*>(malloc(sizeof(buf)));
                    memcpy(buf1, buf, sizeof(buf));
                    char buf2[] =
                        "                                                                                         ";

                    StringData sd;
                    std::string st;

                    if (fastrand(1) == 0) {
                        // null string
                        sd = realm::null();
                        st = "null";
                    }
                    else {
                        // non-null string
                        size_t len = static_cast<size_t>(fastrand(3));
                        if (len == 0)
                            len = 0;
                        else if (len == 1)
                            len = 7;
                        else if (len == 2)
                            len = 27;
                        else
                            len = 73;

                        if (fastrand(1) == 0) {
                            // duplicate string
                            sd = StringData(buf1, len);
                            st = std::string(buf1, len);
                        }
                        else {
                            // random string
                            for (size_t s = 0; s < len; s++) {
                                if (fastrand(100) > 20)
                                    buf2[s] = 0; // zero byte
                                else
                                    buf2[s] = static_cast<char>(fastrand(255)); // random byte
                            }
                            // no generated string can equal "null" (our vector magic value for null) because
                            // len == 4 is not possible
                            sd = StringData(buf2, len);
                            st = std::string(buf2, len);
                        }
                    }

                    try {
                        size_t pos = random.draw_int_max<size_t>(100000);
                        auto k = table.create_object(ObjKey(int64_t(pos))).set<String>(col, sd).get_key();

                        v.emplace(k, st);
                    }
                    catch (...) {
                    }
                    free(buf1);
                }
                else if (table.size() > 0) {
                    // delete
                    size_t row = random.draw_int_max<size_t>(table.size() - 1);
                    Obj obj = table.get_object(row);
                    obj.remove();
                    v.erase(obj.get_key());
                }


                CHECK_EQUAL(table.size(), v.size());
                for (auto& o : table) {
                    auto k = o.get_key();
                    if (v[k] == "null") {
                        CHECK(o.get<String>(col).is_null());
                    }
                    else {
                        CHECK(o.get<String>(col) == v[k]);
                    }
                }
            }
        }
    }
}

TEST(Query_BinaryNull)
{
    Table table;
    auto col = table.add_column(type_Binary, "first", true);

    auto k0 = table.create_object().set(col, BinaryData()).get_key();
    auto k1 = table.create_object()
                  .set(col, BinaryData("", 0))
                  .get_key(); // NOTE: Specify size = 0, else size turns into 1!
    auto k2 = table.create_object().set(col, BinaryData("foo")).get_key();

    TableView t;

    // Next gen syntax
    t = (table.column<BinaryData>(col) == BinaryData()).find_all();
    CHECK_EQUAL(1, t.size());
    CHECK_EQUAL(k0, t.get_key(0));

    t = (BinaryData() == table.column<BinaryData>(col)).find_all();
    CHECK_EQUAL(1, t.size());
    CHECK_EQUAL(k0, t.get_key(0));

    t = (table.column<BinaryData>(col) == BinaryData("", 0)).find_all();
    CHECK_EQUAL(1, t.size());
    CHECK_EQUAL(k1, t.get_key(0));

    t = (BinaryData("", 0) == table.column<BinaryData>(col)).find_all();
    CHECK_EQUAL(1, t.size());
    CHECK_EQUAL(k1, t.get_key(0));

    t = (table.column<BinaryData>(col) != BinaryData("", 0)).find_all();
    CHECK_EQUAL(2, t.size());
    CHECK_EQUAL(k0, t.get_key(0));
    CHECK_EQUAL(k2, t.get_key(1));

    t = (BinaryData("", 0) != table.column<BinaryData>(col)).find_all();
    CHECK_EQUAL(2, t.size());
    CHECK_EQUAL(k0, t.get_key(0));
    CHECK_EQUAL(k2, t.get_key(1));


    // Old syntax
    t = table.where().equal(col, BinaryData()).find_all();
    CHECK_EQUAL(1, t.size());
    CHECK_EQUAL(k0, t.get_key(0));

    t = table.where().equal(col, BinaryData("", 0)).find_all();
    CHECK_EQUAL(1, t.size());
    CHECK_EQUAL(k1, t.get_key(0));

    t = table.where().equal(col, BinaryData("foo")).find_all();
    CHECK_EQUAL(1, t.size());
    CHECK_EQUAL(k2, t.get_key(0));

    t = table.where().not_equal(col, BinaryData()).find_all();
    CHECK_EQUAL(2, t.size());
    CHECK_EQUAL(k1, t.get_key(0));
    CHECK_EQUAL(k2, t.get_key(1));

    t = table.where().not_equal(col, BinaryData("", 0)).find_all();
    CHECK_EQUAL(2, t.size());
    CHECK_EQUAL(k0, t.get_key(0));
    CHECK_EQUAL(k2, t.get_key(1));

    t = table.where().begins_with(col, BinaryData()).find_all();
    CHECK_EQUAL(3, t.size());

    t = table.where().begins_with(col, BinaryData("", 0)).find_all();
    CHECK_EQUAL(2, t.size());
    CHECK_EQUAL(k1, t.get_key(0));
    CHECK_EQUAL(k2, t.get_key(1));

    t = table.where().begins_with(col, BinaryData("foo")).find_all();
    CHECK_EQUAL(1, t.size());
    CHECK_EQUAL(k2, t.get_key(0));

    t = table.where().ends_with(col, BinaryData()).find_all();
    CHECK_EQUAL(3, t.size());

    t = table.where().ends_with(col, BinaryData("", 0)).find_all();
    CHECK_EQUAL(2, t.size());
    CHECK_EQUAL(k1, t.get_key(0));
    CHECK_EQUAL(k2, t.get_key(1));

    t = table.where().ends_with(col, BinaryData("foo")).find_all();
    CHECK_EQUAL(1, t.size());
    CHECK_EQUAL(k2, t.get_key(0));
}

TEST(Query_IntegerNullOldQueryEngine)
{
    /*
        first   second  third
         null      100      1
            0     null      2
          123      200      3
          null    null      4
    */
    Table table;
    auto c0 = table.add_column(type_Int, "first", true);
    auto c1 = table.add_column(type_Int, "second", true);
    auto c2 = table.add_column(type_Int, "third", false);

    auto k0 = table.create_object(ObjKey(4), {/*      */ {c1, 100}, {c2, 1}}).get_key();
    auto k1 = table.create_object(ObjKey(5), {{c0, 0}, /*        */ {c2, 2}}).get_key();
    auto k2 = table.create_object(ObjKey(6), {{c0, 123}, {c1, 200}, {c2, 3}}).get_key();
    auto k3 = table.create_object(ObjKey(7), {/*                 */ {c2, 7}}).get_key();

    TableView t;

    t = table.where().equal(c0, null{}).find_all();
    CHECK_EQUAL(2, t.size());
    CHECK_EQUAL(k0, t.get_key(0));
    CHECK_EQUAL(k3, t.get_key(1));

    t = table.where().equal(c1, null{}).find_all();
    CHECK_EQUAL(2, t.size());
    CHECK_EQUAL(k1, t.get_key(0));
    CHECK_EQUAL(k3, t.get_key(1));

    t = table.where().equal(c0, 0).find_all();
    CHECK_EQUAL(1, t.size());
    CHECK_EQUAL(k1, t.get_key(0));

    t = table.where().equal(c0, 123).find_all();
    CHECK_EQUAL(1, t.size());
    CHECK_EQUAL(k2, t.get_key(0));

    t = table.where().not_equal(c0, null{}).find_all();
    CHECK_EQUAL(2, t.size());
    CHECK_EQUAL(k1, t.get_key(0));
    CHECK_EQUAL(k2, t.get_key(1));

    t = table.where().not_equal(c0, 0).find_all();
    CHECK_EQUAL(3, t.size());
    CHECK_EQUAL(k0, t.get_key(0));
    CHECK_EQUAL(k2, t.get_key(1));
    CHECK_EQUAL(k3, t.get_key(2));

    t = table.where().greater(c0, 0).find_all();
    CHECK_EQUAL(1, t.size());
    CHECK_EQUAL(k2, t.get_key(0));

    t = table.where().greater(c2, 5).find_all();
    CHECK_EQUAL(1, t.size());
    CHECK_EQUAL(k3, t.get_key(0));
}

TEST(Query_IntegerNonNull)
{
    Table table;
    auto col = table.add_column(type_Int, "first", false);

    table.create_object().set(col, 123);
    table.create_object().set(col, 456);
    table.create_object();

    TableView t;

    // Fixme, should you be able to query a non-nullable column against null?
    //    t = table.where().equal(0, null{}).find_all();
    //    CHECK_EQUAL(0, t.size());
}

TEST(Query_64BitValues)
{
    Group g;
    ObjKey m;
    TableRef table = g.add_table("table");
    auto c0 = table->add_column(type_Int, "key");
    auto c1 = table->add_column(type_Int, "16bit");

    const int64_t start = 4485019129LL;
    const int64_t count = 20; // First 16 SSE-searched, four fallback
    const int64_t min = std::numeric_limits<int64_t>::min();
    const int64_t max = std::numeric_limits<int64_t>::max();

    for (size_t i = 0; i < count; ++i) {
        table->create_object().set(c0, start + i);
    }

    auto it = table->begin();
    for (int64_t v = 5; v > 0; v--) {
        // Insert values 5, 4, 3, 2, 1
        it->set(c1, v);
        ++it;
    }

    m = table->where().less(c1, 4).find();
    CHECK_EQUAL(2, m.value);

    m = table->where().less(c1, 5).find();
    CHECK_EQUAL(1, m.value);

    CHECK_EQUAL(0, table->where().less(c0, min).count());
    CHECK_EQUAL(0, table->where().less(c0, start).count());
    CHECK_EQUAL(1, table->where().less(c0, start + 1).count());
    CHECK_EQUAL(count, table->where().less(c0, start + count).count());
    CHECK_EQUAL(count, table->where().less(c0, max).count());

    CHECK_EQUAL(0, table->where().less_equal(c0, min).count());
    CHECK_EQUAL(1, table->where().less_equal(c0, start).count());
    CHECK_EQUAL(count, table->where().less_equal(c0, start + count).count());
    CHECK_EQUAL(count, table->where().less_equal(c0, max).count());

    CHECK_EQUAL(count, table->where().greater(c0, min).count());
    CHECK_EQUAL(count - 1, table->where().greater(c0, start).count());
    CHECK_EQUAL(1, table->where().greater(c0, start + count - 2).count());
    CHECK_EQUAL(0, table->where().greater(c0, start + count - 1).count());
    CHECK_EQUAL(0, table->where().greater(c0, max).count());

    CHECK_EQUAL(count, table->where().greater_equal(c0, min).count());
    CHECK_EQUAL(count, table->where().greater_equal(c0, start).count());
    CHECK_EQUAL(count - 1, table->where().greater_equal(c0, start + 1).count());
    CHECK_EQUAL(1, table->where().greater_equal(c0, start + count - 1).count());
    CHECK_EQUAL(0, table->where().greater_equal(c0, start + count).count());
    CHECK_EQUAL(0, table->where().greater_equal(c0, max).count());
}

namespace {

void create_columns(TableRef table, bool nullable = true)
{
    table->add_column(type_Int, "Price", nullable);
    table->add_column(type_Float, "Shipping", nullable);
    table->add_column(type_String, "Description", nullable);
    table->add_column(type_Double, "Rating", nullable);
    table->add_column(type_Bool, "Stock", nullable);
    table->add_column(type_Timestamp, "Delivery date", nullable);
    table->add_column(type_Binary, "Photo", nullable);
}

bool equals(TableView& tv, const std::vector<int64_t>& keys)
{
    if (tv.size() != keys.size()) {
        return false;
    }

    size_t sz = tv.size();
    for (size_t i = 0; i < sz; i++) {
        if (tv.get_key(i).value != keys[i]) {
            return false;
        }
    }

    return true;
}

void fill_data(TableRef table)
{
    table->create_object().set_all(1, null(), null(), 1.1, true, Timestamp(12345, 0));
    table->create_object().set_all(null(), null(), "foo", 2.2, null(), null());
    table->create_object().set_all(3, 30.f, "bar", null(), false, Timestamp(12345, 67));
}
} // unnamed namespace

TEST(Query_NullShowcase)
{
    /*
    Here we show how comparisons and arithmetic with null works in queries. Basic rules:

    null    +, -, *, /          value   ==   null
    null    +, -, *, /          null    ==   null

    null    ==, >=, <=]         null    ==   true
    null    !=, >, <            null    ==   false

    null    ==, >=, <=, >, <    value   ==   false
    null    !=                  value   ==   true

    This does NOT follow SQL! In particular, (null == null) == true and
    (null != value) == true.

    NOTE NOTE: There is currently only very little syntax checking.

    NOTE NOTE: For BinaryData, use BinaryData() instead of null().

        Price<int>      Shipping<float>     Description<String>     Rating<double>      Stock<bool>
    Delivery<OldDateTime>   Photo<BinaryData>
        -------------------------------------------------------------------------------------------------------------------------------------
    0   null            null                null                    1.1                 true          2016-2-2 "foo"
    1   10              null                "foo"                   2.2                 null          null
    zero-lenght non-null
    2   20              30.0                "bar"                   3.3                 false         2016-6-6 null
    */

    Group g;
    TableRef table = g.add_table("Inventory");
    create_columns(table);

    Obj obj0 = table->create_object();
    Obj obj1 = table->create_object();
    Obj obj2 = table->create_object();

    // Default values for all nullable columns
    for (auto col : table->get_column_keys()) {
        CHECK(obj0.is_null(col));
    }

    obj0.set_all(null(), null(), null(), 1.1, true, Timestamp(12345, 0), BinaryData("foo"));
    obj1.set_all(10, null(), "foo", 2.2, null(), null(), BinaryData("", 0));
    obj2.set_all(20, 30.f, "bar", 3.3, false, Timestamp(12345, 67), null());

    auto col_price = table->get_column_key("Price");
    auto col_shipping = table->get_column_key("Shipping");
    auto col_rating = table->get_column_key("Rating");
    auto col_date = table->get_column_key("Delivery date");
    Columns<Int> price = table->column<Int>(col_price);
    Columns<Float> shipping = table->column<Float>(col_shipping);
    Columns<Double> rating = table->column<Double>(col_rating);
    Columns<Bool> stock = table->column<Bool>(table->get_column_key("Stock"));
    Columns<Timestamp> delivery = table->column<Timestamp>(col_date);
    Columns<BinaryData> photo = table->column<BinaryData>(table->get_column_key("Photo"));

    // check int/double type mismatch error handling
    CHECK_THROW_ANY(table->column<Int>(table->get_column_key("Description")));

    TableView tv;

    tv = (price == null()).find_all();
    CHECK(equals(tv, {0}));

    tv = (price != null()).find_all();
    CHECK(equals(tv, {1, 2}));

    // Note that this returns rows with null, which differs from SQL!
    tv = (price == shipping).find_all();
    CHECK(equals(tv, {0})); // null == null

    // If you add a != null criteria, you would probably get what most users intended, like in SQL
    tv = (price == shipping && price != null()).find_all();
    CHECK(equals(tv, {}));

    tv = (price != shipping).find_all();
    CHECK(equals(tv, {1, 2})); // 10 != null

    tv = (price < 0 || price > 0).find_all();
    CHECK(equals(tv, {1, 2}));

    // Shows that null + null == null, and 10 + null == null, and null < 100 == false
    tv = (price + shipping < 100).find_all();
    CHECK(equals(tv, {2}));

    //  null < 0 == false
    tv = (price < 0).find_all();
    CHECK(equals(tv, {}));

    //  null > 0 == false
    tv = (price == 0).find_all();
    CHECK(equals(tv, {}));

    // (null == 0) == false
    tv = (price > 0).find_all();
    CHECK(equals(tv, {1, 2}));

    // Show that power(null) == null
    tv = (power(price) == null()).find_all();
    CHECK(equals(tv, {0}));

    // Doubles
    // (null > double) == false
    tv = (price > rating).find_all();
    CHECK(equals(tv, {1, 2}));

    tv = (price + rating == null()).find_all();
    CHECK(equals(tv, {0}));

    tv = (price + rating != null()).find_all();
    CHECK(equals(tv, {1, 2}));


    // Booleans
    tv = (stock == true).find_all();
    CHECK(equals(tv, {0}));

    tv = (stock == false).find_all();
    CHECK(equals(tv, {2}));

    tv = (stock == null()).find_all();
    CHECK(equals(tv, {1}));

    tv = (stock != null()).find_all();
    CHECK(equals(tv, {0, 2}));

    // Dates
    tv = (delivery == Timestamp(12345, 67)).find_all();
    CHECK(equals(tv, {2}));

    tv = (delivery != Timestamp(12345, 67)).find_all();
    CHECK(equals(tv, {0, 1}));

    tv = (delivery == null()).find_all();
    CHECK(equals(tv, {1}));

    tv = (delivery != null()).find_all();
    CHECK(equals(tv, {0, 2}));

    // BinaryData
    //
    // BinaryData only supports == and !=, and you cannot compare two columns - only a column and a constant
    tv = (photo == BinaryData("foo")).find_all();
    CHECK(equals(tv, {0}));

    tv = (photo == BinaryData("", 0)).find_all();
    CHECK(equals(tv, {1}));

    tv = (photo == BinaryData()).find_all();
    CHECK(equals(tv, {2}));

    tv = (photo != BinaryData("foo")).find_all();
    CHECK(equals(tv, {1, 2}));

    // Old query syntax
    tv = table->where().equal(col_price, null()).find_all();
    CHECK(equals(tv, {0}));

    tv = table->where().not_equal(col_price, null()).find_all();
    CHECK(equals(tv, {1, 2}));

    // You can also compare against user-given null with > and <, but only in the expression syntax!
    tv = (price > null()).find_all();
    CHECK(equals(tv, {}));
    tv = (price + rating > null()).find_all();
    CHECK(equals(tv, {}));

    // As stated above, if you want to use `> null()`, you cannot do it in the old syntax. This is for source
    // code simplicity (would need tons of new method overloads that also need unit test testing, etc). So
    // following is not possible and will not compile
    // (tv = table->where().greater(0, null()).find_all());

    // Nullable floats in old syntax
    tv = table->where().equal(col_shipping, null()).find_all();
    CHECK(equals(tv, {0, 1}));

    tv = table->where().not_equal(col_shipping, null()).find_all();
    CHECK(equals(tv, {2}));

    tv = table->where().greater(col_shipping, 0.0f).find_all();
    CHECK(equals(tv, {2}));

    tv = table->where().less(col_shipping, 20.0f).find_all();
    CHECK(equals(tv, {}));

    // TableView
    size_t count;
    int64_t i;
    double d;
    Timestamp dt;
    tv = table->where().find_all();

    // Integer column
    i = tv.maximum_int(col_price);
    CHECK_EQUAL(i, 20);

    i = tv.minimum_int(col_price);
    CHECK_EQUAL(i, 10);

    count = 123;
    d = tv.average_int(col_price, &count);
    CHECK_APPROXIMATELY_EQUAL(d, 15., 0.001);
    CHECK_EQUAL(count, 2);

    i = tv.sum_int(col_price);
    CHECK_EQUAL(i, 30);


    // Float column
    d = tv.maximum_float(col_shipping);
    CHECK_EQUAL(d, 30.);

    d = tv.minimum_float(col_shipping);
    CHECK_EQUAL(d, 30.);

    count = 123;
    d = tv.average_float(col_shipping, &count);
    CHECK_APPROXIMATELY_EQUAL(d, 30., 0.001);
    CHECK_EQUAL(count, 1);

    d = tv.sum_float(col_shipping);
    CHECK_APPROXIMATELY_EQUAL(d, 30., 0.001);

    // Double column
    d = tv.maximum_double(col_rating);
    CHECK_EQUAL(d, 3.3);
    d = tv.minimum_double(col_rating);
    CHECK_EQUAL(d, 1.1);
    d = tv.average_double(col_rating);
    CHECK_APPROXIMATELY_EQUAL(d, (1.1 + 2.2 + 3.3) / 3, 0.001);
    d = tv.sum_double(col_rating);
    CHECK_APPROXIMATELY_EQUAL(d, 1.1 + 2.2 + 3.3, 0.001);

    // OldDateTime column
    dt = tv.maximum_timestamp(col_date);
    CHECK_EQUAL(dt, Timestamp(12345, 67));
    dt = tv.minimum_timestamp(col_date);
    CHECK_EQUAL(dt, Timestamp(12345, 0));

#if 0 // FIXME?
    // NaN
    // null converts to 0 when calling get_float() on it. We intentionally do not return the bit pattern
    // for internal Realm representation, because that's a NaN, hence making it harder for the end user
    // to distinguish between his own NaNs and null
    CHECK_EQUAL(obj0.get<Float>(col_shipping), 0);
#endif

    obj0.set<Float>(col_shipping, std::numeric_limits<float>::signaling_NaN());
    obj1.set<Float>(col_shipping, std::numeric_limits<float>::quiet_NaN());

    // Realm may return a signalling/quiet NaN that is different from the signalling/quiet NaN you stored
    // (the IEEE standard defines a sequence of bits in the NaN that can have custom contents). Realm does
    // not preserve these bits.
    CHECK(std::isnan(obj0.get<Float>(col_shipping)));
    CHECK(std::isnan(obj1.get<Float>(col_shipping)));


// FIXME: std::numeric_limits<float>::signaling_NaN() seems broken in VS2015 in that it returns a non-
// signaling NaN. A bug report has been filed to Microsoft. Update: It turns out that on 32-bit Intel
// Architecture (at least on my Core i7 in 32 bit code), if you push a float-NaN (fld instruction) that
// has bit 22 clear (indicates it's signaling), and pop it back (fst instruction), the FPU will toggle
// that bit into being set. All this needs further investigation, so a P2 has been created. Note that
// IEEE just began specifying signaling vs. non-signaling NaNs in 2008. Also note that all this seems
// to work fine on ARM in both 32 and 64 bit mode.

#if !defined(_WIN32) && !REALM_ARCHITECTURE_X86_32
    CHECK(null::is_signaling(obj0.get<Float>(col_shipping)));
#endif

#ifndef _WIN32 // signaling_NaN() may be broken in VS2015 (see long comment above)
    CHECK(!null::is_signaling(obj1.get<Float>(col_shipping)));
#endif

    CHECK(!obj0.is_null(col_shipping));
    CHECK(!obj1.is_null(col_shipping));

    obj0.set<Double>(col_rating, std::numeric_limits<double>::signaling_NaN());
    obj1.set<Double>(col_rating, std::numeric_limits<double>::quiet_NaN());
    CHECK(std::isnan(obj0.get<Double>(col_rating)));
    CHECK(std::isnan(obj1.get<Double>(col_rating)));

// signaling_NaN() broken in VS2015, and broken in 32bit intel
#if !defined(_WIN32) && !REALM_ARCHITECTURE_X86_32
    CHECK(null::is_signaling(obj0.get<Double>(col_rating)));
    CHECK(!null::is_signaling(obj1.get<Double>(col_rating)));
#endif

    CHECK(!obj0.is_null(col_rating));
    CHECK(!obj1.is_null(col_rating));

    // NOTE NOTE Queries on float/double columns that contain user-given NaNs are undefined.
}


// Test error handling and default values (user gives bad column type, is_null() returns false,
// get_float() must return 0.9 for null entries, etc, etc)
TEST(Query_Null_DefaultsAndErrorhandling)
{
    // Non-nullable columns: Tests is_nullable() and set_null()
    {
        Group g;
        TableRef table = g.add_table("Inventory");
        create_columns(table, false /* nullability */);

        Obj obj = table->create_object();

        auto all_cols = table->get_column_keys();

        for (auto col : all_cols) {
            CHECK(!table->is_nullable(col));
        }

        // is_null() on non-nullable column returns false. If you want it to throw, then do so
        // in the language binding
        for (auto col : all_cols) {
            CHECK(!obj.is_null(col));
        }

        for (auto col : all_cols) {
            CHECK_THROW_ANY(obj.set_null(col));
        }

        // verify that set_null() did not have any side effects
        for (auto col : all_cols) {
            CHECK(!obj.is_null(col));
        }
    }

    // Nullable columns: Tests that default value is null, and tests is_nullable() and set_null()
    {
        Group g;
        TableRef table = g.add_table("Inventory");
        create_columns(table);

        Obj obj = table->create_object();

        auto all_cols = table->get_column_keys();

        for (auto col : all_cols) {
            CHECK(table->is_nullable(col));
        }

        // default values should be null
        for (auto col : all_cols) {
            CHECK(obj.is_null(col));
        }

#if 0
        // calling get() on a numeric column must return following:
        CHECK_EQUAL(table->get_int(0, 0), 0);
        CHECK_EQUAL(table->get_float(1, 0), 0.0f);
        CHECK_EQUAL(table->get_double(3, 0), 0.0);
        CHECK_EQUAL(table->get_bool(4, 0), false);
        CHECK_EQUAL(table->get_olddatetime(5, 0), OldDateTime(0));
#endif
        // Set everything to non-null values
        char bin = 8;
        obj.set_all(0, 0.f, StringData("", 0), 0., false, Timestamp(1, 2), Binary(&bin, sizeof(bin)));

        for (auto col : all_cols) {
            CHECK(!obj.is_null(col));
        }

        for (auto col : all_cols) {
            obj.set_null(col);
        }

        for (auto col : all_cols) {
            CHECK(obj.is_null(col));
        }
    }
}

// Tests queries that compare two columns with eachother in various ways. The columns have different
// integral types
TEST(Query_Null_Two_Columns)
{
    Group g;
    TableRef table = g.add_table("Inventory");
    create_columns(table);
    fill_data(table);

    auto col_price = table->get_column_key("Price");
    auto col_shipping = table->get_column_key("Shipping");
    auto col_description = table->get_column_key("Description");
    auto col_rating = table->get_column_key("Rating");
    auto col_date = table->get_column_key("Delivery date");
    Columns<Int> price = table->column<Int>(col_price);
    Columns<Float> shipping = table->column<Float>(col_shipping);
    Columns<String> description = table->column<String>(col_description);
    Columns<Double> rating = table->column<Double>(col_rating);
    Columns<Bool> stock = table->column<Bool>(table->get_column_key("Stock"));
    Columns<Timestamp> delivery = table->column<Timestamp>(col_date);
    Columns<BinaryData> photo = table->column<BinaryData>(table->get_column_key("Photo"));

    TableView tv;

    /*
    Price<int>      Shipping<float>     Description<String>     Rating<double>      Stock<bool> Delivery<Timestamp>
    ----------------------------------------------------------------------------------------------------------------
    0   1           null                null                    1.1                 true          12345, 0
    1   null        null                "foo"                   2.2                 null          null
    2   3           30.0                "bar"                   null                false         12345, 67
    */

    tv = (shipping > rating).find_all();
    CHECK(equals(tv, {}));

    tv = (shipping < rating).find_all();
    CHECK(equals(tv, {}));

    tv = (price == rating).find_all();
    CHECK(equals(tv, {}));

    tv = (price != rating).find_all();
    CHECK(equals(tv, {0, 1, 2}));

    tv = (shipping == rating).find_all();
    CHECK(equals(tv, {}));

    tv = (shipping != rating).find_all();
    CHECK(equals(tv, {0, 1, 2}));

    // Comparison column with itself
    tv = (shipping == shipping).find_all();
    CHECK(equals(tv, {0, 1, 2}));

    tv = (shipping > shipping).find_all();
    CHECK(equals(tv, {}));

    tv = (shipping < shipping).find_all();
    CHECK(equals(tv, {}));

    tv = (shipping <= shipping).find_all();
    CHECK(equals(tv, {0, 1, 2}));

    tv = (shipping >= shipping).find_all();
    CHECK(equals(tv, {0, 1, 2}));

    tv = (rating == rating).find_all();
    CHECK(equals(tv, {0, 1, 2}));

    tv = (rating != rating).find_all();
    CHECK(equals(tv, {}));

    tv = (rating > rating).find_all();
    CHECK(equals(tv, {}));

    tv = (rating < rating).find_all();
    CHECK(equals(tv, {}));

    tv = (rating >= rating).find_all();
    CHECK(equals(tv, {0, 1, 2}));

    tv = (rating <= rating).find_all();
    CHECK(equals(tv, {0, 1, 2}));

    tv = (stock == stock).find_all();
    CHECK(equals(tv, {0, 1, 2}));

    tv = (stock != stock).find_all();
    CHECK(equals(tv, {}));

    tv = (price == price).find_all();
    CHECK(equals(tv, {0, 1, 2}));

    tv = (price != price).find_all();
    CHECK(equals(tv, {}));

    tv = (price > price).find_all();
    CHECK(equals(tv, {}));

    tv = (price < price).find_all();
    CHECK(equals(tv, {}));

    tv = (price >= price).find_all();
    CHECK(equals(tv, {0, 1, 2}));

    tv = (price <= price).find_all();
    CHECK(equals(tv, {0, 1, 2}));

    tv = (delivery == delivery).find_all();
    CHECK(equals(tv, {0, 1, 2}));

    tv = (delivery != delivery).find_all();
    CHECK(equals(tv, {}));

    tv = (delivery > delivery).find_all();
    CHECK(equals(tv, {}));

    tv = (delivery < delivery).find_all();
    CHECK(equals(tv, {}));

    tv = (delivery >= delivery).find_all();
    CHECK(equals(tv, {0, 1, 2}));

    tv = (delivery <= delivery).find_all();
    CHECK(equals(tv, {0, 1, 2}));

    tv = (description == description).find_all();
    CHECK(equals(tv, {0, 1, 2}));

    tv = (description != description).find_all();
    CHECK(equals(tv, {}));

    // integer + null == null
    // note: booleans can convert to 0 and 1 when compared agaist numeric values, like in c++
    tv = (price + shipping == stock).find_all();
    CHECK(equals(tv, {1}));

    // Test a few untested things
    tv = table->where().equal(col_rating, null()).find_all();
    CHECK(equals(tv, {2}));

    tv = table->where().equal(col_price, null()).find_all();
    CHECK(equals(tv, {1}));

    tv = table->where().not_equal(col_rating, null()).find_all();
    CHECK(equals(tv, {0, 1}));

    tv = table->where().between(col_price, 2, 4).find_all();
    CHECK(equals(tv, {2}));

    // between for floats
    tv = table->where().between(col_shipping, 10.f, 40.f).find_all();
    CHECK(equals(tv, {2}));

    tv = table->where().between(col_shipping, 0.f, 20.f).find_all();
    CHECK(equals(tv, {}));

    tv = table->where().between(col_shipping, 40.f, 100.f).find_all();
    CHECK(equals(tv, {}));

    // between for doubles
    tv = table->where().between(col_rating, 0., 100.).find_all();
    CHECK(equals(tv, {0, 1}));

    tv = table->where().between(col_rating, 1., 2.).find_all();
    CHECK(equals(tv, {0}));

    tv = table->where().between(col_rating, 2., 3.).find_all();
    CHECK(equals(tv, {1}));

    tv = table->where().between(col_rating, 3., 100.).find_all();
    CHECK(equals(tv, {}));
}

// Between, count, min and max
TEST(Query_Null_BetweenMinMax_Nullable)
{
    Group g;
    TableRef table = g.add_table("Inventory");
    create_columns(table);
    table->create_object();
    auto col_price = table->get_column_key("Price");
    auto col_shipping = table->get_column_key("Shipping");
    auto col_rating = table->get_column_key("Rating");
    auto col_date = table->get_column_key("Delivery date");

    /*
    Price<int>      Shipping<float>     Description<String>     Rating<double>      Stock<bool>
    Delivery<OldDateTime>     ts<Timestamp>
    --------------------------------------------------------------------------------------------------------------------------------------
    null            null                null                    null                null            null null
    */

    TableView tv;
    ObjKey match;
    size_t count;

    // Here we test max/min/average with 0 rows used to compute the value, either becuase all inputs are null or
    // becuase 0 rows exist.
    auto test_tv = [&]() {
        // int
        match = 123;
        tv.maximum_int(col_price, &match);
        CHECK_EQUAL(match, realm::null_key);

        match = 123;
        tv.minimum_int(col_price, &match);
        CHECK_EQUAL(match, realm::null_key);

        CHECK_EQUAL(tv.sum_int(col_price), 0);
        count = 123;
        CHECK_EQUAL(tv.average_int(col_price, &count), 0.);
        CHECK_EQUAL(count, 0);

        // float
        match = 123;
        tv.maximum_float(col_shipping, &match);
        CHECK_EQUAL(match, realm::null_key);

        match = 123;
        tv.minimum_float(col_shipping, &match);
        CHECK_EQUAL(match, realm::null_key);

        CHECK_EQUAL(tv.sum_float(col_shipping), 0.);
        count = 123;
        CHECK_EQUAL(tv.average_float(col_shipping, &count), 0.);
        CHECK_EQUAL(count, 0);

        // double
        match = 123;
        tv.maximum_double(col_rating, &match);
        CHECK_EQUAL(match, realm::null_key);

        match = 123;
        tv.minimum_double(col_rating, &match);
        CHECK_EQUAL(match, realm::null_key);

        CHECK_EQUAL(tv.sum_double(col_rating), 0.);
        count = 123;
        CHECK_EQUAL(tv.average_double(col_rating, &count), 0.);
        CHECK_EQUAL(count, 0);

        // date
        match = 123;
        tv.maximum_timestamp(col_date, &match);
        CHECK_EQUAL(match, realm::null_key);

        match = 123;
        tv.minimum_timestamp(col_date, &match);
        CHECK_EQUAL(match, realm::null_key);
    };

    // There are rows in TableView but they all point to null
    tv = table->where().find_all();
    test_tv();

    // There are 0 rows in TableView
    tv = table->where().equal(col_price, 123).find_all();
    test_tv();

    // Now we test that average does not include nulls in row count:
    /*
    Price<int>      Shipping<float>     Description<String>     Rating<double>      Stock<bool> Delivery<OldDateTime>
    ----------------------------------------------------------------------------------------------------------------
    null            null                null                    null                null            null
    10              10.f                null                    10.                 null            null
    */

    table->create_object().set_all(10, 10.f, null(), 10.);

    tv = table->where().find_all();
    count = 123;
    CHECK_EQUAL(tv.average_int(col_price, &count), 10);
    CHECK_EQUAL(count, 1);
    count = 123;
    CHECK_EQUAL(tv.average_float(col_shipping, &count), 10.);
    CHECK_EQUAL(count, 1);
    count = 123;
    CHECK_EQUAL(tv.average_double(col_rating, &count), 10.);
    CHECK_EQUAL(count, 1);
}


// If number of rows is larger than 8, they can be loaded in chunks by the query system. Test if this works by
// creating a large table with nulls in arbitrary places and query for nulls. Verify the search result manually.
// Do that for all Realm types.
TEST(Query_Null_ManyRows)
{
    Group g;
    TableRef table = g.add_table("Inventory");
    create_columns(table);

    auto col_price = table->get_column_key("Price");
    auto col_shipping = table->get_column_key("Shipping");
    auto col_description = table->get_column_key("Description");
    auto col_rating = table->get_column_key("Rating");
    auto col_date = table->get_column_key("Delivery date");
    Columns<Int> price = table->column<Int>(col_price);
    Columns<Float> shipping = table->column<Float>(col_shipping);
    Columns<String> description = table->column<String>(col_description);
    Columns<Double> rating = table->column<Double>(col_rating);
    Columns<Bool> stock = table->column<Bool>(table->get_column_key("Stock"));
    Columns<Timestamp> delivery = table->column<Timestamp>(col_date);

    // Create lots of non-null rows
    for (size_t t = 0; t < 2000; t++) {
        table->create_object().set_all(123, 30.f, "foo", 12.3, true, Timestamp(1, 2));
    }

    // Reference lists used to verify query results
    std::vector<int64_t> nulls;     // List of rows that have all fields set to null
    std::vector<int64_t> non_nulls; // List of non-null rows

    auto all_cols = table->get_column_keys();

    // Fill in nulls in random rows, at each 10'th row on average
    for (size_t t = 0; t < table->size() / 10; t++) {
        // Bad but fast random generator
        size_t prime = 883;
        size_t random = ((t + prime) * prime + t) % table->size();
        Obj obj = table->get_object(random);

        // Test if already null (simplest way to avoid dublicates in our nulls vector)
        if (!obj.is_null(col_price)) {
            for (auto col : all_cols) {
                obj.set_null(col);
            }
            nulls.push_back(obj.get_key().value);
        }
    }

    // Fill out non_nulls vector
    for (auto& o : *table) {
        if (!o.is_null(col_price))
            non_nulls.push_back(o.get_key().value);
    }

    std::sort(nulls.begin(), nulls.end());
    TableView tv;

    // Search for nulls and non-nulls and verify matches against our manually created `nulls` and non_nulls vectors.
    // Do that for all Realm data types
    tv = (price == null()).find_all();
    CHECK(equals(tv, nulls));

    tv = (price != null()).find_all();
    CHECK(equals(tv, non_nulls));

    tv = (shipping == null()).find_all();
    CHECK(equals(tv, nulls));

    tv = (shipping != null()).find_all();
    CHECK(equals(tv, non_nulls));

    tv = (description == null()).find_all();
    CHECK(equals(tv, nulls));

    tv = (description != null()).find_all();
    CHECK(equals(tv, non_nulls));

    tv = (rating == null()).find_all();
    CHECK(equals(tv, nulls));

    tv = (rating != null()).find_all();
    CHECK(equals(tv, non_nulls));

    tv = (stock == null()).find_all();
    CHECK(equals(tv, nulls));

    tv = (stock != null()).find_all();
    CHECK(equals(tv, non_nulls));

    tv = (delivery == null()).find_all();
    CHECK(equals(tv, nulls));

    tv = (delivery != null()).find_all();
    CHECK(equals(tv, non_nulls));
}

TEST(Query_Null_Sort)
{
    Group g;
    TableRef table = g.add_table("Inventory");
    create_columns(table);

    auto k0 = table->create_object().set_all(0, 0.f, "0", 0.0, false, Timestamp(0, 0)).get_key();
    auto k1 = table->create_object().get_key();
    auto k2 = table->create_object().set_all(2, 2.f, "2", 2.0, true, Timestamp(2, 0)).get_key();

    auto all_cols = table->get_column_keys();
    for (int i = 0; i <= 5; i++) {
        TableView tv = table->where().find_all();
        CHECK(tv.size() == 3);

        tv.sort(all_cols[i], true);
        CHECK_EQUAL(tv.get_key(0), k1);
        CHECK_EQUAL(tv.get_key(1), k0);
        CHECK_EQUAL(tv.get_key(2), k2);

        tv = table->where().find_all();
        tv.sort(all_cols[i], false);
        CHECK_EQUAL(tv.get_key(0), k2);
        CHECK_EQUAL(tv.get_key(1), k0);
        CHECK_EQUAL(tv.get_key(2), k1);
    }
}

TEST(Query_LinkCounts)
{
    Group group;
    TableRef table1 = group.add_table("table1");
    auto col_str = table1->add_column(type_String, "str");

    auto k0 = table1->create_object().set(col_str, "abc").get_key();
    auto k1 = table1->create_object().set(col_str, "def").get_key();
    auto k2 = table1->create_object().set(col_str, "ghi").get_key();

    TableRef table2 = group.add_table("table2");
    auto col_int = table2->add_column(type_Int, "int");
    auto col_link = table2->add_column_link(type_Link, "link", *table1);
    auto col_linklist = table2->add_column_link(type_LinkList, "linklist", *table1);

    table2->create_object().set_all(0);
    table2->create_object().set_all(1, k1).get_linklist(col_linklist).add(k1);
    auto ll = table2->create_object().set_all(2, k2).get_linklist(col_linklist);
    ll.add(k1);
    ll.add(k2);

    Query q;
    ObjKey match;

    // Verify that queries against the count of a LinkList column work.
    q = table2->column<Link>(col_linklist).count() == 0;
    match = q.find();
    CHECK_EQUAL(k0, match);

    q = table2->column<Link>(col_linklist).count() == 1;
    match = q.find();
    CHECK_EQUAL(k1, match);

    q = table2->column<Link>(col_linklist).count() >= 1;
    auto tv = q.find_all();
    CHECK_EQUAL(tv.size(), 2);
    CHECK_EQUAL(k1, tv.get_key(0));
    CHECK_EQUAL(k2, tv.get_key(1));


    // Verify that queries against the count of a Link column work.
    q = table2->column<Link>(col_link).count() == 0;
    match = q.find();
    CHECK_EQUAL(k0, match);

    q = table2->column<Link>(col_link).count() == 1;
    tv = q.find_all();
    CHECK_EQUAL(tv.size(), 2);
    CHECK_EQUAL(k1, tv.get_key(0));
    CHECK_EQUAL(k2, tv.get_key(1));

    // Verify that reusing the count expression works.
    auto link_count = table2->column<Link>(col_linklist).count();
    size_t match_count = (link_count == 0).count();
    CHECK_EQUAL(1, match_count);

    match_count = (link_count >= 1).count();
    CHECK_EQUAL(2, match_count);

    // Verify that combining the count expression with other queries on the same table works.
    q = table2->column<Link>(col_linklist).count() == 1 && table2->column<Int>(col_int) == 1;
    match = q.find();
    CHECK_EQUAL(k1, match);
}

TEST(Query_Link_Minimum)
{
    Group group;
    TableRef table1 = group.add_table("table1");
    auto col_int = table1->add_column(type_Int, "int", /* nullable */ true);
    auto col_float = table1->add_column(type_Float, "float", /* nullable */ true);
    auto col_double = table1->add_column(type_Double, "double", /* nullable */ true);

    // table1
    // 0: 789 789.0f 789.0
    // 1: 456 456.0f 456.0
    // 2: 123 123.0f 123.0
    // 3: null null null

    auto k0 = table1->create_object().set_all(789, 789.f, 789.).get_key();
    auto k1 = table1->create_object().set_all(456, 456.f, 456.).get_key();
    auto k2 = table1->create_object().set_all(123, 123.f, 123.).get_key();
    auto k3 = table1->create_object().get_key();

    TableRef table2 = group.add_table("table2");
    auto col_linklist = table2->add_column_link(type_LinkList, "linklist", *table1);

    // table2
    // 0: { }
    // 1: { 1 }
    // 2: { 1, 2 }
    // 3: { 1, 2, 3 }

    LnkLst ll;
    table2->create_object();
    ll = table2->create_object().get_linklist(col_linklist);
    ll.add(k1);
    ll = table2->create_object().get_linklist(col_linklist);
    ll.add(k1);
    ll.add(k2);
    ll = table2->create_object().get_linklist(col_linklist);
    ll.add(k1);
    ll.add(k2);
    ll.add(k3);

    Query q;
    TableView tv;

    q = table2->column<Link>(col_linklist).column<Int>(col_int).min() == 123;
    tv = q.find_all();
    CHECK_EQUAL(tv.size(), 2);
    CHECK_EQUAL(k2, tv.get_key(0));
    CHECK_EQUAL(k3, tv.get_key(1));

    q = table2->column<Link>(col_linklist).column<Int>(col_int).min() == 456;
    tv = q.find_all();
    CHECK_EQUAL(tv.size(), 1);
    CHECK_EQUAL(k1, tv.get_key(0));

    q = table2->column<Link>(col_linklist).column<Int>(col_int).min() == null();
    tv = q.find_all();
    CHECK_EQUAL(tv.size(), 1);
    CHECK_EQUAL(k0, tv.get_key(0));

    q = table2->column<Link>(col_linklist).column<Float>(col_float).min() == 123.0f;
    tv = q.find_all();
    CHECK_EQUAL(tv.size(), 2);
    CHECK_EQUAL(k2, tv.get_key(0));
    CHECK_EQUAL(k3, tv.get_key(1));

    q = table2->column<Link>(col_linklist).column<Float>(col_float).min() == 456.0f;
    tv = q.find_all();
    CHECK_EQUAL(tv.size(), 1);
    CHECK_EQUAL(k1, tv.get_key(0));

    q = table2->column<Link>(col_linklist).column<Double>(col_double).min() == 123.0;
    tv = q.find_all();
    CHECK_EQUAL(tv.size(), 2);
    CHECK_EQUAL(k2, tv.get_key(0));
    CHECK_EQUAL(k3, tv.get_key(1));

    q = table2->column<Link>(col_linklist).column<Double>(col_double).min() == 456.0;
    tv = q.find_all();
    CHECK_EQUAL(tv.size(), 1);
    CHECK_EQUAL(k1, tv.get_key(0));
}

TEST(Query_Link_MaximumSumAverage)
{
    Group group;
    TableRef table1 = group.add_table("table1");
    auto col_int = table1->add_column(type_Int, "int", /* nullable */ true);
    auto col_flt = table1->add_column(type_Float, "float", /* nullable */ true);
    auto col_dbl = table1->add_column(type_Double, "double", /* nullable */ true);

    // table1
    // 0: 123 123.0f 123.0
    // 1: 456 456.0f 456.0
    // 2: 789 789.0f 789.0
    // 3: null null null

    ObjKeys keys({3, 5, 7, 9});
    table1->create_objects(keys);
    auto it = table1->begin();
    it->set_all(123, 123.f, 123.);
    (++it)->set_all(456, 456.f, 456.);
    (++it)->set_all(789, 789.f, 789.);

    TableRef table2 = group.add_table("table2");
    auto col_double = table2->add_column(type_Double, "double");
    auto col_link = table2->add_column_link(type_Link, "link", *table1);
    auto col_linklist = table2->add_column_link(type_LinkList, "linklist", *table1);

    // table2
    // 0: 456.0 ->0 { }
    // 1: 456.0 ->1 { 1 }
    // 2: 456.0 ->2 { 1, 2 }
    // 3: 456.0 ->3 { 1, 2, 3 }

    LnkLst ll;
    auto k0 = table2->create_object().set_all(456.0, keys[0]).get_key();
    auto k1 = table2->create_object().set_all(456.0, keys[1]).get_key();
    auto k2 = table2->create_object().set_all(456.0, keys[2]).get_key();
    auto k3 = table2->create_object().set_all(456.0, keys[3]).get_key();
    ll = table2->get_object(k1).get_linklist(col_linklist);
    ll.add(keys[1]);
    ll = table2->get_object(k2).get_linklist(col_linklist);
    ll.add(keys[1]);
    ll.add(keys[2]);
    ll = table2->get_object(k3).get_linklist(col_linklist);
    ll.add(keys[1]);
    ll.add(keys[2]);
    ll.add(keys[3]);

    Query q;
    TableView tv;

    // Maximum.

    q = table2->column<Link>(col_linklist).column<Int>(col_int).max() == 789;
    tv = q.find_all();
    CHECK_EQUAL(tv.size(), 2);
    CHECK_EQUAL(k2, tv.get_key(0));
    CHECK_EQUAL(k3, tv.get_key(1));

    q = table2->column<Link>(col_linklist).column<Int>(col_int).max() == 456;
    tv = q.find_all();
    CHECK_EQUAL(tv.size(), 1);
    CHECK_EQUAL(k1, tv.get_key(0));

    q = table2->column<Link>(col_linklist).column<Int>(col_int).max() == null();
    tv = q.find_all();
    CHECK_EQUAL(tv.size(), 1);
    CHECK_EQUAL(k0, tv.get_key(0));

    q = table2->column<Link>(col_linklist).column<Int>(col_int).max() == table2->link(col_link).column<Int>(col_int);
    tv = q.find_all();
    CHECK_EQUAL(tv.size(), 2);
    CHECK_EQUAL(k1, tv.get_key(0));
    CHECK_EQUAL(k2, tv.get_key(1));

    q = table2->column<Link>(col_linklist).column<Int>(col_int).max() == table2->column<Double>(col_double);
    tv = q.find_all();
    CHECK_EQUAL(tv.size(), 1);
    CHECK_EQUAL(k1, tv.get_key(0));


    q = table2->column<Link>(col_linklist).column<Float>(col_flt).max() == 789.0f;
    tv = q.find_all();
    CHECK_EQUAL(tv.size(), 2);
    CHECK_EQUAL(k2, tv.get_key(0));
    CHECK_EQUAL(k3, tv.get_key(1));

    q = table2->column<Link>(col_linklist).column<Float>(col_flt).max() == 456.0f;
    tv = q.find_all();
    CHECK_EQUAL(tv.size(), 1);
    CHECK_EQUAL(k1, tv.get_key(0));


    q = table2->column<Link>(col_linklist).column<Double>(col_dbl).max() == 789.0;
    tv = q.find_all();
    CHECK_EQUAL(tv.size(), 2);
    CHECK_EQUAL(k2, tv.get_key(0));
    CHECK_EQUAL(k3, tv.get_key(1));

    q = table2->column<Link>(col_linklist).column<Double>(col_dbl).max() == 456.0;
    tv = q.find_all();
    CHECK_EQUAL(tv.size(), 1);
    CHECK_EQUAL(k1, tv.get_key(0));


    // Sum.
    // Floating point results below may be inexact for some combination of architectures, compilers, and compiler
    // flags.

    q = table2->column<Link>(col_linklist).column<Int>(col_int).sum() == 1245;
    tv = q.find_all();
    CHECK_EQUAL(tv.size(), 2);
    CHECK_EQUAL(k2, tv.get_key(0));
    CHECK_EQUAL(k3, tv.get_key(1));

    q = table2->column<Link>(col_linklist).column<Int>(col_int).sum() == 456;
    tv = q.find_all();
    CHECK_EQUAL(tv.size(), 1);
    CHECK_EQUAL(k1, tv.get_key(0));

    q = table2->column<Link>(col_linklist).column<Int>(col_int).sum() == table2->link(col_link).column<Int>(col_int);
    tv = q.find_all();
    CHECK_EQUAL(tv.size(), 1);
    CHECK_EQUAL(k1, tv.get_key(0));

    q = table2->column<Link>(col_linklist).column<Int>(col_int).sum() == table2->column<Double>(col_double);
    tv = q.find_all();
    CHECK_EQUAL(tv.size(), 1);
    CHECK_EQUAL(k1, tv.get_key(0));


    q = table2->column<Link>(col_linklist).column<Float>(col_flt).sum() == 1245.0f;
    tv = q.find_all();
    CHECK_EQUAL(tv.size(), 2);
    CHECK_EQUAL(k2, tv.get_key(0));
    CHECK_EQUAL(k3, tv.get_key(1));

    q = table2->column<Link>(col_linklist).column<Float>(col_flt).sum() == 456.0f;
    tv = q.find_all();
    CHECK_EQUAL(tv.size(), 1);
    CHECK_EQUAL(k1, tv.get_key(0));


    q = table2->column<Link>(col_linklist).column<Double>(col_dbl).sum() == 1245.0;
    tv = q.find_all();
    CHECK_EQUAL(tv.size(), 2);
    CHECK_EQUAL(k2, tv.get_key(0));
    CHECK_EQUAL(k3, tv.get_key(1));

    q = table2->column<Link>(col_linklist).column<Double>(col_dbl).sum() == 456.0;
    tv = q.find_all();
    CHECK_EQUAL(tv.size(), 1);
    CHECK_EQUAL(k1, tv.get_key(0));


    // Average.
    // Floating point results below may be inexact for some combination of architectures, compilers, and compiler
    // flags.

    q = table2->column<Link>(col_linklist).column<Int>(col_int).average() == 622.5;
    tv = q.find_all();
    CHECK_EQUAL(tv.size(), 2);
    CHECK_EQUAL(k2, tv.get_key(0));
    CHECK_EQUAL(k3, tv.get_key(1));

    q = table2->column<Link>(col_linklist).column<Int>(col_int).average() == 456;
    tv = q.find_all();
    CHECK_EQUAL(tv.size(), 1);
    CHECK_EQUAL(k1, tv.get_key(0));

    q = table2->column<Link>(col_linklist).column<Int>(col_int).average() == null();
    tv = q.find_all();
    CHECK_EQUAL(tv.size(), 1);
    CHECK_EQUAL(k0, tv.get_key(0));

    q = table2->column<Link>(col_linklist).column<Int>(col_int).average() <
        table2->link(col_link).column<Int>(col_int);
    tv = q.find_all();
    CHECK_EQUAL(tv.size(), 1);
    CHECK_EQUAL(k2, tv.get_key(0));

    q = table2->column<Link>(col_linklist).column<Int>(col_int).average() == table2->column<Double>(col_double);
    tv = q.find_all();
    CHECK_EQUAL(tv.size(), 1);
    CHECK_EQUAL(k1, tv.get_key(0));


    q = table2->column<Link>(col_linklist).column<Float>(col_flt).average() == 622.5;
    tv = q.find_all();
    CHECK_EQUAL(tv.size(), 2);
    CHECK_EQUAL(k2, tv.get_key(0));
    CHECK_EQUAL(k3, tv.get_key(1));

    q = table2->column<Link>(col_linklist).column<Float>(col_flt).average() == 456.0f;
    tv = q.find_all();
    CHECK_EQUAL(tv.size(), 1);
    CHECK_EQUAL(k1, tv.get_key(0));


    q = table2->column<Link>(col_linklist).column<Double>(col_dbl).average() == 622.5;
    tv = q.find_all();
    CHECK_EQUAL(tv.size(), 2);
    CHECK_EQUAL(k2, tv.get_key(0));
    CHECK_EQUAL(k3, tv.get_key(1));

    q = table2->column<Link>(col_linklist).column<Double>(col_dbl).average() == 456.0;
    tv = q.find_all();
    CHECK_EQUAL(tv.size(), 1);
    CHECK_EQUAL(k1, tv.get_key(0));
}

TEST(Query_OperatorsOverLink)
{
    Group group;
    TableRef table1 = group.add_table("table1");
    auto col_int = table1->add_column(type_Int, "int");
    auto col_dbl = table1->add_column(type_Double, "double");

    // table1
    // 0: 2 2.0
    // 1: 3 3.0

    ObjKeys keys({5, 6});
    table1->create_objects(keys);
    table1->get_object(keys[0]).set_all(2, 2.0);
    table1->get_object(keys[1]).set_all(3, 3.0);

    TableRef table2 = group.add_table("table2");
    auto col_int2 = table2->add_column(type_Int, "int");
    auto col_linklist = table2->add_column_link(type_LinkList, "linklist", *table1);

    // table2
    // 0:  0 { }
    // 1:  4 { 0 }
    // 2:  4 { 1, 0 }

    table2->create_object();
    auto k1 = table2->create_object().set_all(4).get_key();
    auto k2 = table2->create_object().set_all(4).get_key();

    auto ll = table2->get_object(k1).get_linklist(col_linklist);
    ll.add(keys[0]);

    ll = table2->get_object(k2).get_linklist(col_linklist);
    ll.add(keys[1]);
    ll.add(keys[0]);

    Query q;
    TableView tv;

    // Unary operators.

    // Rows 1 and 2 should match this query as 2 * 2 == 4.
    // Row 0 should not as the power subexpression will not produce any results.
    q = power(table2->link(col_linklist).column<Int>(col_int)) == table2->column<Int>(col_int2);
    tv = q.find_all();
    CHECK_EQUAL(tv.size(), 2);
    CHECK_EQUAL(k1, tv.get_key(0));
    CHECK_EQUAL(k2, tv.get_key(1));

    // Rows 1 and 2 should match this query as 2 * 2 == 4.
    // Row 0 should not as the power subexpression will not produce any results.
    q = table2->column<Int>(col_int2) == power(table2->link(col_linklist).column<Int>(col_int));
    tv = q.find_all();
    CHECK_EQUAL(tv.size(), 2);
    CHECK_EQUAL(k1, tv.get_key(0));
    CHECK_EQUAL(k2, tv.get_key(1));


    // Rows 1 and 2 should match this query as 2.0 * 2.0 == 4.0.
    // Row 0 should not as the power subexpression will not produce any results.
    q = power(table2->link(col_linklist).column<Double>(col_dbl)) == table2->column<Int>(col_int2);
    tv = q.find_all();
    CHECK_EQUAL(tv.size(), 2);
    CHECK_EQUAL(k1, tv.get_key(0));
    CHECK_EQUAL(k2, tv.get_key(1));

    // Rows 1 and 2 should match this query as 2.0 * 2.0 == 4.0.
    // Row 0 should not as the power subexpression will not produce any results.
    q = table2->column<Int>(col_int2) == power(table2->link(col_linklist).column<Double>(col_dbl));
    tv = q.find_all();
    CHECK_EQUAL(tv.size(), 2);
    CHECK_EQUAL(k1, tv.get_key(0));
    CHECK_EQUAL(k2, tv.get_key(1));


    // Binary operators.

    // Rows 1 and 2 should match this query as 2 * 2 == 4.
    // Row 0 should not as the multiplication will not produce any results.
    q = table2->link(col_linklist).column<Int>(col_int) * 2 == table2->column<Int>(col_int2);
    tv = q.find_all();
    CHECK_EQUAL(tv.size(), 2);
    CHECK_EQUAL(k1, tv.get_key(0));
    CHECK_EQUAL(k2, tv.get_key(1));

    // Rows 1 and 2 should match this query as 2 * 2 == 4.
    // Row 0 should not as the multiplication will not produce any results.
    q = table2->column<Int>(col_int2) == 2 * table2->link(col_linklist).column<Int>(col_int);
    tv = q.find_all();
    CHECK_EQUAL(tv.size(), 2);
    CHECK_EQUAL(k1, tv.get_key(0));
    CHECK_EQUAL(k2, tv.get_key(1));

    // Rows 1 and 2 should match this query as 2.0 * 2.0 == 4.0.
    // Row 0 should not as the multiplication will not produce any results.
    q = table2->link(col_linklist).column<Double>(col_dbl) * 2 == table2->column<Int>(col_int2);
    tv = q.find_all();
    CHECK_EQUAL(tv.size(), 2);
    CHECK_EQUAL(k1, tv.get_key(0));
    CHECK_EQUAL(k2, tv.get_key(1));

    // Rows 1 and 2 should match this query as 2.0 * 2.0 == 4.0.
    // Row 0 should not as the multiplication will not produce any results.
    q = table2->column<Int>(col_int2) == 2 * table2->link(col_linklist).column<Double>(col_dbl);
    tv = q.find_all();
    CHECK_EQUAL(tv.size(), 2);
    CHECK_EQUAL(k1, tv.get_key(0));
    CHECK_EQUAL(k2, tv.get_key(1));
}

TEST(Query_CompareLinkedColumnVsColumn)
{
    Group group;
    TableRef table1 = group.add_table("table1");
    auto col_int = table1->add_column(type_Int, "int");
    auto col_dbl = table1->add_column(type_Double, "double");

    // table1
    // 0: 2 2.0
    // 1: 3 3.0

    ObjKeys keys({5, 6});
    table1->create_objects(keys);
    table1->get_object(keys[0]).set_all(2, 2.0);
    table1->get_object(keys[1]).set_all(3, 3.0);

    TableRef table2 = group.add_table("table2");
    auto col_int2 = table2->add_column(type_Int, "int");
    auto col_link1 = table2->add_column_link(type_Link, "link1", *table1);
    auto col_link2 = table2->add_column_link(type_Link, "link2", *table1);

    // table2
    // 0: 2 {   } { 0 }
    // 1: 4 { 0 } { 1 }
    // 2: 4 { 1 } {   }

    auto k0 = table2->create_object().set_all(2, null(), keys[0]).get_key();
    auto k1 = table2->create_object().set_all(4, keys[0], keys[1]).get_key();
    auto k2 = table2->create_object().set_all(4, keys[1], null()).get_key();

    Query q;
    TableView tv;

    q = table2->link(col_link1).column<Int>(col_int) < table2->column<Int>(col_int2);
    tv = q.find_all();
    CHECK_EQUAL(tv.size(), 2);
    CHECK_EQUAL(k1, tv.get_key(0));
    CHECK_EQUAL(k2, tv.get_key(1));

    q = table2->link(col_link1).column<Double>(col_dbl) < table2->column<Int>(col_int2);
    tv = q.find_all();
    CHECK_EQUAL(tv.size(), 2);
    CHECK_EQUAL(k1, tv.get_key(0));
    CHECK_EQUAL(k2, tv.get_key(1));

    q = table2->link(col_link2).column<Int>(col_int) == table2->column<Int>(col_int2);
    tv = q.find_all();
    CHECK_EQUAL(tv.size(), 1);
    CHECK_EQUAL(k0, tv.get_key(0));
}

TEST(Query_CompareThroughUnaryLinks)
{
    Group group;
    TableRef table1 = group.add_table("table1");
    auto col_int = table1->add_column(type_Int, "int");
    auto col_dbl = table1->add_column(type_Double, "double");
    auto col_str = table1->add_column(type_String, "string");

    // table1
    // 0: 2 2.0 "abc"
    // 1: 3 3.0 "def"
    // 2: 8 8.0 "def"

    ObjKeys keys({5, 6, 7});
    table1->create_objects(keys);
    table1->get_object(keys[0]).set_all(2, 2.0, "abc");
    table1->get_object(keys[1]).set_all(3, 3.0, "def");
    table1->get_object(keys[2]).set_all(8, 8.0, "def");

    TableRef table2 = group.add_table("table2");
    auto col_link1 = table2->add_column_link(type_Link, "link1", *table1);
    auto col_link2 = table2->add_column_link(type_Link, "link2", *table1);

    // table2
    // 0: {   } { 0 }
    // 1: { 0 } { 1 }
    // 2: { 1 } { 2 }
    // 3: { 2 } {   }

    table2->create_object().set_all(null(), keys[0]).get_key();
    auto k1 = table2->create_object().set_all(keys[0], keys[1]).get_key();
    auto k2 = table2->create_object().set_all(keys[1], keys[2]).get_key();
    table2->create_object().set_all(keys[2], null()).get_key();

    Query q;
    TableView tv;

    q = table2->link(col_link1).column<Int>(col_int) < table2->link(col_link2).column<Int>(col_int);
    tv = q.find_all();
    CHECK_EQUAL(tv.size(), 2);
    CHECK_EQUAL(k1, tv.get_key(0));
    CHECK_EQUAL(k2, tv.get_key(1));

    q = table2->link(col_link1).column<Double>(col_dbl) < table2->link(col_link2).column<Double>(col_dbl);
    tv = q.find_all();
    CHECK_EQUAL(tv.size(), 2);
    CHECK_EQUAL(k1, tv.get_key(0));
    CHECK_EQUAL(k2, tv.get_key(1));

    q = table2->link(col_link1).column<String>(col_str) == table2->link(col_link2).column<String>(col_str);
    tv = q.find_all();
    CHECK_EQUAL(tv.size(), 1);
    CHECK_EQUAL(k2, tv.get_key(0));
}

TEST(Query_DeepLink)
{

    //
    // +---------+--------+------------+
    // | int     | bool   | list       |
    // +---------+--------+------------+
    // |       0 | true   | null       |
    // |       1 | false  | 0          |
    // |       2 | true   | 0, 1       |
    // |       N | even(N)| 0, .., N-1 |
    // +---------+--------+-------------+

    const int N = 10;

    Group group;
    TableRef table = group.add_table("test");
    table->add_column(type_Int, "int");
    auto col_bool = table->add_column(type_Bool, "bool");
    auto col_linklist = table->add_column_link(type_LinkList, "list", *table);

    for (int j = 0; j < N; ++j) {
        TableView view = table->where().find_all();

        Obj obj = table->create_object().set_all(j, (j % 2) == 0);
        auto ll = obj.get_linklist(col_linklist);
        for (size_t i = 0; i < view.size(); ++i) {
            ll.add(view.get_key(i));
        }
    }

    Query query = table->link(col_linklist).column<Bool>(col_bool) == true;
    TableView view = query.find_all();
    CHECK_EQUAL(N - 1, view.size());
}

TEST(Query_LinksToDeletedOrMovedRow)
{
    // This test is not that relevant with stable keys
    Group group;

    TableRef source = group.add_table("source");
    TableRef target = group.add_table("target");

    auto col_link = source->add_column_link(type_Link, "link", *target);
    auto col_name = target->add_column(type_String, "name");

    ObjKeys keys({4, 6, 8});
    target->create_objects(keys);
    target->get_object(keys[0]).set(col_name, "A");
    target->get_object(keys[1]).set(col_name, "B");
    target->get_object(keys[2]).set(col_name, "C");

    source->create_object().set(col_link, keys[0]);
    source->create_object().set(col_link, keys[1]).get_key();
    source->create_object().set(col_link, keys[2]);

    Query qA = source->column<Link>(col_link) == target->get_object(keys[0]);
    Query qB = source->column<Link>(col_link) == target->get_object(keys[1]);
    Query qC = source->column<Link>(col_link) == target->get_object(keys[2]);

    // Remove first object
    target->remove_object(keys[0]);

    // Row A should not be found as it has been removed.
    TableView tvA = qA.find_all();
    CHECK_EQUAL(0, tvA.size());

    // Row B should be found as it was not changed.
    TableView tvB = qB.find_all();
    CHECK_EQUAL(1, tvB.size());
    CHECK_EQUAL(keys[1], tvB[0].get<ObjKey>(col_link));
    CHECK_EQUAL("B", tvB.get(0).get_linked_object(col_link).get<String>(col_name));

    // Row C should still be found
    TableView tvC = qC.find_all();
    CHECK_EQUAL(1, tvC.size());
    CHECK_EQUAL(keys[2], tvC[0].get<ObjKey>(col_link));
    CHECK_EQUAL("C", tvC.get(0).get_linked_object(col_link).get<String>(col_name));
}

// Triggers bug in compare_relation()
TEST(Query_BrokenFindGT)
{
    Group group;
    TableRef table = group.add_table("test");
    auto col = table->add_column(type_Int, "int");

    const size_t rows = 12;
    for (size_t i = 0; i < rows; ++i) {
        table->create_object().set(col, int64_t(i + 2));
    }

    table->create_object().set(col, 1);
    table->create_object().set(col, 1);
    table->create_object().set(col, 1);

    for (size_t i = 0; i < 3; ++i) {
        table->create_object().set(col, int64_t(i + 2));
    }

    CHECK_EQUAL(18, table->size());

    Query q = table->where().greater(col, 1);
    TableView tv = q.find_all();
    CHECK_EQUAL(15, tv.size());

    for (size_t i = 0; i < tv.size(); ++i) {
        CHECK_NOT_EQUAL(1, tv[i].get<Int>(col));
    }
}

// Small fuzzy test also to trigger bugs such as the compare_relation() bug above
TEST(Query_FuzzyFind)
{
    // TEST_DURATION is normally 0.
    for (size_t iter = 0; iter < 50 + TEST_DURATION * 2000; iter++) {
        Group group;
        TableRef table = group.add_table("test");
        auto col = table->add_column(type_Int, "int");

        // The bug happened when values were stored in 4 bits or less. So create a table full of such random values
        const size_t rows = 18;
        for (size_t i = 0; i < rows; ++i) {
            // Produce numbers -3 ... 17. Just to test edge cases around 4-bit values also
            int64_t t = (fastrand() % 21) - 3;

            table->create_object().set(col, t);
        }

        for (int64_t s = -2; s < 18; s++) {
            Query q_g = table->where().greater(col, s);
            TableView tv_g = q_g.find_all();
            for (size_t i = 0; i < tv_g.size(); ++i) {
                CHECK(tv_g[i].get<Int>(col) > s);
            }

            Query q_l = table->where().less(col, s);
            TableView tv_l = q_l.find_all();
            for (size_t i = 0; i < tv_l.size(); ++i) {
                CHECK(tv_l[i].get<Int>(col) < s);
            }

            Query q_le = table->where().less_equal(col, s);
            TableView tv_le = q_le.find_all();
            for (size_t i = 0; i < tv_le.size(); ++i) {
                CHECK(tv_le[i].get<Int>(col) <= s);
            }

            // Sum of values greater + less-or-equal should be total number of rows. This ensures that both
            // 1) no search results are *omitted* from find_all(), and no 2) results are *false* positives
            CHECK(tv_g.size() + tv_le.size() == rows);
        }
    }
}

TEST(Query_AverageNullableColumns)
{
    Table table;
    auto col_int = table.add_column(type_Int, "int", true);
    auto col_float = table.add_column(type_Float, "float", true);
    auto col_double = table.add_column(type_Double, "double", true);

    CHECK_EQUAL(0, table.where().average_int(col_int));
    CHECK_EQUAL(0, table.where().average_float(col_float));
    CHECK_EQUAL(0, table.where().average_double(col_double));

    //
    // +-----+-------+--------+
    // | int | float | double |
    // +-----+-------+--------+
    // |   2 |     2 |      2 |
    // |   4 |     4 |      4 |
    // +-----+-------+--------+

    table.create_object().set_all(2, 2.0f, 2.0);
    table.create_object().set_all(4, 4.0f, 4.0);

    CHECK_EQUAL(3, table.where().average_int(col_int));
    CHECK_EQUAL(3, table.where().average_float(col_float));
    CHECK_EQUAL(3, table.where().average_double(col_double));

    // Add a row with nulls in each column. These nulls must be treated as not existing, that is,
    // it must be such that the average of 2 + 2 + null == 2.
    table.create_object();

    CHECK_EQUAL(3, table.where().average_int(col_int));
    CHECK_EQUAL(3, table.where().average_float(col_float));
    CHECK_EQUAL(3, table.where().average_double(col_double));
}

TEST(Query_NegativeNumbers)
{
    for (size_t nullable = 0; nullable < 2; ++nullable) {
        Group group;
        TableRef table = group.add_table("test");
        auto c0 = table->add_column(type_Int, "int", nullable == 0);

        int64_t id = -1;
        for (size_t i = 0; i < 10; ++i) {
            table->create_object().set_all(id--);
        }

        CHECK_EQUAL(10, table->where().between(c0, -10, -1).find_all().size());
        CHECK_EQUAL(10, (table->column<Int>(c0) > -11).find_all().size());
        CHECK_EQUAL(10, table->where().greater(c0, -11).find_all().size());
        CHECK_EQUAL(10, (table->column<Int>(c0) >= -10).find_all().size());
        CHECK_EQUAL(10, table->where().greater_equal(c0, -10).find_all().size());
        CHECK_EQUAL(10, (table->column<Int>(c0) < 128).find_all().size());
        CHECK_EQUAL(10, table->where().less(c0, 128).find_all().size());
        CHECK_EQUAL(10, (table->column<Int>(c0) < 127).find_all().size());
        CHECK_EQUAL(10, table->where().less(c0, 127).find_all().size());
        CHECK_EQUAL(10, (table->column<Int>(c0) <= -1).find_all().size());
        CHECK_EQUAL(10, table->where().less_equal(c0, -1).find_all().size());
        CHECK_EQUAL(10, (table->column<Int>(c0) < 0).find_all().size());
        TableView view = table->where().less(c0, 0).find_all();
        CHECK_EQUAL(10, view.size());

        id = -1;
        for (size_t i = 0; i < view.size(); ++i) {
            if (nullable == 0) {
                CHECK_EQUAL(id, view.get(i).get<Optional<Int>>(c0));
            }
            else {
                CHECK_EQUAL(id, view.get(i).get<Int>(c0));
            }
            id--;
        }
    }
}

template <class T>
int64_t unbox(const T& val)
{
    return val;
}

template <>
int64_t unbox(const util::Optional<int64_t>& val)
{
    return *val;
}

TEST_TYPES(Query_EqualityInts, int64_t, util::Optional<int64_t>)
{
    Group group;
    TableRef table = group.add_table("test");
    auto col_ndx = table->add_column(type_Int, "int", std::is_same<TEST_TYPE, util::Optional<int64_t>>::value);

    int64_t id = -1;
    int64_t sum = 0;
    constexpr static size_t num_rows = REALM_MAX_BPNODE_SIZE + 10;
    for (size_t i = 0; i < num_rows; ++i) {
        sum += id;
        table->create_object().set<Int>(col_ndx, id++);
    }

    bool first = true;
    for (auto& obj : *table) {
        int64_t target = unbox(obj.get<TEST_TYPE>(col_ndx));
        Query q_eq = table->where().equal(col_ndx, target);
        CHECK_EQUAL(q_eq.find(), obj.get_key());
        CHECK_EQUAL(q_eq.count(), 1);
        CHECK_EQUAL(q_eq.sum_int(col_ndx), target);
        CHECK_EQUAL(q_eq.average_int(col_ndx), target);

        Query q_neq = table->where().not_equal(col_ndx, target);
        CHECK_EQUAL(q_neq.find(), first ? ObjKey(1) : ObjKey(0));
        CHECK_EQUAL(q_neq.count(), num_rows - 1);
        CHECK_EQUAL(q_neq.sum_int(col_ndx), sum - target);
        CHECK_EQUAL(q_neq.average_int(col_ndx), (sum - target) / double(num_rows - 1));
        first = false;
    }
}

// Exposes bug that would lead to nulls being included as 0 value in average when performed
// on Query. When performed on TableView or Table, it worked OK.
TEST(Query_MaximumSumAverage)
{
    for (int nullable = 0; nullable < 2; nullable++) {
        bool n = (nullable == 1);
        Group group;
        TableRef table1 = group.add_table("table1");
        ColKey c0 = table1->add_column(type_Int, "int1", /* nullable */ n);
        ColKey c1 = table1->add_column(type_Int, "int2", /* nullable */ n);
        ColKey c2 = table1->add_column(type_Double, "d", /* nullable */ n);

        // Create three identical columns with values: For the nullable case:
        //      3, 4, null
        // For non-nullable iteration:
        //      3, 4

        table1->create_object().set_all(3, 3, 3.0);
        table1->create_object().set_all(4, 4, 4.0);
        if (n)
            table1->create_object();

        // Average
        {
            double d;

            // Those that have criterias include all rows, also those with null
            d = table1->where().average_int(c0);
            CHECK_APPROXIMATELY_EQUAL(d, 7. / 2., 0.001);

            d = table1->where().average_int(c1);
            CHECK_APPROXIMATELY_EQUAL(d, 7. / 2., 0.001);

            // Criteria on same column as average
            d = table1->where().not_equal(c0, 1234).average_int(c0);
            CHECK_APPROXIMATELY_EQUAL(d, 7. / 2., 0.001);

            // Criteria on other column than average (triggers different code paths)
            d = table1->where().not_equal(c0, 1234).average_int(c1);
            CHECK_APPROXIMATELY_EQUAL(d, 7. / 2., 0.001);

            // Average of double, criteria on integer
            d = table1->where().not_equal(c0, 1234).average_double(c2);
            CHECK_APPROXIMATELY_EQUAL(d, 7. / 2., 0.001);

            d = table1->where().not_equal(c2, 1234.).average_double(c2);
            CHECK_APPROXIMATELY_EQUAL(d, 7. / 2., 0.001);

            d = (table1->column<Int>(c0) == null()).average_int(c0);
            CHECK_EQUAL(d, 0);

            d = (table1->column<Int>(c0) != null()).average_int(c0);
            CHECK_APPROXIMATELY_EQUAL(d, 7. / 2., 0.001);

            // Those with criteria now only include some rows, whereof none are null
            d = table1->where().average_int(c0);
            CHECK_APPROXIMATELY_EQUAL(d, 7. / 2., 0.001);

            d = table1->where().average_int(c1);
            CHECK_APPROXIMATELY_EQUAL(d, 7. / 2., 0.001);

            // Criteria on same column as average
            d = table1->where().equal(c0, 3).average_int(c0);
            CHECK_APPROXIMATELY_EQUAL(d, 3., 0.001);

            // Criteria on other column than average (triggers different code paths)
            d = table1->where().equal(c0, 3).average_int(c1);
            CHECK_APPROXIMATELY_EQUAL(d, 3., 0.001);

            // Average of double, criteria on integer
            d = table1->where().not_equal(c0, 3).average_double(c2);
            CHECK_APPROXIMATELY_EQUAL(d, 4., 0.001);

            d = table1->where().equal(c2, 3.).average_double(c2);
            CHECK_APPROXIMATELY_EQUAL(d, 3., 0.001);

            // Now using null as criteria
            d = (table1->column<Int>(c0) != null()).average_double(c2);
            CHECK_APPROXIMATELY_EQUAL(d, 7. / 2., 0.001);

            d = (table1->column<Double>(c2) != null()).average_double(c2);
            CHECK_APPROXIMATELY_EQUAL(d, 7. / 2., 0.001);

            d = (table1->column<Int>(c0) != null()).average_int(c0);
            CHECK_APPROXIMATELY_EQUAL(d, 7. / 2., 0.001);

            d = (table1->column<Int>(c1) != null()).average_int(c0);
            CHECK_APPROXIMATELY_EQUAL(d, 7. / 2., 0.001);
        }


        // Maximum
        {
            int64_t d;
            double dbl;
            // Those that have criterias include all rows, also those with null
            d = table1->where().maximum_int(c0);
            CHECK_EQUAL(d, 4);

            d = table1->where().maximum_int(c1);
            CHECK_EQUAL(d, 4);

            // Criteria on same column as maximum
            d = table1->where().not_equal(c0, 1234).maximum_int(c0);
            CHECK_EQUAL(d, 4);

            // Criteria on other column than maximum (triggers different code paths)
            d = table1->where().not_equal(c0, 1234).maximum_int(c1);
            CHECK_EQUAL(d, 4);

            // Average of double, criteria on integer
            dbl = table1->where().not_equal(c0, 1234).maximum_double(c2);
            CHECK_EQUAL(d, 4);

            dbl = table1->where().not_equal(c2, 1234.).maximum_double(c2);
            CHECK_EQUAL(d, 4.);

            // Those with criteria now only include some rows, whereof none are null
            d = table1->where().maximum_int(c0);
            CHECK_EQUAL(d, 4);

            d = table1->where().maximum_int(c1);
            CHECK_EQUAL(d, 4);

            // Criteria on same column as maximum
            d = table1->where().equal(c0, 4).maximum_int(c0);
            CHECK_EQUAL(d, 4);

            // Criteria on other column than maximum (triggers different code paths)
            d = table1->where().equal(c0, 4).maximum_int(c1);
            CHECK_EQUAL(d, 4);

            // Average of double, criteria on integer
            dbl = table1->where().not_equal(c0, 3).maximum_double(c2);
            CHECK_EQUAL(dbl, 4.);

            dbl = table1->where().equal(c2, 3.).maximum_double(c2);
            CHECK_EQUAL(dbl, 3.);

            // Now using null as criteria
            dbl = (table1->column<Int>(c0) != null()).maximum_double(c2);
            CHECK_EQUAL(dbl, 4.);

            dbl = (table1->column<Double>(c2) != null()).maximum_double(c2);
            CHECK_EQUAL(dbl, 4.);

            d = (table1->column<Int>(c0) != null()).maximum_int(c0);
            CHECK_EQUAL(d, 4);

            d = (table1->column<Int>(c1) != null()).maximum_int(c0);
            CHECK_EQUAL(d, 4);
        }


        // Minimum
        {
            int64_t d;
            double dbl;
            // Those that have criterias include all rows, also those with null
            d = table1->where().minimum_int(c0);
            CHECK_EQUAL(d, 3);

            d = table1->where().minimum_int(c1);
            CHECK_EQUAL(d, 3);

            // Criteria on same column as minimum
            d = table1->where().not_equal(c0, 1234).minimum_int(c0);
            CHECK_EQUAL(d, 3);

            // Criteria on other column than minimum (triggers different code paths)
            d = table1->where().not_equal(c0, 1234).minimum_int(c1);
            CHECK_EQUAL(d, 3);

            // Average of double, criteria on integer
            dbl = table1->where().not_equal(c0, 1234).minimum_double(c2);
            CHECK_EQUAL(dbl, 3);

            dbl = table1->where().not_equal(c2, 1234.).minimum_double(c2);
            CHECK_EQUAL(dbl, 3.);


            // Those with criteria now only include some rows, whereof none are null
            d = table1->where().minimum_int(c0);
            CHECK_EQUAL(d, 3);

            d = table1->where().minimum_int(c1);
            CHECK_EQUAL(d, 3);

            // Criteria on same column as minimum
            d = table1->where().equal(c0, 4).minimum_int(c0);
            CHECK_EQUAL(d, 4);

            // Criteria on other column than minimum (triggers different code paths)
            d = table1->where().equal(c0, 4).minimum_int(c1);
            CHECK_EQUAL(d, 4);

            // Average of double, criteria on integer
            dbl = table1->where().not_equal(c0, 3).minimum_double(c2);
            CHECK_EQUAL(dbl, 4.);

            dbl = table1->where().equal(c2, 3.).minimum_double(c2);
            CHECK_EQUAL(dbl, 3.);

            // Now using null as criteria
            dbl = (table1->column<Int>(c0) != null()).minimum_double(c2);
            CHECK_EQUAL(dbl, 3.);

            dbl = (table1->column<Double>(c2) != null()).minimum_double(c2);
            CHECK_EQUAL(dbl, 3.);

            d = (table1->column<Int>(c0) != null()).minimum_int(c0);
            CHECK_EQUAL(d, 3);

            d = (table1->column<Int>(c1) != null()).minimum_int(c0);
            CHECK_EQUAL(d, 3);
        }

        // Sum
        {
            int64_t d;
            double dbl;
            // Those that have criterias include all rows, also those with null
            d = table1->where().sum_int(c0);
            CHECK_EQUAL(d, 7);

            // Criteria on same column as maximum
            d = table1->where().not_equal(c0, 1234).sum_int(c0);
            CHECK_EQUAL(d, 7);

            // Criteria on other column than maximum (triggers different code paths)
            d = table1->where().not_equal(c0, 1234).sum_int(c1);
            CHECK_EQUAL(d, 7);

            d = (table1->column<Int>(c0) == null()).sum_int(c0);
            CHECK_EQUAL(d, 0);

            d = (table1->column<Int>(c0) != null()).sum_int(c0);
            CHECK_EQUAL(d, 7);

            // Average of double, criteria on integer
            dbl = table1->where().not_equal(c0, 1234).sum_double(c2);
            CHECK_EQUAL(dbl, 7.);

            dbl = table1->where().not_equal(c2, 1234.).sum_double(c2);
            CHECK_APPROXIMATELY_EQUAL(dbl, 7., 0.001);


            // Those with criteria now only include some rows, whereof none are null
            d = table1->where().sum_int(c0);
            CHECK_EQUAL(d, 7);

            d = table1->where().sum_int(c1);
            CHECK_EQUAL(d, 7);

            // Criteria on same column as maximum
            d = table1->where().equal(c0, 4).sum_int(c0);
            CHECK_EQUAL(d, 4);

            // Criteria on other column than maximum (triggers different code paths)
            d = table1->where().equal(c0, 4).sum_int(c1);
            CHECK_EQUAL(d, 4);

            // Average of double, criteria on integer
            dbl = table1->where().not_equal(c0, 3).sum_double(c2);
            CHECK_APPROXIMATELY_EQUAL(dbl, 4., 0.001);

            dbl = table1->where().equal(c2, 3.).sum_double(c2);
            CHECK_APPROXIMATELY_EQUAL(dbl, 3., 0.001);

            // Now using null as criteria
            dbl = (table1->column<Int>(c0) != null()).sum_double(c2);
            CHECK_APPROXIMATELY_EQUAL(dbl, 7., 0.001);

            dbl = (table1->column<Double>(c2) != null()).sum_double(c2);
            CHECK_APPROXIMATELY_EQUAL(dbl, 7., 0.001);

            d = (table1->column<Int>(c0) != null()).sum_int(c0);
            CHECK_EQUAL(d, 7);

            d = (table1->column<Int>(c1) != null()).sum_int(c0);
            CHECK_EQUAL(d, 7);
        }


        // Count
        {
            int64_t d;
            d = table1->where().count();
            CHECK_EQUAL(d, n ? 3 : 2);

            d = table1->where().not_equal(c0, 1234).count();
            CHECK_EQUAL(d, n ? 3 : 2);

            d = table1->where().equal(c0, 4).count();
            CHECK_EQUAL(d, 1);

            d = table1->where().not_equal(c0, 3).count();
            CHECK_EQUAL(d, n ? 2 : 1);

            d = table1->where().equal(c2, 3.).count();
            CHECK_EQUAL(d, 1);

            // Now using null as criteria
            d = (table1->column<Int>(c0) != null()).count();
            CHECK_EQUAL(d, 2);

            d = (table1->column<Double>(c2) != null()).count();
            CHECK_EQUAL(d, 2);

            d = (table1->column<Int>(c0) == null()).count();
            CHECK_EQUAL(d, n ? 1 : 0);

            d = (table1->column<Int>(c0) != null()).count();
            CHECK_EQUAL(d, 2);

            d = (table1->column<Int>(c1) != null()).count();
            CHECK_EQUAL(d, 2);
        }
    }
}

TEST(Query_ReferDeletedLinkView)
{
    // Queries and TableViews that depend on a deleted LinkList will now produce valid empty-like results
    // (find() returns npos, find_all() returns empty TableView, sum() returns 0, etc.).
    // They will no longer throw exceptions or crash.
    Group group;
    TableRef table = group.add_table("table");
    auto col_link = table->add_column_link(type_LinkList, "children", *table);
    auto col_int = table->add_column(type_Int, "age");
    auto links = table->create_object().set(col_int, 123).get_linklist(col_link);
    Query q = table->where(links);
    TableView tv = q.find_all();

    // TableView that depends on LinkView soon to be deleted
    TableView tv_sorted = links.get_sorted_view(col_int);

    // First test depends_on_deleted_object()
    CHECK(!tv_sorted.depends_on_deleted_object());
    TableView tv2 = table->where(&tv).find_all();
    CHECK(!tv2.depends_on_deleted_object());

    // Delete LinkList so LinkView gets detached
    table->remove_object(table->begin());
    CHECK(!links.is_attached());
    CHECK(tv_sorted.depends_on_deleted_object());

    // See if "Query that depends on LinkView" returns sane "empty"-like values
    CHECK_EQUAL(q.find_all().size(), 0);
    CHECK_EQUAL(q.find(), null_key);
    CHECK_EQUAL(q.sum_int(col_int), 0);
    CHECK_EQUAL(q.count(), 0);
    size_t rows;
    q.average_int(col_int, &rows);
    CHECK_EQUAL(rows, 0);

    tv_sorted.sync_if_needed();
    // See if "TableView that depends on LinkView" returns sane "empty"-like values
    tv_sorted.average_int(col_int, &rows);
    CHECK_EQUAL(rows, 0);

    // Now check a "Query that depends on (TableView that depends on LinkView)"
    Query q2 = table->where(&tv_sorted);
    CHECK_EQUAL(q2.count(), 0);
    CHECK_EQUAL(q2.find(), null_key);

    CHECK(!links.is_attached());
    tv.sync_if_needed();

    // PLEASE NOTE that 'tv' will still return true in this case! Even though it indirectly depends on
    // the LinkView through multiple levels!
    CHECK(tv.is_attached());

    // Before executing any methods on a LinkList, you must still always check is_attached(). If you
    // call links->add() on a deleted LinkViewRef (where is_attached() == false), it will assert
    CHECK(!links.is_attached());
}

TEST(Query_SubQueries)
{
    Group group;

    TableRef origin = group.add_table("origin");
    TableRef target = group.add_table("target");

    // add some more columns to origin and target
    auto col_int_t = target->add_column(type_Int, "integers");
    auto col_string_t = target->add_column(type_String, "strings");
    // in order to use set_all, columns involved in set_all must be inserted first.
    auto col_link_o = origin->add_column_link(type_LinkList, "link", *target);


    // add some rows
    origin->create_object(ObjKey(0));
    origin->create_object(ObjKey(1));
    origin->create_object(ObjKey(2));

    target->create_object(ObjKey(0)).set_all(400, "hello");
    target->create_object(ObjKey(1)).set_all(500, "world");
    target->create_object(ObjKey(2)).set_all(600, "!");
    target->create_object(ObjKey(3)).set_all(600, "world");

    // set some links
    auto links0 = origin->get_object(ObjKey(0)).get_linklist(col_link_o);
    links0.add(ObjKey(1));

    auto links1 = origin->get_object(ObjKey(1)).get_linklist(col_link_o);
    links1.add(ObjKey(1));
    links1.add(ObjKey(2));

    ObjKey match;
    TableView tv;
    Query q;
    Query sub_query;

    // The linked rows for rows 0 and 2 all match ("world", 500). Row 2 does by virtue of having no rows.
    sub_query = target->column<String>(col_string_t) == "world" && target->column<Int>(col_int_t) == 500;
    q = origin->column<Link>(col_link_o, sub_query).count() == origin->column<Link>(col_link_o).count();
    tv = q.find_all();
    CHECK_EQUAL(tv.size(), 2);
    CHECK_EQUAL(ObjKey(0), tv.get_key(0));
    CHECK_EQUAL(ObjKey(2), tv.get_key(1));

    // No linked rows match ("world, 600).
    sub_query = target->column<String>(col_string_t) == "world" && target->column<Int>(col_int_t) == 600;
    q = origin->column<Link>(col_link_o, sub_query).count() >= 1;
    match = q.find();
    CHECK_EQUAL(match, null_key);

    // Rows 0 and 1 both have at least one linked row that matches ("world", 500).
    sub_query = target->column<String>(col_string_t) == "world" && target->column<Int>(col_int_t) == 500;
    q = origin->column<Link>(col_link_o, sub_query).count() >= 1;
    tv = q.find_all();
    CHECK_EQUAL(tv.size(), 2);
    CHECK_EQUAL(ObjKey(0), tv.get_key(0));
    CHECK_EQUAL(ObjKey(1), tv.get_key(1));

    // Row 1 has at least one linked row that matches ("!", 600).
    sub_query = target->column<String>(col_string_t) == "!" && target->column<Int>(col_int_t) == 600;
    q = origin->column<Link>(col_link_o, sub_query).count() >= 1;
    tv = q.find_all();
    CHECK_EQUAL(tv.size(), 1);
    CHECK_EQUAL(ObjKey(1), tv.get_key(0));

    // Row 1 has two linked rows that contain either "world" or 600.
    sub_query = target->column<String>(col_string_t) == "world" || target->column<Int>(col_int_t) == 600;
    q = origin->column<Link>(col_link_o, sub_query).count() == 2;
    tv = q.find_all();
    CHECK_EQUAL(tv.size(), 1);
    CHECK_EQUAL(ObjKey(1), tv.get_key(0));

    // Rows 0 and 2 have at most one linked row that contains either "world" or 600. Row 2 does by virtue of having no
    // rows.
    sub_query = target->column<String>(col_string_t) == "world" || target->column<Int>(col_int_t) == 600;
    q = origin->column<Link>(col_link_o, sub_query).count() <= 1;
    tv = q.find_all();
    CHECK_EQUAL(tv.size(), 2);
    CHECK_EQUAL(ObjKey(0), tv.get_key(0));
    CHECK_EQUAL(ObjKey(2), tv.get_key(1));
}

// Ensure that Query's move constructor and move assignment operator don't result in
// a TableView owned by the query being double-deleted when the queries are destroyed.
TEST(Query_MoveDoesntDoubleDelete)
{
    Table table;
    ConstTableRef ref = ConstTableRef::unsafe_create(&table);
    {
        Query q1(ref, std::unique_ptr<ConstTableView>(new TableView()));
        Query q2 = std::move(q1);
    }

    {
        Query q1(ref, std::unique_ptr<ConstTableView>(new TableView()));
        Query q2;
        q2 = std::move(q1);
    }
}

TEST(Query_Timestamp)
{
    ObjKey match;
    size_t cnt;
    Table table;
    auto col_first = table.add_column(type_Timestamp, "first", true);
    auto col_second = table.add_column(type_Timestamp, "second", true);
    Columns<Timestamp> first = table.column<Timestamp>(col_first);
    Columns<Timestamp> second = table.column<Timestamp>(col_second);

    std::vector<ObjKey> keys;
    table.create_objects(6, keys);
    table.get_object(keys[0]).set(col_first, Timestamp(111, 222));
    table.get_object(keys[1]).set(col_first, Timestamp(111, 333));
    table.get_object(keys[2]).set(col_first, Timestamp(333, 444)).set(col_second, Timestamp(222, 222));
    table.get_object(keys[3]).set(col_first, Timestamp{});
    table.get_object(keys[4]).set(col_first, Timestamp(0, 0));
    table.get_object(keys[5]).set(col_first, Timestamp(-1000, 0));


    CHECK(table.get_object(keys[0]).get<Timestamp>(col_first) == Timestamp(111, 222));

    match = (first == Timestamp(111, 222)).find();
    CHECK_EQUAL(match, keys[0]);

    match = (first != Timestamp(111, 222)).find();
    CHECK_EQUAL(match, keys[1]);

    match = (first > Timestamp(111, 222)).find();
    CHECK_EQUAL(match, keys[1]);

    match = (first < Timestamp(111, 333)).find();
    CHECK_EQUAL(match, keys[0]);

    match = (first == Timestamp(0, 0)).find();
    CHECK_EQUAL(match, keys[4]);

    match = (first < Timestamp(111, 333)).find();
    CHECK_EQUAL(match, keys[0]);

    match = (first < Timestamp(0, 0)).find();
    CHECK_EQUAL(match, keys[5]);

    // Note: .count(), not find()
    cnt = (first < Timestamp(0, 0)).count();
    CHECK_EQUAL(cnt, 1);

    cnt = (first != Timestamp{}).count();
    CHECK_EQUAL(cnt, 5);

    cnt = (first != null{}).count();
    CHECK_EQUAL(cnt, 5);

    cnt = (first != Timestamp(0, 0)).count();
    CHECK_EQUAL(cnt, 5);

    cnt = (first > null{}).count();
    CHECK_EQUAL(cnt, 0);

    cnt = (first < null{}).count();
    CHECK_EQUAL(cnt, 0);

    cnt = (first >= null{}).count();
    CHECK_EQUAL(cnt, 1);

    cnt = (first <= null{}).count();
    CHECK_EQUAL(cnt, 1);

    cnt = (first != Timestamp(0, 0)).count();
    CHECK_EQUAL(cnt, 5);

    match = (first < Timestamp(-100, 0)).find();
    CHECK_EQUAL(match, keys[5]);

    cnt = (first >= Timestamp(std::numeric_limits<int64_t>::min(), -Timestamp::nanoseconds_per_second + 1)).count();
    CHECK_EQUAL(cnt, 5);

    cnt = (first > Timestamp(std::numeric_limits<int64_t>::min(), -Timestamp::nanoseconds_per_second + 1)).count();
    CHECK_EQUAL(cnt, 5);

    cnt = (first <= Timestamp(std::numeric_limits<int64_t>::max(), Timestamp::nanoseconds_per_second - 1)).count();
    CHECK_EQUAL(cnt, 5);

    cnt = (first < Timestamp(std::numeric_limits<int64_t>::max(), Timestamp::nanoseconds_per_second - 1)).count();
    CHECK_EQUAL(cnt, 5);

    // Left-hand-side being Timestamp() constant, right being column
    match = (Timestamp(111, 222) == first).find();
    CHECK_EQUAL(match, keys[0]);

    match = (Timestamp{} == first).find();
    CHECK_EQUAL(match, keys[3]);

    match = (Timestamp(111, 222) > first).find();
    CHECK_EQUAL(match, keys[4]);

    match = (Timestamp(111, 333) < first).find();
    CHECK_EQUAL(match, keys[2]);

    match = (Timestamp(111, 222) >= first).find();
    CHECK_EQUAL(match, keys[0]);

    match = (Timestamp(111, 111) >= first).find();
    CHECK_EQUAL(match, keys[4]);

    match = (Timestamp(333, 444) <= first).find();
    CHECK_EQUAL(match, keys[2]);

    match = (Timestamp(111, 300) <= first).find();
    CHECK_EQUAL(match, keys[1]);

    match = (Timestamp(111, 222) != first).find();
    CHECK_EQUAL(match, keys[1]);

    // Compare column with self
    match = (first == first).find();
    CHECK_EQUAL(match, keys[0]);

    match = (first != first).find();
    CHECK_EQUAL(match, null_key);

    match = (first > first).find();
    CHECK_EQUAL(match, null_key);

    match = (first < first).find();
    CHECK_EQUAL(match, null_key);

    match = (first >= first).find();
    CHECK_EQUAL(match, keys[0]);

    match = (first <= first).find();
    CHECK_EQUAL(match, keys[0]);

    // Two different columns
    match = (first == second).find();
    CHECK_EQUAL(match, keys[3]); // null == null

    match = (first > second).find();
    CHECK_EQUAL(match, keys[2]); // Timestamp(333, 444) > Timestamp(111, 222)

    match = (first < second).find();
    CHECK_EQUAL(match, null_key); // Note that (null < null) == false
}

TEST(Query_TimestampCount)
{
    Table table;
    auto col_date = table.add_column(type_Timestamp, "date", true);
    for (int i = 0; i < 10; i++) {
        table.create_object().set(col_date, Timestamp(i / 4, i % 4));
    }
    table.get_object(5).set_null(col_date);

    // Timestamps : {0,0}, {0,1}, {0,2}, {0,3}, {1,0}, {}, {1,2}, {1,3}, {2,0}, {2,1}

    auto timestamps = table.column<Timestamp>(col_date);

    CHECK_EQUAL((timestamps > Timestamp(0, 3)).count(), 5);
    CHECK_EQUAL((timestamps >= Timestamp(0, 3)).count(), 6);
    CHECK_EQUAL((timestamps < Timestamp(1, 3)).count(), 6);
    CHECK_EQUAL((timestamps <= Timestamp(1, 3)).count(), 7);
    CHECK_EQUAL((timestamps == Timestamp(0, 2)).count(), 1);
    CHECK_EQUAL((timestamps != Timestamp(0, 2)).count(), 9);
    CHECK_EQUAL((timestamps == Timestamp()).count(), 1);
    CHECK_EQUAL((timestamps != Timestamp()).count(), 9);
}

TEST(Query_Timestamp_Null)
{
    // Test that querying for null on non-nullable column (with default value being non-null value) is
    // possible (i.e. does not throw or fail) and also gives no search matches.
    Table table;
    ObjKey match;

    auto col0 = table.add_column(type_Timestamp, "first", false);
    auto col1 = table.add_column(type_Timestamp, "second", true);
    ObjKey k0 = table.create_object().get_key();

    Columns<Timestamp> first = table.column<Timestamp>(col0);
    Columns<Timestamp> second = table.column<Timestamp>(col1);

    match = (first == Timestamp{}).find();
    CHECK_EQUAL(match, null_key);

    match = (second == Timestamp{}).find();
    CHECK_EQUAL(match, k0);
}

// Ensure that coyping a Query copies a restricting TableView if the query owns the view.
TEST(Query_CopyRestrictingTableViewWhenOwned)
{
    Table table;
    ConstTableRef ref = ConstTableRef::unsafe_create(&table);
    {
        Query q1(ref, std::unique_ptr<ConstTableView>(new TableView()));
        Query q2(q1);

        // Reset the source query, destroying the original TableView.
        q1 = {};

        // Operations on the copied query that touch the restricting view should not crash.
        CHECK_EQUAL(0, q2.count());
    }

    {
        Query q1(ref, std::unique_ptr<ConstTableView>(new TableView()));
        Query q2;
        q2 = q1;

        // Reset the source query, destroying the original TableView.
        q1 = {};

        // Operations on the copied query that touch the restricting view should not crash.
        CHECK_EQUAL(0, q2.count());
    }
}

TEST(Query_SyncViewIfNeeded)
{
    Group group;
    TableRef source = group.add_table("source");
    TableRef target = group.add_table("target");

    auto col_links = source->add_column_link(type_LinkList, "link", *target);
    auto col_id = target->add_column(type_Int, "id");

    auto reset_table_contents = [&] {
        source->clear();
        target->clear();

        for (int64_t i = 0; i < 15; ++i) {
            target->create_object(ObjKey(i)).set(col_id, i);
        }

        LnkLst ll = source->create_object().get_linklist(col_links);
        for (size_t i = 6; i < 15; ++i) {
            ll.add(ObjKey(i));
        }
    };

    // Restricting TableView. Query::sync_view_if_needed() syncs the TableView if needed.
    {
        reset_table_contents();
        TableView restricting_view = target->where().greater(col_id, 5).find_all();
        Query q = target->where(&restricting_view).less(col_id, 10);

        // Bring the view out of sync with the table.
        target->get_object(ObjKey(7)).set(col_id, -7);
        target->get_object(ObjKey(8)).set(col_id, -8);

        // Verify that the query uses the view as-is.
        CHECK_EQUAL(4, q.count());
        CHECK_EQUAL(false, restricting_view.is_in_sync());

        // And that syncing the query brings the view back into sync.
        auto version = q.sync_view_if_needed();
        CHECK_EQUAL(true, restricting_view.is_in_sync());
        CHECK_EQUAL(2, q.count());
        CHECK_EQUAL(version[0].first, target->get_key());
        CHECK_EQUAL(version[0].second, target->get_content_version());
    }

    // Restricting LinkView.
    {
        reset_table_contents();
        LnkLst restricting_view = source->begin()->get_linklist(col_links);
        Query q = target->where(restricting_view).less(col_id, 10);
        CHECK_EQUAL(restricting_view.size(), 9);
        CHECK_EQUAL(q.count(), 4);

        auto content = source->get_content_version();
        // Modify the underlying table to remove rows from the LinkView.
        target->remove_object(ObjKey(7));
        target->remove_object(ObjKey(8));
        CHECK_NOT_EQUAL(content, source->get_content_version());

        // A LnkLst is always in sync:
        CHECK_EQUAL(true, restricting_view.is_in_sync());
        CHECK_EQUAL(restricting_view.size(), 7);
        // The query correctly takes into account the changes to the restricting view
        CHECK_EQUAL(2, q.count());

        // And that syncing the query does nothing.
        auto version = q.sync_view_if_needed();
        CHECK_EQUAL(true, restricting_view.is_in_sync());
        CHECK_EQUAL(version[0].first, target->get_key());
        CHECK_EQUAL(version[0].second, target->get_content_version());
        CHECK_EQUAL(2, q.count());
    }

    // No restricting view. Query::sync_view_if_needed() does nothing.
    {
        reset_table_contents();
        Query q = target->where().greater(col_id, 5).less(col_id, 10);

        target->get_object(ObjKey(7)).set(col_id, -7);
        target->get_object(ObjKey(8)).set(col_id, -8);

        CHECK_EQUAL(2, q.count());

        auto version = q.sync_view_if_needed();
        CHECK_EQUAL(version[0].first, target->get_key());
        CHECK_EQUAL(version[0].second, target->get_content_version());
        CHECK_EQUAL(2, q.count());
    }

    // Query that is not associated with a Table. Query::sync_view_if_needed() does nothing.
    {
        reset_table_contents();
        Query q;

        auto version = q.sync_view_if_needed();
        CHECK(version.empty());
    }
}

// Ensure that two queries can be combined via Query::and_query, &&, and || even if one of them has no conditions.
TEST(Query_CombineWithEmptyQueryDoesntCrash)
{
    Table table;
    auto col_id = table.add_column(type_Int, "id");

    table.create_object().set(col_id, 0);
    table.create_object().set(col_id, 1);
    table.create_object().set(col_id, 2);

    {
        Query q = table.where().equal(col_id, 1);
        q.and_query(table.where());
        CHECK_EQUAL(1, q.find_all().size());
    }

    {
        Query q1 = table.where().equal(col_id, 1);
        Query q2 = table.where();
        q1.and_query(q2);
        CHECK_EQUAL(1, q1.count());
    }

    {
        Query q1 = table.where().equal(col_id, 1);
        Query q2 = table.where();
        q2.and_query(q1);
        CHECK_EQUAL(1, q2.count());
    }

    {
        Query q = table.where();
        q.and_query(table.where().equal(col_id, 1));
        CHECK_EQUAL(1, q.count());
    }

    {
        Query q1 = table.where().equal(col_id, 1);
        Query q2 = q1 && table.where();
        CHECK_EQUAL(1, q2.count());

        Query q3 = table.where() && q1;
        CHECK_EQUAL(1, q3.count());
    }

    {
        Query q1 = table.where().equal(col_id, 1);
        Query q2 = q1 || table.where();
        CHECK_EQUAL(1, q2.count());

        Query q3 = table.where() || q1;
        CHECK_EQUAL(1, q3.count());
    }
}

// Check that queries take into account restricting views, but still
// return row index into the underlying table
TEST(Query_AccountForRestrictingViews)
{
    Table table;
    auto col_id = table.add_column(type_Int, "id");

    table.create_object().set(col_id, 42);
    table.create_object().set(col_id, 43);
    table.create_object().set(col_id, 44);

    {
        // Create initial table view
        TableView results = table.where().equal(col_id, 44).find_all();
        CHECK_EQUAL(1, results.size());
        CHECK_EQUAL(44, results[0].get<Int>(col_id));

        // Create query based on restricting view
        Query q = Query(results.get_parent()->where(&results));
        ObjKey obj_key = q.find();
        CHECK_EQUAL(obj_key, results.get_key(0));
    }
}

/*

// These tests fail on Windows due to lack of tolerance for invalid UTF-8 in the case mapping methods

TEST(Query_UTF8_Contains)
{
    Group group;
    TableRef table1 = group.add_table("table1");
    table1->add_column(type_String, "str1");
    table1->add_empty_row();
    table1->set_string(0, 0, StringData("\x0ff\x000", 2));
    size_t m = table1->column<String>(0).contains(StringData("\x0ff\x000", 2), false).count();
    CHECK_EQUAL(1, m);
}


TEST(Query_UTF8_Contains_Fuzzy)
{
    Table table;
    table.add_column(type_String, "str1");
    table.add_empty_row();

    for (size_t t = 0; t < 10000; t++) {
        char haystack[10];
        char needle[7];

        for (size_t c = 0; c < 10; c++)
            haystack[c] = char(fastrand());

        for (size_t c = 0; c < 7; c++)
            needle[c] = char(fastrand());

        table.set_string(0, 0, StringData(haystack, 10));

        table.column<String>(0).contains(StringData(needle, fastrand(7)), false).count();
        table.column<String>(0).contains(StringData(needle, fastrand(7)), true).count();
    }
}
*/

TEST(Query_ArrayLeafRelocate)
{
    for (size_t iter = 0; iter < 10; iter++) {
        // Tests crash where a query node would have a SequentialGetter that pointed to an old array leaf
        // that was relocated. https://github.com/realm/realm-core/issues/2269
        // The above description does not apply to the cluster based implementation.
        Group group;

        TableRef contact = group.add_table("contact");
        TableRef contact_type = group.add_table("contact_type");

        auto col_int = contact_type->add_column(type_Int, "id");
        auto col_str = contact_type->add_column(type_String, "str");
        auto col_link = contact->add_column_link(type_LinkList, "link", *contact_type);

        std::vector<ObjKey> contact_type_keys;
        std::vector<ObjKey> contact_keys;
        contact_type->create_objects(10, contact_type_keys);
        contact->create_objects(10, contact_keys);

        Query q1 = (contact->link(col_link).column<Int>(col_int) == 0);
        Query q2 = contact_type->where().equal(col_int, 0);
        Query q3 = (contact_type->column<Int>(col_int) + contact_type->column<Int>(col_int) == 0);
        Query q4 = (contact_type->column<Int>(col_int) == 0);
        Query q5 = (contact_type->column<String>(col_str) == "hejsa");

        TableView tv = q1.find_all();
        TableView tv2 = q2.find_all();
        TableView tv3 = q3.find_all();
        TableView tv4 = q4.find_all();
        TableView tv5 = q5.find_all();

        contact->add_column(type_Float, "extra");
        contact_type->add_column(type_Float, "extra");

        for (size_t t = 0; t < REALM_MAX_BPNODE_SIZE + 1; t++) {
            Obj contact_obj = contact->create_object();
            Obj contact_type_obj = contact_type->create_object();
            //  contact_type.get()->set_string(1, t, "hejsa");

            auto ll = contact_obj.get_linklist(col_link);
            ll.add(contact_type_obj.get_key());

            if (t == 0 || t == REALM_MAX_BPNODE_SIZE) {
                tv.sync_if_needed();
                tv2.sync_if_needed();
                tv3.sync_if_needed();
                tv4.sync_if_needed();
                tv5.sync_if_needed();
            }
        }
    }
}


TEST(Query_ColumnDeletionSimple)
{
    Table foo;
    auto col_int0 = foo.add_column(type_Int, "a");
    auto col_int1 = foo.add_column(type_Int, "b");

    std::vector<ObjKey> keys;
    foo.create_objects(10, keys);

    foo.get_object(keys[3]).set(col_int0, 123);
    foo.get_object(keys[4]).set(col_int0, 123);
    foo.get_object(keys[7]).set(col_int0, 123);
    foo.get_object(keys[2]).set(col_int1, 456);
    foo.get_object(keys[4]).set(col_int1, 456);

    auto q1 = foo.column<Int>(col_int0) == 123;
    auto q2 = foo.column<Int>(col_int1) == 456;
    auto q3 = q1 || q2;
    TableView tv1 = q1.find_all();
    TableView tv2 = q2.find_all();
    TableView tv3 = q3.find_all();
    CHECK_EQUAL(tv1.size(), 3);
    CHECK_EQUAL(tv2.size(), 2);
    CHECK_EQUAL(tv3.size(), 4);

    foo.remove_column(col_int0);

    size_t x = 0;
    CHECK_LOGIC_ERROR(x = q1.count(), LogicError::column_does_not_exist);
    CHECK_LOGIC_ERROR(tv1.sync_if_needed(), LogicError::column_does_not_exist);
    CHECK_EQUAL(x, 0);
    CHECK_EQUAL(tv1.size(), 0);

    // This one should succeed in spite the column index is 1 and we
    x = q2.count();
    tv2.sync_if_needed();
    CHECK_EQUAL(x, 2);
    CHECK_EQUAL(tv2.size(), 2);

    x = 0;
    CHECK_LOGIC_ERROR(x = q3.count(), LogicError::column_does_not_exist);
    CHECK_LOGIC_ERROR(tv3.sync_if_needed(), LogicError::column_does_not_exist);
    CHECK_EQUAL(x, 0);
    CHECK_EQUAL(tv3.size(), 0);
}


TEST(Query_ColumnDeletionExpression)
{
    Table foo;
    auto col_int0 = foo.add_column(type_Int, "a");
    auto col_int1 = foo.add_column(type_Int, "b");
    auto col_date2 = foo.add_column(type_Timestamp, "c");
    auto col_date3 = foo.add_column(type_Timestamp, "d");
    auto col_str4 = foo.add_column(type_String, "e");
    auto col_float5 = foo.add_column(type_Float, "f");
    auto col_bin6 = foo.add_column(type_Binary, "g");

    Obj obj0 = foo.create_object();
    Obj obj1 = foo.create_object();
    Obj obj2 = foo.create_object();
    Obj obj3 = foo.create_object();
    Obj obj4 = foo.create_object();
    obj0.set(col_int0, 0);
    obj1.set(col_int0, 1);
    obj2.set(col_int0, 2);
    obj3.set(col_int0, 3);
    obj4.set(col_int0, 4);
    obj0.set(col_int1, 0);
    obj1.set(col_int1, 0);
    obj2.set(col_int1, 3);
    obj3.set(col_int1, 5);
    obj4.set(col_int1, 3);
    obj0.set(col_date2, Timestamp(100, 100));
    obj0.set(col_date3, Timestamp(200, 100));
    obj0.set(col_str4, StringData("Hello, world"));
    obj0.set(col_float5, 3.141592f);
    obj1.set(col_float5, 1.0f);
    obj0.set(col_bin6, BinaryData("Binary", 6));

    // Expression
    auto q = foo.column<Int>(col_int0) == foo.column<Int>(col_int1) + 1;
    // TwoColumnsNode
    auto q1 = foo.column<Int>(col_int0) == foo.column<Int>(col_int1);
    TableView tv = q.find_all();
    TableView tv1 = q1.find_all();
    CHECK_EQUAL(tv.size(), 2);
    CHECK_EQUAL(tv1.size(), 1);

    foo.remove_column(col_int0);
    size_t x = 0;
    CHECK_LOGIC_ERROR(x = q.count(), LogicError::column_does_not_exist);
    CHECK_LOGIC_ERROR(tv.sync_if_needed(), LogicError::column_does_not_exist);
    CHECK_LOGIC_ERROR(tv1.sync_if_needed(), LogicError::column_does_not_exist);
    CHECK_EQUAL(x, 0);
    CHECK_EQUAL(tv.size(), 0);

    q = foo.column<Timestamp>(col_date2) < foo.column<Timestamp>(col_date3);
    // TimestampNode
    q1 = foo.column<Timestamp>(col_date3) == Timestamp(200, 100);
    tv = q.find_all();
    tv1 = q1.find_all();
    CHECK_EQUAL(tv.size(), 1);
    CHECK_EQUAL(tv1.size(), 1);
    foo.remove_column(col_date3);
    CHECK_LOGIC_ERROR(tv.sync_if_needed(), LogicError::column_does_not_exist);
    CHECK_LOGIC_ERROR(tv1.sync_if_needed(), LogicError::column_does_not_exist);

    // StringNodeBase
    q = foo.column<String>(col_str4) == StringData("Hello, world");
    q1 = !(foo.column<String>(col_str4) == StringData("Hello, world"));
    tv = q.find_all();
    tv1 = q1.find_all();
    CHECK_EQUAL(tv.size(), 1);
    CHECK_EQUAL(tv1.size(), 4);
    foo.remove_column(col_str4);
    CHECK_LOGIC_ERROR(tv.sync_if_needed(), LogicError::column_does_not_exist);
    CHECK_LOGIC_ERROR(tv1.sync_if_needed(), LogicError::column_does_not_exist);

    // FloatDoubleNode
    q = foo.column<Float>(col_float5) > 0.0f;
    tv = q.find_all();
    CHECK_EQUAL(tv.size(), 2);
    foo.remove_column(col_float5);
    CHECK_LOGIC_ERROR(tv.sync_if_needed(), LogicError::column_does_not_exist);

    // BinaryNode
    q = foo.column<Binary>(col_bin6) != BinaryData("Binary", 6);
    tv = q.find_all();
    CHECK_EQUAL(tv.size(), 4);
    foo.remove_column(col_bin6);
    CHECK_LOGIC_ERROR(tv.sync_if_needed(), LogicError::column_does_not_exist);
}


TEST(Query_ColumnDeletionLinks)
{
    Group g;
    TableRef foo = g.add_table("foo");
    TableRef bar = g.add_table("bar");
    TableRef foobar = g.add_table("foobar");

    auto col_int0 = foobar->add_column(type_Int, "int");

    auto col_int1 = bar->add_column(type_Int, "int");
    auto col_link0 = bar->add_column_link(type_Link, "link", *foobar);

    auto col_link1 = foo->add_column_link(type_Link, "link", *bar);

    std::vector<ObjKey> foobar_keys;
    std::vector<ObjKey> bar_keys;
    std::vector<ObjKey> foo_keys;
    foobar->create_objects(5, foobar_keys);
    bar->create_objects(5, bar_keys);
    foo->create_objects(10, foo_keys);

    for (int i = 0; i < 5; i++) {
        foobar->get_object(foobar_keys[i]).set(col_int0, i);
        bar->get_object(bar_keys[i]).set(col_int1, i);
        bar->get_object(bar_keys[i]).set(col_link0, foobar_keys[i]);
        foo->get_object(foo_keys[i]).set(col_link1, bar_keys[i]);
    }
    auto q = foo->link(col_link1).link(col_link0).column<Int>(col_int0) == 2;
    auto q1 = foo->column<Link>(col_link1).is_null();
    auto q2 = foo->column<Link>(col_link1) == bar->get_object(bar_keys[2]);

    auto tv = q.find_all();
    auto cnt = q1.count();
    CHECK_EQUAL(tv.size(), 1);
    CHECK_EQUAL(cnt, 5);
    cnt = q2.count();
    CHECK_EQUAL(cnt, 1);

    // remove integer column, should not affect query
    bar->remove_column(col_int1);
    tv.sync_if_needed();
    CHECK_EQUAL(tv.size(), 1);
    // remove link column, disaster
    bar->remove_column(col_link0);
    CHECK_LOGIC_ERROR(bar->report_invalid_key(col_link0), LogicError::column_does_not_exist);
    CHECK_LOGIC_ERROR(tv.sync_if_needed(), LogicError::column_does_not_exist);
    foo->remove_column(col_link1);
    CHECK_LOGIC_ERROR(foo->report_invalid_key(col_link1), LogicError::column_does_not_exist);
    CHECK_LOGIC_ERROR(q1.count(), LogicError::column_does_not_exist);
    CHECK_LOGIC_ERROR(q2.count(), LogicError::column_does_not_exist);
}


TEST(Query_CaseInsensitiveIndexEquality_CommonNumericPrefix)
{
    Table table;
    auto col_ndx = table.add_column(type_String, "id");
    table.add_search_index(col_ndx);

    ObjKey key0 = table.create_object().set(col_ndx, "111111111111111111111111").get_key();
    table.create_object().set(col_ndx, "111111111111111111111112");

    Query q = table.where().equal(col_ndx, "111111111111111111111111", false);
    CHECK_EQUAL(q.count(), 1);
    TableView tv = q.find_all();
    CHECK_EQUAL(tv.size(), 1);
    CHECK_EQUAL(tv[0].get_key(), key0);
}


TEST_TYPES(Query_CaseInsensitiveNullable, std::true_type, std::false_type)
{
    Table table;
    bool nullable = true;
    constexpr bool with_index = TEST_TYPE::value;
    auto col_ndx = table.add_column(type_String, "id", nullable);
    if (with_index) {
        table.add_search_index(col_ndx);
    }

    table.create_object().set(col_ndx, "test");
    table.create_object().set(col_ndx, "words");
    ObjKey key2 = table.create_object().get_key();
    ObjKey key3 = table.create_object().get_key();
    table.create_object().set(col_ndx, "");
    table.create_object().set(col_ndx, "");

    bool case_sensitive = true;
    StringData null_string;
    Query q = table.where().equal(col_ndx, null_string, case_sensitive);
    CHECK_EQUAL(q.count(), 2);
    TableView tv = q.find_all();
    CHECK_EQUAL(tv.size(), 2);
    CHECK_EQUAL(tv.get_key(0), key2);
    CHECK_EQUAL(tv.get_key(1), key3);
    Query q2 = table.where().contains(col_ndx, null_string, case_sensitive);
    CHECK_EQUAL(q2.count(), 6);
    tv = q2.find_all();
    CHECK_EQUAL(tv.size(), 6);

    case_sensitive = false;
    q = table.where().equal(col_ndx, null_string, case_sensitive);
    CHECK_EQUAL(q.count(), 2);
    tv = q.find_all();
    CHECK_EQUAL(tv.size(), 2);
    CHECK_EQUAL(tv.get_key(0), key2);
    CHECK_EQUAL(tv.get_key(1), key3);
    q2 = table.where().contains(col_ndx, null_string, case_sensitive);
    CHECK_EQUAL(q2.count(), 6);
    tv = q2.find_all();
    CHECK_EQUAL(tv.size(), 6);
}


TEST_TYPES(Query_Rover, std::true_type, std::false_type)
{
    constexpr bool nullable = TEST_TYPE::value;

    Table table;
    auto col = table.add_column(type_String, "name", nullable);
    table.add_search_index(col);

    table.create_object().set(col, "ROVER");
    table.create_object().set(col, "Rover");

    Query q = table.where().equal(col, "rover", false);
    CHECK_EQUAL(q.count(), 2);
    TableView tv = q.find_all();
    CHECK_EQUAL(tv.size(), 2);
}


TEST(Query_IntOnly)
{
    Table table;
    auto c0 = table.add_column(type_Int, "i1");
    auto c1 = table.add_column(type_Int, "i2");

    table.create_object(ObjKey(7)).set_all(7, 6);
    table.create_object(ObjKey(19)).set_all(19, 9);
    table.create_object(ObjKey(5)).set_all(19, 22);
    table.create_object(ObjKey(21)).set_all(2, 6);

    auto q = table.column<Int>(c1) == 6;
    ObjKey key = q.find();
    CHECK_EQUAL(key, ObjKey(7));

    TableView tv = q.find_all();
    CHECK_EQUAL(tv.size(), 2);
    CHECK_EQUAL(tv.get(0).get_key(), ObjKey(7));
    CHECK_EQUAL(tv.get(1).get_key(), ObjKey(21));

    auto q1 = table.where(&tv).equal(c0, 2);
    TableView tv1 = q1.find_all();
    CHECK_EQUAL(tv1.size(), 1);
    CHECK_EQUAL(tv1.get(0).get_key(), ObjKey(21));

    q1 = table.where(&tv).greater(c0, 5);
    tv1 = q1.find_all();
    CHECK_EQUAL(tv1.size(), 1);
    CHECK_EQUAL(tv1.get(0).get_key(), ObjKey(7));

    q = table.column<Int>(c0) == 19 && table.column<Int>(c1) == 9;
    key = q.find();
    CHECK_EQUAL(key.value, 19);

    tv = q.find_all();
    CHECK_EQUAL(tv.size(), 1);
    CHECK_EQUAL(tv.get(0).get_key(), ObjKey(19));

    // Two column expression
    q = table.column<Int>(c0) < table.column<Int>(c1);
    tv = q.find_all();
    CHECK_EQUAL(tv.size(), 2);
    CHECK_EQUAL(tv.get(0).get_key(), ObjKey(5));
    CHECK_EQUAL(tv.get(1).get_key(), ObjKey(21));
}

TEST(Query_LinksTo)
{
    Query q;
    ObjKey found_key;
    Group group;

    TableRef source = group.add_table("source");
    TableRef target = group.add_table("target");

    auto col_link = source->add_column_link(type_Link, "link", *target);
    auto col_linklist = source->add_column_link(type_LinkList, "linklist", *target);

    std::vector<ObjKey> target_keys;
    target->create_objects(10, target_keys);

    std::vector<ObjKey> source_keys;
    source->create_objects(10, source_keys);

    source->get_object(source_keys[2]).set(col_link, target_keys[2]);
    source->get_object(source_keys[5]).set(col_link, target_keys[5]);
    source->get_object(source_keys[9]).set(col_link, target_keys[9]);

    q = source->column<Link>(col_link) == target->get_object(target_keys[2]);
    found_key = q.find();
    CHECK_EQUAL(found_key, source_keys[2]);

    q = source->column<Link>(col_link) == target->get_object(target_keys[5]);
    found_key = q.find();
    CHECK_EQUAL(found_key, source_keys[5]);

    q = source->column<Link>(col_link) == target->get_object(target_keys[9]);
    found_key = q.find();
    CHECK_EQUAL(found_key, source_keys[9]);

    q = source->column<Link>(col_link) == target->get_object(target_keys[0]);
    found_key = q.find();
    CHECK_EQUAL(found_key, null_key);

    q = source->column<Link>(col_link).is_null();
    auto tv = q.find_all();
    CHECK_EQUAL(tv.size(), 7);

    q = source->column<Link>(col_link) != null();
    found_key = q.find();
    CHECK_EQUAL(found_key, source_keys[2]);

    auto linklist = source->get_object(source_keys[1]).get_linklist_ptr(col_linklist);
    linklist->add(target_keys[6]);
    linklist = source->get_object(source_keys[2]).get_linklist_ptr(col_linklist);
    linklist->add(target_keys[0]);
    linklist->add(target_keys[1]);
    linklist->add(target_keys[2]);
    linklist = source->get_object(source_keys[8]).get_linklist_ptr(col_linklist);
    linklist->add(target_keys[0]);
    linklist->add(target_keys[5]);
    linklist->add(target_keys[7]);

    q = source->column<Link>(col_linklist) == target->get_object(target_keys[5]);
    found_key = q.find();
    CHECK_EQUAL(found_key, source_keys[8]);

    q = source->column<Link>(col_linklist) != target->get_object(target_keys[6]);
    found_key = q.find();
    CHECK_EQUAL(found_key, source_keys[2]);
}

TEST(Query_Group_bug)
{
    // Tests for a bug in queries with OR nodes at different nesting levels

    Group g;
    TableRef service_table = g.add_table("service");
    TableRef profile_table = g.add_table("profile");
    TableRef person_table = g.add_table("person");

    auto col_service_id = service_table->add_column(type_String, "id");
    auto col_service_link = service_table->add_column_link(type_LinkList, "profiles", *profile_table);

    auto col_profile_id = profile_table->add_column(type_String, "role");
    auto col_profile_link = profile_table->add_column_link(type_Link, "services", *service_table);

    auto col_person_id = person_table->add_column(type_String, "id");
    auto col_person_link = person_table->add_column_link(type_LinkList, "services", *service_table);

    auto sk0 = service_table->create_object().set(col_service_id, "service_1").get_key();
    auto sk1 = service_table->create_object().set(col_service_id, "service_2").get_key();

    auto pk0 = profile_table->create_object().set(col_profile_id, "profile_1").get_key();
    auto pk1 = profile_table->create_object().set(col_profile_id, "profile_2").get_key();
    auto pk2 = profile_table->create_object().set(col_profile_id, "profile_3").get_key();
    auto pk3 = profile_table->create_object().set(col_profile_id, "profile_4").get_key();
    auto pk4 = profile_table->create_object().set(col_profile_id, "profile_5").get_key();

    {
        auto ll0 = service_table->get_object(sk0).get_linklist(col_service_link);
        auto ll1 = service_table->get_object(sk1).get_linklist(col_service_link);
        ll0.add(pk0);
        ll0.add(pk1);
        ll1.add(pk2);
        ll0.add(pk3);
        ll0.add(pk4);
    }

    profile_table->get_object(pk0).set(col_profile_link, sk0);
    profile_table->get_object(pk1).set(col_profile_link, sk0);
    profile_table->get_object(pk2).set(col_profile_link, sk1);
    profile_table->get_object(pk3).set(col_profile_link, sk0);
    profile_table->get_object(pk4).set(col_profile_link, sk0);

    person_table->create_object().set(col_person_id, "person_1").get_linklist(col_person_link).add(sk0);
    person_table->create_object().set(col_person_id, "person_2").get_linklist(col_person_link).add(sk0);
    person_table->create_object().set(col_person_id, "person_3").get_linklist(col_person_link).add(sk1);
    person_table->create_object().set(col_person_id, "person_4").get_linklist(col_person_link).add(sk0);
    person_table->create_object().set(col_person_id, "person_5").get_linklist(col_person_link).add(sk0);

    realm::Query q0 =
        person_table->where()
            .group()

            .group()
            .and_query(person_table->link(col_person_link)
                           .link(col_service_link)
                           .column<String>(col_profile_id)
                           .equal("profile_1"))
            .Or()
            .and_query(person_table->link(col_person_link)
                           .link(col_service_link)
                           .column<String>(col_profile_id)
                           .equal("profile_2"))
            .end_group()

            .group()
            .and_query(person_table->link(col_person_link).column<String>(col_service_id).equal("service_1"))
            .end_group()

            .end_group()

            .Or()

            .group()
            .equal(col_person_id, "person_3")
            .end_group();

    CHECK_EQUAL(5, q0.count());
}

TEST(Query_TwoColumnUnaligned)
{
    Group g;
    TableRef table = g.add_table("table");
    ColKey a_col_ndx = table->add_column(type_Int, "a");
    ColKey b_col_ndx = table->add_column(type_Int, "b");

    // Adding 1001 rows causes arrays in the 2 columns to be aligned differently
    // (on a 0 and on an 8 address resp)
    auto matches = 0;
    for (int i = 0; i < 1001; ++i) {
        Obj obj = table->create_object();
        obj.set(a_col_ndx, i);
        if (i % 88) {
            obj.set(b_col_ndx, i + 5);
        }
        else {
            obj.set(b_col_ndx, i);
            matches++;
        }
    }

    Query q = table->column<Int>(a_col_ndx) == table->column<Int>(b_col_ndx);
    size_t cnt = q.count();
    CHECK_EQUAL(cnt, matches);
}


TEST(Query_IntOrQueryOptimisation)
{
    Group g;
    TableRef table = g.add_table("table");
    auto col_optype = table->add_column(type_String, "optype");
    auto col_active = table->add_column(type_Bool, "active");
    auto col_id = table->add_column(type_Int, "id");

    for (int i = 0; i < 100; i++) {
        auto obj = table->create_object();
        obj.set<bool>(col_active, (i % 10) != 0);
        obj.set<int>(col_id, i);
        if (i == 0) obj.set(col_optype, "CREATE");
        if (i == 1) obj.set(col_optype, "DELETE");
        if (i == 2) obj.set(col_optype, "CREATE");
    }
    auto optype = table->column<String>(col_optype);
    auto active = table->column<Bool>(col_active);
    auto id = table->column<Int>(col_id);

    Query q;
    q = (id == 0 && optype == "CREATE") || id == 1;
    CHECK_EQUAL(q.count(), 2);

    q = id == 1 || (id == 0 && optype == "DELETE");
    CHECK_EQUAL(q.count(), 1);

    q = table->where().equal(col_id, 1).Or().equal(col_id, 0).Or().equal(col_id, 2);
    CHECK_EQUAL(q.count(), 3);
}

TEST_IF(Query_IntOrQueryPerformance, TEST_DURATION > 0)
{
    using std::chrono::duration_cast;
    using std::chrono::microseconds;

    Group g;
    TableRef table = g.add_table("table");
    auto ints_col_key = table->add_column(type_Int, "ints");
    auto nullable_ints_col_key = table->add_column(type_Int, "nullable_ints", true);

    const int null_frequency = 1000;
    int num_nulls_added = 0;
    int limit = 100000;
    for (int i = 0; i < limit; ++i) {
        if (i % null_frequency == 0) {
            auto o = table->create_object().set_all(i);
            o.set_null(nullable_ints_col_key);
            ++num_nulls_added;
        }
        else {
            auto o = table->create_object().set_all(i, i);
        }
    }

    auto run_queries = [&](int num_matches) {
        // std::cout << "num_matches: " << num_matches << std::endl;
        Query q_ints = table->column<Int>(ints_col_key) == -1;
        Query q_nullables =
            (table->column<Int>(nullable_ints_col_key) == -1).Or().equal(nullable_ints_col_key, realm::null());
        for (int i = 0; i < num_matches; ++i) {
            q_ints = q_ints.Or().equal(ints_col_key, i);
            q_nullables = q_nullables.Or().equal(nullable_ints_col_key, i);
        }

        auto before = std::chrono::steady_clock().now();
        size_t ints_count = q_ints.count();
        auto after = std::chrono::steady_clock().now();
        // std::cout << "ints count: " << duration_cast<microseconds>(after - before).count() << " us" << std::endl;

        before = std::chrono::steady_clock().now();
        size_t nullable_ints_count = q_nullables.count();
        after = std::chrono::steady_clock().now();
        // std::cout << "nullable ints count: " << duration_cast<microseconds>(after - before).count() << " us"
        //           << std::endl;

        size_t expected_nullable_query_count =
            num_matches + num_nulls_added - (((num_matches - 1) / null_frequency) + 1);
        CHECK_EQUAL(ints_count, num_matches);
        CHECK_EQUAL(nullable_ints_count, expected_nullable_query_count);
    };

    run_queries(2);
    run_queries(2048);

    table->add_search_index(ints_col_key);
    table->add_search_index(nullable_ints_col_key);

    run_queries(2);
    run_queries(2048);
}

TEST(Query_IntIndexed)
{
    Group g;
    TableRef table = g.add_table("table");
    auto col_id = table->add_column(type_Int, "id");

    for (int i = 0; i < 100; i++) {
        table->create_object().set_all(i % 10);
    }

    table->add_search_index(col_id);
    Query q = table->where().equal(col_id, 1);
    CHECK_EQUAL(q.count(), 10);
}

TEST(Query_IntFindInNextLeaf)
{
    Group g;
    TableRef table = g.add_table("table");
    auto col_id = table->add_column(type_Int, "id");

    // num_misses > MAX_BPNODE_SIZE to check results on other leafs
    constexpr int num_misses = 1000 * 2 + 10;
    for (int i = 0; i < num_misses; i++) {
        table->create_object().set(col_id, i % 10);
    }
    table->create_object().set(col_id, 20);

    auto check_results = [&]() {
        for (int i = 0; i < 10; ++i) {
            Query qi = table->where().equal(col_id, i);
            CHECK_EQUAL(qi.count(), num_misses / 10);
        }
        Query q20 = table->where().equal(col_id, 20);
        CHECK_EQUAL(q20.count(), 1);
    };
    check_results();
    table->add_search_index(col_id);
    check_results();
}

TEST(Query_IntIndexOverLinkViewNotInTableOrder)
{
    Group g;

    TableRef child_table = g.add_table("child");
    auto col_child_id = child_table->add_column(type_Int, "id");
    child_table->add_search_index(col_child_id);

    auto k0 = child_table->create_object().set(col_child_id, 3).get_key();
    auto k1 = child_table->create_object().set(col_child_id, 2).get_key();

    TableRef parent_table = g.add_table("parent");
    auto col_parent_children = parent_table->add_column_link(type_LinkList, "children", *child_table);

    auto parent_obj = parent_table->create_object();
    auto children = parent_obj.get_linklist(col_parent_children);
    // Add in reverse order so that the query node sees declining start indices
    children.add(k1);
    children.add(k0);

    // Query via linkview
    Query q = child_table->where(children).equal(col_child_id, 3);
    // Call find() twice. This caused a memory lead at some point. Must pass a memory leak test.
    CHECK_EQUAL(k0, q.find());
    CHECK_EQUAL(k0, q.find());
    CHECK_EQUAL(k1, child_table->where(children).equal(col_child_id, 2).find());

    // Query directly
    CHECK_EQUAL(k0, child_table->where().equal(col_child_id, 3).find());
    CHECK_EQUAL(k1, child_table->where().equal(col_child_id, 2).find());
}

TEST(Query_MixedTypeQuery)
{
    Group g;
    auto table = g.add_table("Foo");
    auto col_int = table->add_column(type_Int, "int");
    auto col_double = table->add_column(type_Double, "double");
    for (int64_t i = 0; i < 100; i++) {
        table->create_object().set(col_int, i).set(col_double, 100. - i);
    }

    auto tv = (table->column<Int>(col_int) > 9.5).find_all();
    CHECK_EQUAL(tv.size(), 90);
    auto tv1 = (table->column<Int>(col_int) > table->column<Double>(col_double)).find_all();
    CHECK_EQUAL(tv1.size(), 49);
}

TEST(Query_LinkListIntPastOneIsNull)
{
    Group g;
    auto table_foo = g.add_table("Foo");
    auto table_bar = g.add_table("Bar");
    auto col_int = table_foo->add_column(type_Int, "int", true);
    auto col_list = table_bar->add_column_link(type_LinkList, "foo_link", *table_foo);
    std::vector<util::Optional<int64_t>> values = {{0}, {1}, {2}, {util::none}};
    auto bar_obj = table_bar->create_object();
    auto list = bar_obj.get_linklist(col_list);

    for (size_t i = 0; i < values.size(); i++) {
        auto obj = table_foo->create_object();
        obj.set(col_int, values[i]);
        list.add(obj.get_key());
    }

    Query q = table_bar->link(col_list).column<Int>(col_int) == realm::null();

    CHECK_EQUAL(q.count(), 1);
}

TEST(Query_LinkView_StrIndex)
{
    Group g;
    auto table_foo = g.add_table_with_primary_key("class_Foo", type_String, "id");
    auto col_id = table_foo->get_column_key("id");

    auto table_bar = g.add_table("class_Bar");
    auto col_list = table_bar->add_column_link(type_LinkList, "link", *table_foo);

    auto foo = table_foo->create_object_with_primary_key("97625fdc-d3f8-4c45-9a4d-dc8c83c657a1");
    auto bar = table_bar->create_object();
    auto ll = bar.get_linklist(col_list);
    ll.add(foo.get_key());

    auto q = table_foo->where(ll).equal(col_id, "97625fdc-d3f8-4c45-9a4d-dc8c83c657a1");
    CHECK_EQUAL(q.count(), 1);
}

TEST(Query_StringOrShortStrings)
{
    Group g;
    TableRef table = g.add_table("table");
    auto col_value = table->add_column(type_String, "value");

    std::string strings[] = {"0", "1", "2"};
    for (auto& str : strings) {
        table->create_object().set(col_value, str);
    }

    for (auto& str : strings) {
        Query q = table->where().group().equal(col_value, str).Or().equal(col_value, "not present").end_group();
        CHECK_EQUAL(q.count(), 1);
    }
}

TEST(Query_StringOrMediumStrings)
{
    Group g;
    TableRef table = g.add_table("table");
    auto col_value = table->add_column(type_String, "value");

    std::string strings[] = {"0", "1", "2"};
    for (auto& str : strings) {
        str.resize(16, str[0]); // Make the strings long enough to require ArrayStringLong
        table->create_object().set(col_value, str);
    }

    for (auto& str : strings) {
        Query q = table->where().group().equal(col_value, str).Or().equal(col_value, "not present").end_group();
        CHECK_EQUAL(q.count(), 1);
    }
}

TEST(Query_StringOrLongStrings)
{
    Group g;
    TableRef table = g.add_table("table");
    auto col_value = table->add_column(type_String, "value");

    std::string strings[] = {"0", "1", "2"};
    for (auto& str : strings) {
        str.resize(64, str[0]); // Make the strings long enough to require ArrayBigBlobs
        table->create_object().set(col_value, str);
    }

    for (auto& str : strings) {
        Query q = table->where().group().equal(col_value, str).Or().equal(col_value, "not present").end_group();
        CHECK_EQUAL(q.count(), 1);
    }
}

TEST(Query_LinkViewAnd)
{
    Group g;

    TableRef child_table = g.add_table("child");
    auto col_child_id = child_table->add_column(type_Int, "id");
    auto col_child_name = child_table->add_column(type_String, "name");

    auto k0 = child_table->create_object().set(col_child_id, 3).set(col_child_name, "Adam").get_key();
    auto k1 = child_table->create_object().set(col_child_id, 2).set(col_child_name, "Jeff").get_key();

    TableRef parent_table = g.add_table("parent");
    auto col_parent_children = parent_table->add_column_link(type_LinkList, "children", *child_table);

    auto parent_obj = parent_table->create_object();
    auto children = parent_obj.get_linklist(col_parent_children);
    children.add(k0);
    children.add(k1);

    Query q1 = child_table->where(children).equal(col_child_id, 3);
    Query q2 = child_table->where(children).equal(col_child_name, "Jeff");
    CHECK_EQUAL(k0, q1.find());
    CHECK_EQUAL(k1, q2.find());
    q1.and_query(q2);
    CHECK_NOT(q1.find());
}

TEST(Query_LinksWithIndex)
{
    Group g;

    TableRef target = g.add_table("target");
    auto col_value = target->add_column(type_String, "value");
    auto col_date = target->add_column(type_Timestamp, "date");
    target->add_search_index(col_value);
    target->add_search_index(col_date);

    TableRef foo = g.add_table("foo");
    auto col_foo = foo->add_column_link(type_LinkList, "linklist", *target);
    auto col_location = foo->add_column(type_String, "location");
    auto col_score = foo->add_column(type_Int, "score");
    foo->add_search_index(col_location);
    foo->add_search_index(col_score);

    TableRef middle = g.add_table("middle");
    auto col_link = middle->add_column_link(type_Link, "link", *target);

    TableRef origin = g.add_table("origin");
    auto col_linklist = origin->add_column_link(type_LinkList, "linklist", *middle);

    std::vector<StringData> strings{"Copenhagen", "Aarhus", "Odense", "Aalborg", "Faaborg"};
    auto now = std::chrono::system_clock::now();
    std::chrono::seconds d{0};
    for (auto& str : strings) {
        target->create_object().set(col_value, str).set(col_date, Timestamp(now + d));
        d = d + std::chrono::seconds{1};
    }

    auto m0 = middle->create_object().set(col_link, target->find_first(col_value, strings[0])).get_key();
    auto m1 = middle->create_object().set(col_link, target->find_first(col_value, strings[2])).get_key();
    auto m2 = middle->create_object().set(col_link, target->find_first(col_value, strings[2])).get_key();
    auto m3 = middle->create_object().set(col_link, target->find_first(col_value, strings[2])).get_key();
    auto m4 = middle->create_object().set(col_link, target->find_first(col_value, strings[3])).get_key();

    auto obj0 = origin->create_object();
    obj0.get_linklist(col_linklist).add(m3);

    auto obj1 = origin->create_object();
    auto ll1 = obj1.get_linklist(col_linklist);
    ll1.add(m1);
    ll1.add(m2);

    origin->create_object().get_linklist(col_linklist).add(m4);
    origin->create_object().get_linklist(col_linklist).add(m3);
    auto obj4 = origin->create_object();
    obj4.get_linklist(col_linklist).add(m0);

    Query q = origin->link(col_linklist).link(col_link).column<String>(col_value) == "Odense";
    CHECK_EQUAL(q.find(), obj0.get_key());
    auto tv = q.find_all();
    CHECK_EQUAL(tv.size(), 3);

    auto ll = foo->create_object().set(col_location, "Fyn").set(col_score, 5).get_linklist(col_foo);
    ll.add(target->find_first(col_value, strings[2]));
    ll.add(target->find_first(col_value, strings[4]));

    Query q1 =
        origin->link(col_linklist).link(col_link).backlink(*foo, col_foo).column<String>(col_location) == "Fyn";
    CHECK_EQUAL(q1.find(),  obj0.get_key());
    Query q2 = origin->link(col_linklist).link(col_link).backlink(*foo, col_foo).column<Int>(col_score) == 5;
    CHECK_EQUAL(q2.find(),  obj0.get_key());

    // Make sure that changes in the table are reflected in the query result
    middle->get_object(m3).set(col_link, target->find_first(col_value, strings[1]));
    CHECK_EQUAL(q.find(), obj1.get_key());

    q = origin->link(col_linklist).link(col_link).column<Timestamp>(col_date) == Timestamp(now);
    CHECK_EQUAL(q.find(), obj4.get_key());
}

<<<<<<< HEAD
=======
TEST(Query_NotImmediatelyBeforeKnownRange)
{
    Group g;
    TableRef parent = g.add_table("parent");
    TableRef child = g.add_table("child");
    parent->add_column_link(type_LinkList, "list", *child);
    child->add_column(type_String, "value");
    child->add_search_index(0);

    parent->add_empty_row();
    child->add_empty_row(2);
    child->set_string_unique(0, 0, "a");
    child->set_string_unique(0, 1, "b");
    auto list = parent->get_linklist(0, 0);
    list->insert(0, 0);
    list->insert(0, 1);

    Query q = child->where(list).Not().equal(0, "a");
    CHECK_EQUAL(q.count(), 1);
}


>>>>>>> c5e6b815
#endif // TEST_QUERY<|MERGE_RESOLUTION|>--- conflicted
+++ resolved
@@ -10357,8 +10357,6 @@
     CHECK_EQUAL(q.find(), obj4.get_key());
 }
 
-<<<<<<< HEAD
-=======
 TEST(Query_NotImmediatelyBeforeKnownRange)
 {
     Group g;
@@ -10380,6 +10378,4 @@
     CHECK_EQUAL(q.count(), 1);
 }
 
-
->>>>>>> c5e6b815
 #endif // TEST_QUERY
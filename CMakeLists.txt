--- conflicted
+++ resolved
@@ -19,11 +19,8 @@
 include(GetVersion)
 include(CheckCXXCompilerFlag)
 include(CheckCXXSourceRuns)
-<<<<<<< HEAD
+include(AcquireRealmDependency)
 include(CMakeDependentOption)
-=======
-include(AcquireRealmDependency)
->>>>>>> de15fce2
 
 include(CodeCoverage)
 
@@ -199,7 +196,7 @@
     check_symbol_exists(readdir64 "dirent.h" REALM_HAVE_READDIR64)
 endif()
 
-if (NOT APPLE)
+if (NOT APPLE AND NOT EMSCRIPTEN)
     set(REALM_INCLUDE_CERTS_DEFAULT ON)
 else()
     set(REALM_INCLUDE_CERTS_DEFAULT OFF)
@@ -232,6 +229,7 @@
 endif()
 
 if(REALM_NEEDS_OPENSSL OR REALM_FORCE_OPENSSL)
+    message(">>>>>>>>>>>>>> WE NEED OPENSSL")
     if(NOT REALM_USE_SYSTEM_OPENSSL AND (ANDROID OR WIN32 OR CMAKE_SYSTEM_NAME STREQUAL "Linux"))
         # Use our own prebuilt OpenSSL
         realm_acquire_dependency(openssl ${DEP_OPENSSL_VERSION} OPENSSL_CMAKE_INCLUDE_FILE)
@@ -251,16 +249,11 @@
 # Don't use find_library(ZLIB) on Apple platforms - it hardcodes the path per platform,
 # so for an iOS build it'll use the path from the Device plaform, which is an error on Simulator.
 # Just use -lz and let Xcode figure it out
-<<<<<<< HEAD
 if(NOT APPLE AND NOT EMSCRIPTEN AND NOT TARGET ZLIB::ZLIB)
-    if(ANDROID)
-=======
-if(NOT APPLE AND NOT TARGET ZLIB::ZLIB)
     if(WIN32)
         realm_acquire_dependency(zlib ${DEP_WIN32_ZLIB_VERSION} ZLIB_CMAKE_INCLUDE_FILE)
         include(${ZLIB_CMAKE_INCLUDE_FILE})
     elseif(ANDROID)
->>>>>>> de15fce2
         # On Android FindZLIB chooses the static libz over the dynamic one, but this leads to issues
         # (see https://github.com/android/ndk/issues/1179)
         # We want to link against the stub library instead of statically linking anyway,

--- conflicted
+++ resolved
@@ -1245,18 +1245,8 @@
 
 SharedGroup::version_type SharedGroup::commit()
 {
-<<<<<<< HEAD
-    REALM_ASSERT(m_transact_stage == transact_Reading);
-
-    // protect against any concurrent handover export:
-    util::LockGuard lg(m_handover_lock);
-
-    bool same_as_before;
-    ReadLockInfo old_readlock = m_readlock;
-=======
     if (m_transact_stage != transact_Writing)
         throw LogicError(LogicError::wrong_transact_state);
->>>>>>> 2854ebd8
 
     REALM_ASSERT(m_group.is_attached());
 
@@ -1277,6 +1267,7 @@
     if (m_transact_stage != transact_Writing)
         throw LogicError(LogicError::wrong_transact_state);
 
+    util::LockGuard lg(m_handover_lock);
     do_end_write();
     do_end_read();
 
@@ -1353,25 +1344,6 @@
 
 void SharedGroup::do_end_write() REALM_NOEXCEPT
 {
-<<<<<<< HEAD
-    util::LockGuard lg(m_handover_lock);
-
-    // Mark all managed space (beyond the attached file) as free.
-    m_group.m_alloc.reset_free_space_tracking(); // Throws
-
-    m_transact_stage = transact_Reading;
-
-    // get the commit log and use it to rollback all accessors:
-    BinaryData buffer = history.get_uncommitted_changes();
-    m_group.reverse_transact(m_readlock.m_top_ref, buffer);
-
-    using gf = _impl::GroupFriend;
-    Replication* repl = gf::get_replication(m_group);
-    repl->rollback_write_transact(*this);
-
-    // release exclusive write access: (FIXME: do this earlier?)
-=======
->>>>>>> 2854ebd8
     SharedInfo* info = m_file_map.get_addr();
     info->writemutex.unlock();
 }
@@ -1421,12 +1393,6 @@
     atomic_double_dec(r.count); // <-- most of the exec time spent here
 }
 
-<<<<<<< HEAD
-    if (m_group.is_attached()) {
-        REALM_ASSERT(m_transact_stage == transact_Writing);
-        util::LockGuard lg(m_handover_lock);
-=======
->>>>>>> 2854ebd8
 
 #ifdef REALM_ENABLE_REPLICATION
 
@@ -1435,6 +1401,9 @@
 {
     bool same_as_before;
     ReadLockInfo old_readlock = m_readlock;
+
+    // protect against any concurrent handover export:
+    util::LockGuard lg(m_handover_lock);
 
     // FIXME: BadVersion must be thrown in every case where the specified
     // version is not tethered in accordance with the documentation of

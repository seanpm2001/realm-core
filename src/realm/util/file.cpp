/*************************************************************************
 *
 * Copyright 2016 Realm Inc.
 *
 * Licensed under the Apache License, Version 2.0 (the "License");
 * you may not use this file except in compliance with the License.
 * You may obtain a copy of the License at
 *
 * http://www.apache.org/licenses/LICENSE-2.0
 *
 * Unless required by applicable law or agreed to in writing, software
 * distributed under the License is distributed on an "AS IS" BASIS,
 * WITHOUT WARRANTIES OR CONDITIONS OF ANY KIND, either express or implied.
 * See the License for the specific language governing permissions and
 * limitations under the License.
 *
 **************************************************************************/

#include <realm/util/file.hpp>

#include <climits>
#include <limits>
#include <algorithm>
#include <vector>

#include <cerrno>
#include <cstring>
#include <cstddef>
#include <cstdio>
#include <cstdlib>
#include <iostream>
#include <fcntl.h>

#ifdef _WIN32
#include <windows.h>
#include <io.h>
#include <direct.h>
#else
#include <unistd.h>
#include <sys/stat.h>
#include <sys/mman.h>
#include <sys/file.h> // BSD / Linux flock()
#include <sys/statvfs.h>
#endif

#include <realm/exceptions.hpp>
#include <realm/unicode.hpp>
#include <realm/util/errno.hpp>
#include <realm/util/file_mapper.hpp>
#include <realm/util/safe_int_ops.hpp>
#include <realm/util/features.h>
#include <realm/util/buffer.hpp>

using namespace realm;
using namespace realm::util;

namespace {
#ifdef _WIN32 // Windows - GetLastError()

#undef max

std::string get_last_error_msg(const char* prefix, DWORD err)
{
    std::string buffer;
    buffer.append(prefix);
    size_t offset = buffer.size();
    size_t max_msg_size = 1024;
    buffer.resize(offset + max_msg_size);
    DWORD flags = FORMAT_MESSAGE_FROM_SYSTEM | FORMAT_MESSAGE_IGNORE_INSERTS;
    DWORD language_id = MAKELANGID(LANG_NEUTRAL, SUBLANG_DEFAULT);
    DWORD size =
        FormatMessageA(flags, 0, err, language_id, buffer.data() + offset, static_cast<DWORD>(max_msg_size), 0);
    if (0 < size)
        return buffer;
    buffer.resize(offset);
    buffer.append("Unknown error");
    return buffer;
}

std::wstring string_to_wstring(const std::string& str)
{
    if (str.empty())
        return std::wstring();
    int wstr_size = MultiByteToWideChar(CP_UTF8, 0, str.c_str(), -1, NULL, 0);
    std::wstring wstr;
    if (wstr_size) {
        wstr.resize(wstr_size);
        if (MultiByteToWideChar(CP_UTF8, 0, str.c_str(), -1, &wstr[0], wstr_size)) {
            return wstr;
        }
    }
    return std::wstring();
}

#endif

size_t get_page_size()
{
#ifdef _WIN32
    SYSTEM_INFO sysinfo;
    GetNativeSystemInfo(&sysinfo);
    // DWORD size = sysinfo.dwPageSize;
    // On windows we use the allocation granularity instead
    DWORD size = sysinfo.dwAllocationGranularity;
#else
    long size = sysconf(_SC_PAGESIZE);
#endif
    REALM_ASSERT(size > 0 && size % 4096 == 0);
    return static_cast<size_t>(size);
}

// This variable exists such that page_size() can return the page size without having to make any system calls.
// It could also have been a static local variable, but Valgrind/Helgrind gives a false error on that.
size_t cached_page_size = get_page_size();

bool for_each_helper(const std::string& path, const std::string& dir, File::ForEachHandler& handler)
{
    DirScanner ds{path}; // Throws
    std::string name;
    while (ds.next(name)) {                              // Throws
        std::string subpath = File::resolve(name, path); // Throws
        bool go_on;
        if (File::is_dir(subpath)) {                           // Throws
            std::string subdir = File::resolve(name, dir);     // Throws
            go_on = for_each_helper(subpath, subdir, handler); // Throws
        }
        else {
            go_on = handler(name, dir); // Throws
        }
        if (!go_on)
            return false;
    }
    return true;
}

#ifdef _WIN32

std::chrono::system_clock::time_point file_time_to_system_clock(FILETIME ft)
{
    // Microseconds between 1601-01-01 00:00:00 UTC and 1970-01-01 00:00:00 UTC
    constexpr uint64_t kEpochDifferenceMicros = 11644473600000000ull;

    // Construct a 64 bit value that is the number of nanoseconds from the
    // Windows epoch which is 1601-01-01 00:00:00 UTC
    auto totalMicros = static_cast<uint64_t>(ft.dwHighDateTime) << 32;
    totalMicros |= static_cast<uint64_t>(ft.dwLowDateTime);

    // FILETIME is 100's of nanoseconds since Windows epoch
    totalMicros /= 10;
    // Move it from micros since the Windows epoch to micros since the Unix epoch
    totalMicros -= kEpochDifferenceMicros;

    std::chrono::duration<uint64_t, std::micro> totalMicrosDur(totalMicros);
    return std::chrono::system_clock::time_point(totalMicrosDur);
}

struct WindowsFileHandleHolder {
    WindowsFileHandleHolder() = default;
    explicit WindowsFileHandleHolder(HANDLE h)
        : handle(h)
    {
    }

    WindowsFileHandleHolder(WindowsFileHandleHolder&&) = delete;
    WindowsFileHandleHolder(const WindowsFileHandleHolder&) = delete;
    WindowsFileHandleHolder& operator=(WindowsFileHandleHolder&&) = delete;
    WindowsFileHandleHolder& operator=(const WindowsFileHandleHolder&) = delete;

    operator HANDLE() const noexcept
    {
        return handle;
    }

    ~WindowsFileHandleHolder()
    {
        if (handle != INVALID_HANDLE_VALUE) {
            ::CloseHandle(handle);
        }
    }

    HANDLE handle = INVALID_HANDLE_VALUE;
};

#endif

} // anonymous namespace


namespace realm {
namespace util {


bool try_make_dir(const std::string& path)
{
#ifdef _WIN32
    std::wstring w_path = string_to_wstring(path);
    if (_wmkdir(w_path.c_str()) == 0)
        return true;
#else // POSIX
    if (::mkdir(path.c_str(), S_IRWXU | S_IRGRP | S_IXGRP | S_IROTH | S_IXOTH) == 0)
        return true;
#endif
    int err = errno; // Eliminate any risk of clobbering
    std::string msg = get_errno_msg("make_dir() failed: ", err);
    switch (err) {
        case EEXIST:
            return false;
        case EACCES:
        case EROFS:
            throw File::PermissionDenied(msg, path);
        default:
            throw File::AccessError(msg, path); // LCOV_EXCL_LINE
    }
}


void make_dir(const std::string& path)
{
    if (try_make_dir(path)) // Throws
        return;
    std::string msg = get_errno_msg("make_dir() failed: ", EEXIST);
    throw File::Exists(msg, path);
}


void make_dir_recursive(std::string path)
{
    // Skip the first separator as we're assuming an absolute path
    size_t pos = path.find_first_of("/\\");
    if (pos == std::string::npos)
        return;
    pos += 1;

    while (pos < path.size()) {
        auto sep = path.find_first_of("/\\", pos);
        char c = 0;
        if (sep < path.size()) {
            c = path[sep];
            path[sep] = 0;
        }
        try_make_dir(path);
        if (sep < path.size())
            path[sep] = c;
        pos = sep + 1;
    }
}


void remove_dir(const std::string& path)
{
    if (try_remove_dir(path)) // Throws
        return;
    int err = ENOENT;
    std::string msg = get_errno_msg("remove() failed: ", err);
    throw File::NotFound(msg, path);
}


bool try_remove_dir(const std::string& path)
{
#ifdef _WIN32
    std::wstring w_path = string_to_wstring(path);
    if (_wrmdir(w_path.c_str()) == 0)
        return true;
#else // POSIX
    if (::rmdir(path.c_str()) == 0)
        return true;
#endif
    int err = errno; // Eliminate any risk of clobbering
    std::string msg = get_errno_msg("remove_dir() failed: ", err);
    switch (err) {
        case EACCES:
        case EROFS:
        case EBUSY:
        case EPERM:
        case EEXIST:
        case ENOTEMPTY:
            throw File::PermissionDenied(msg, path);
        case ENOENT:
            return false;
        default:
            throw File::AccessError(msg, path); // LCOV_EXCL_LINE
    }
}


void remove_dir_recursive(const std::string& path)
{
    if (try_remove_dir_recursive(path)) // Throws
        return;

    int err = ENOENT;
    std::string msg = get_errno_msg("remove_dir_recursive() failed: ", err);
    throw File::NotFound(msg, path);
}


bool try_remove_dir_recursive(const std::string& path)
{
    {
        bool allow_missing = true;
        DirScanner ds{path, allow_missing}; // Throws
        std::string name;
        while (ds.next(name)) {                              // Throws
            std::string subpath = File::resolve(name, path); // Throws
            if (File::is_dir(subpath)) {                     // Throws
                try_remove_dir_recursive(subpath);           // Throws
            }
            else {
                File::remove(subpath); // Throws
            }
        }
    }
    return try_remove_dir(path); // Throws
}


std::string make_temp_dir()
{
#ifdef _WIN32 // Windows version
    std::filesystem::path temp = std::filesystem::temp_directory_path();

    wchar_t buffer[MAX_PATH];
    std::filesystem::path path;
    for (;;) {
        if (GetTempFileNameW(temp.c_str(), L"rlm", 0, buffer) == 0)
            throw std::system_error(GetLastError(), std::system_category(), "GetTempFileName() failed");
        path = buffer;
        std::filesystem::remove(path);
        try {
            std::filesystem::create_directory(path);
            break;
        }
        catch (const std::filesystem::filesystem_error& ex) {
            if (ex.code() != std::errc::file_exists)
                throw;
        }
    }
    return path.string();

#else // POSIX.1-2008 version

#if REALM_ANDROID
    char buffer[] = "/data/local/tmp/realm_XXXXXX";
    if (mkdtemp(buffer) == 0) {
        throw std::system_error(errno, std::system_category(), "mkdtemp() failed"); // LCOV_EXCL_LINE
    }
    return std::string(buffer);
#else
    char* tmp_dir_env = getenv("TMPDIR");
    std::string base_dir = tmp_dir_env ? tmp_dir_env : std::string(P_tmpdir);
    if (!base_dir.empty() && base_dir[base_dir.length() - 1] != '/') {
        base_dir = base_dir + "/";
    }
    std::string tmp = base_dir + std::string("realm_XXXXXX") + std::string("\0", 1);
    std::unique_ptr<char[]> buffer = std::make_unique<char[]>(tmp.size()); // Throws
    memcpy(buffer.get(), tmp.c_str(), tmp.size());
    if (mkdtemp(buffer.get()) == 0) {
        throw std::system_error(errno, std::system_category(), "mkdtemp() failed"); // LCOV_EXCL_LINE
    }
    return std::string(buffer.get());
#endif

#endif
}

size_t page_size()
{
    return cached_page_size;
}


} // namespace util
} // namespace realm


void File::open_internal(const std::string& path, AccessMode a, CreateMode c, int flags, bool* success)
{
    REALM_ASSERT_RELEASE(!is_attached());
    m_path = path; // for error reporting and debugging

#ifdef _WIN32 // Windows version

    DWORD desired_access = GENERIC_READ;
    switch (a) {
        case access_ReadOnly:
            break;
        case access_ReadWrite:
            if (flags & flag_Append) {
                desired_access = FILE_APPEND_DATA;
            }
            else {
                desired_access |= GENERIC_WRITE;
            }
            break;
    }
    // FIXME: Should probably be zero if we are called on behalf of a
    // Group instance that is not managed by a SharedGroup instance,
    // since in this case concurrenct access is prohibited anyway.
    DWORD share_mode = FILE_SHARE_READ | FILE_SHARE_WRITE;
    DWORD creation_disposition = 0;
    switch (c) {
        case create_Auto:
            creation_disposition = flags & flag_Trunc ? CREATE_ALWAYS : OPEN_ALWAYS;
            break;
        case create_Never:
            creation_disposition = flags & flag_Trunc ? TRUNCATE_EXISTING : OPEN_EXISTING;
            break;
        case create_Must:
            creation_disposition = CREATE_NEW;
            break;
    }
    DWORD flags_and_attributes = 0;
    std::wstring ws = string_to_wstring(path);
    HANDLE handle = CreateFile2(ws.c_str(), desired_access, share_mode, creation_disposition, nullptr);
    if (handle != INVALID_HANDLE_VALUE) {
        m_fd = handle;
        m_have_lock = false;
        if (success)
            *success = true;
        return;
    }

    DWORD err = GetLastError(); // Eliminate any risk of clobbering
    if (success && err == ERROR_FILE_EXISTS && c == create_Must) {
        *success = false;
        return;
    }
    if (success && err == ERROR_FILE_NOT_FOUND && c == create_Never) {
        *success = false;
        return;
    }
    std::string error_prefix = "CreateFile(\"" + path + "\") failed: ";
    std::string msg = get_last_error_msg(error_prefix.c_str(), err);
    switch (err) {
        case ERROR_SHARING_VIOLATION:
        case ERROR_ACCESS_DENIED:
            throw PermissionDenied(msg, path);
        case ERROR_FILE_NOT_FOUND:
        case ERROR_PATH_NOT_FOUND:
            throw NotFound(msg, path);
        case ERROR_FILE_EXISTS:
            throw Exists(msg, path);
        default:
            throw AccessError(msg, path);
    }

#else // POSIX version

    int flags2 = 0;
    switch (a) {
        case access_ReadOnly:
            flags2 = O_RDONLY;
            break;
        case access_ReadWrite:
            flags2 = O_RDWR;
            break;
    }
    switch (c) {
        case create_Auto:
            flags2 |= O_CREAT;
            break;
        case create_Never:
            break;
        case create_Must:
            flags2 |= O_CREAT | O_EXCL;
            break;
    }
    if (flags & flag_Trunc)
        flags2 |= O_TRUNC;
    if (flags & flag_Append)
        flags2 |= O_APPEND;
    int fd = ::open(path.c_str(), flags2, S_IRUSR | S_IWUSR | S_IRGRP | S_IROTH);
    if (0 <= fd) {
        m_fd = fd;
        if (success)
            *success = true;
        return;
    }

    int err = errno; // Eliminate any risk of clobbering
    if (success && err == EEXIST && c == create_Must) {
        *success = false;
        return;
    }
    if (success && err == ENOENT && c == create_Never) {
        *success = false;
        return;
    }
    std::string error_prefix = "open(\"" + path + "\") failed: ";
    std::string msg = get_errno_msg(error_prefix.c_str(), err);
    switch (err) {
        case EACCES:
        case EROFS:
        case ETXTBSY:
            throw PermissionDenied(msg, path);
        case ENOENT:
            throw NotFound(msg, path);
        case EEXIST:
            throw Exists(msg, path);
        default:
            throw AccessError(msg, path); // LCOV_EXCL_LINE
    }

#endif
}


void File::close() noexcept
{
#ifdef _WIN32 // Windows version

    if (!m_fd)
        return;
    if (m_have_lock)
        unlock();

    BOOL r = CloseHandle(m_fd);
    REALM_ASSERT_RELEASE(r);
    m_fd = nullptr;

#else // POSIX version

    if (m_fd < 0)
        return;
    unlock();
    int r = ::close(m_fd);
    REALM_ASSERT_RELEASE(r == 0);
    m_fd = -1;

#endif
}

size_t File::read_static(FileDesc fd, char* data, size_t size)
{
#ifdef _WIN32 // Windows version
    char* const data_0 = data;
    while (0 < size) {
        DWORD n = std::numeric_limits<DWORD>::max();
        if (int_less_than(size, n))
            n = static_cast<DWORD>(size);
        DWORD r = 0;
        if (!ReadFile(fd, data, n, &r, 0))
            goto error;
        if (r == 0)
            break;
        REALM_ASSERT_RELEASE(r <= n);
        size -= size_t(r);
        data += size_t(r);
    }
    return data - data_0;

error:
    DWORD err = GetLastError(); // Eliminate any risk of clobbering
    throw std::system_error(err, std::system_category(), "ReadFile() failed");

#else // POSIX version

    char* const data_0 = data;
    while (0 < size) {
        // POSIX requires that 'n' is less than or equal to SSIZE_MAX
        size_t n = std::min(size, size_t(SSIZE_MAX));
        ssize_t r = ::read(fd, data, n);
        if (r == 0)
            break;
        if (r < 0)
            goto error; // LCOV_EXCL_LINE
        REALM_ASSERT_RELEASE(size_t(r) <= n);
        size -= size_t(r);
        data += size_t(r);
    }
    return data - data_0;

error:
    // LCOV_EXCL_START
    throw std::system_error(errno, std::system_category(), "read() failed");
// LCOV_EXCL_STOP
#endif
}


size_t File::read(char* data, size_t size)
{
    REALM_ASSERT_RELEASE(is_attached());

    if (m_encryption_key) {
        uint64_t pos_original = File::get_file_pos(m_fd);
        REALM_ASSERT(!int_cast_has_overflow<size_t>(pos_original));
        size_t pos = size_t(pos_original);
        Map<char> read_map(*this, access_ReadOnly, static_cast<size_t>(pos + size));
        realm::util::encryption_read_barrier(read_map, pos, size);
        memcpy(data, read_map.get_addr() + pos, size);
        uint64_t cur = File::get_file_pos(m_fd);
        seek_static(m_fd, cur + size);
        return read_map.get_size() - pos;
    }

    return read_static(m_fd, data, size);
}

void File::write_static(FileDesc fd, const char* data, size_t size)
{
#ifdef _WIN32
    while (0 < size) {
        DWORD n = std::numeric_limits<DWORD>::max();
        if (int_less_than(size, n))
            n = static_cast<DWORD>(size);
        DWORD r = 0;
        if (!WriteFile(fd, data, n, &r, 0))
            goto error;
        REALM_ASSERT_RELEASE(r == n); // Partial writes are not possible.
        size -= size_t(r);
        data += size_t(r);
    }
    return;

error:
    DWORD err = GetLastError(); // Eliminate any risk of clobbering
    if (err == ERROR_HANDLE_DISK_FULL || err == ERROR_DISK_FULL) {
        std::string msg = get_last_error_msg("WriteFile() failed: ", err);
        throw OutOfDiskSpace(msg);
    }
    throw std::system_error(err, std::system_category(), "WriteFile() failed");
#else
    while (0 < size) {
        // POSIX requires that 'n' is less than or equal to SSIZE_MAX
        size_t n = std::min(size, size_t(SSIZE_MAX));
        ssize_t r = ::write(fd, data, n);
        if (r < 0)
            goto error; // LCOV_EXCL_LINE
        REALM_ASSERT_RELEASE(r != 0);
        REALM_ASSERT_RELEASE(size_t(r) <= n);
        size -= size_t(r);
        data += size_t(r);
    }
    return;

error:
    // LCOV_EXCL_START
    int err = errno; // Eliminate any risk of clobbering
    if (err == ENOSPC || err == EDQUOT) {
        std::string msg = get_errno_msg("write() failed: ", err);
        throw OutOfDiskSpace(msg);
    }
    throw std::system_error(err, std::system_category(), "write() failed");
    // LCOV_EXCL_STOP

#endif
}

void File::write(const char* data, size_t size)
{
    REALM_ASSERT_RELEASE(is_attached());

    if (m_encryption_key) {
        uint64_t pos_original = get_file_pos(m_fd);
        REALM_ASSERT(!int_cast_has_overflow<size_t>(pos_original));
        size_t pos = size_t(pos_original);
        Map<char> write_map(*this, access_ReadWrite, static_cast<size_t>(pos + size));
        realm::util::encryption_read_barrier(write_map, pos, size);
        memcpy(write_map.get_addr() + pos, data, size);
        realm::util::encryption_write_barrier(write_map, pos, size);
        uint64_t cur = get_file_pos(m_fd);
        seek(cur + size);
        return;
    }

    write_static(m_fd, data, size);
}

uint64_t File::get_file_pos(FileDesc fd)
{
#ifdef _WIN32
    LONG high_dword = 0;
    LARGE_INTEGER li;
    LARGE_INTEGER res;
    li.QuadPart = 0;
    bool ok = SetFilePointerEx(fd, li, &res, FILE_CURRENT);
    if (!ok)
        throw std::system_error(GetLastError(), std::system_category(), "SetFilePointer() failed");

    return uint64_t(res.QuadPart);
#else
    auto pos = lseek(fd, 0, SEEK_CUR);
    if (pos < 0) {
        throw std::system_error(errno, std::system_category(), "lseek() failed");
    }
    return uint64_t(pos);
#endif
}

File::SizeType File::get_size_static(const std::string& path)
{
    File f(path);
    return f.get_size();
}

File::SizeType File::get_size_static(FileDesc fd)
{
#ifdef _WIN32
    LARGE_INTEGER large_int;
    if (GetFileSizeEx(fd, &large_int)) {
        File::SizeType size;
        if (int_cast_with_overflow_detect(large_int.QuadPart, size))
            throw util::overflow_error("File size overflow");

        return size;
    }
    throw std::system_error(GetLastError(), std::system_category(), "GetFileSizeEx() failed");

#else // POSIX version

    struct stat statbuf;
    if (::fstat(fd, &statbuf) == 0) {
        SizeType size;
        if (int_cast_with_overflow_detect(statbuf.st_size, size))
            throw util::overflow_error("File size overflow");

        return size;
    }
    throw std::system_error(errno, std::system_category(), "fstat() failed");

#endif
}

File::SizeType File::get_size() const
{
    REALM_ASSERT_RELEASE(is_attached());
    File::SizeType size = get_size_static(m_fd);

    if (m_encryption_key) {
        File::SizeType ret_size = encrypted_size_to_data_size(size);
        return ret_size;
    }
    else
        return size;
}


void File::resize(SizeType size)
{
    REALM_ASSERT_RELEASE(is_attached());

#ifdef _WIN32 // Windows version

    // Save file position
    SizeType p = get_file_pos(m_fd);

    if (m_encryption_key)
        size = data_size_to_encrypted_size(size);

    // Windows docs say "it is not an error to set the file pointer to a position beyond the end of the file."
    // so seeking with SetFilePointerEx() will not error out even if there is no disk space left.
    // In this scenario though, the following call to SedEndOfFile() will fail if there is no disk space left.
    seek(size);

    if (!SetEndOfFile(m_fd)) {
        DWORD err = GetLastError(); // Eliminate any risk of clobbering
        if (err == ERROR_HANDLE_DISK_FULL || err == ERROR_DISK_FULL) {
            std::string msg = get_last_error_msg("SetEndOfFile() failed: ", err);
            throw OutOfDiskSpace(msg);
        }
        throw std::system_error(err, std::system_category(), "SetEndOfFile() failed");
    }

    // Restore file position
    seek(p);

#else // POSIX version

    if (m_encryption_key)
        size = data_size_to_encrypted_size(size);

    off_t size2;
    if (int_cast_with_overflow_detect(size, size2))
        throw util::overflow_error("File size overflow");

    // POSIX specifies that introduced bytes read as zero. This is not
    // required by File::resize().
    if (::ftruncate(m_fd, size2) != 0) {
        int err = errno; // Eliminate any risk of clobbering
        if (err == ENOSPC || err == EDQUOT) {
            std::string msg = get_errno_msg("ftruncate() failed: ", err);
            throw OutOfDiskSpace(msg);
        }
        throw std::system_error(err, std::system_category(), "ftruncate() failed");
    }

#endif
}


void File::prealloc(size_t size)
{
    REALM_ASSERT_RELEASE(is_attached());

    if (size <= to_size_t(get_size())) {
        return;
    }

    size_t new_size = size;
    if (m_encryption_key) {
        new_size = static_cast<size_t>(data_size_to_encrypted_size(size));
        REALM_ASSERT(size == static_cast<size_t>(encrypted_size_to_data_size(new_size)));
        if (new_size < size) {
            throw util::runtime_error("File size overflow: data_size_to_encrypted_size(" +
                                      realm::util::to_string(size) + ") == " + realm::util::to_string(new_size));
        }
    }

    auto manually_consume_space = [&]() {
        constexpr size_t chunk_size = 4096;
        int64_t original_size = get_size_static(m_fd); // raw size
        seek(original_size);
        size_t num_bytes = size_t(new_size - original_size);
        std::string zeros(chunk_size, '\0');
        while (num_bytes > 0) {
            size_t t = num_bytes > chunk_size ? chunk_size : num_bytes;
            write_static(m_fd, zeros.c_str(), t);
            num_bytes -= t;
        }
    };

    auto consume_space_interlocked = [&] {
#if REALM_ENABLE_ENCRYPTION
        if (m_encryption_key) {
            // We need to prevent concurrent calls to lseek from the encryption layer
            // while we're writing to the file to extend it. Otherwise an intervening
            // lseek may redirect the writing process, causing file corruption.
            UniqueLock lck(util::mapping_mutex);
            manually_consume_space();
        }
        else {
            manually_consume_space();
        }
#else
        manually_consume_space();
#endif
    };

#if defined(_POSIX_C_SOURCE) && _POSIX_C_SOURCE >= 200112L // POSIX.1-2001 version
    // Mostly Linux only
    if (!prealloc_if_supported(0, new_size)) {
        consume_space_interlocked();
    }
#else // Non-atomic fallback
#if REALM_PLATFORM_APPLE
    // posix_fallocate() is not supported on MacOS or iOS, so use a combination of fcntl(F_PREALLOCATE) and
    // ftruncate().

    struct stat statbuf;
    if (::fstat(m_fd, &statbuf) != 0) {
        int err = errno;
        throw std::system_error(err, std::system_category(), "fstat() inside prealloc() failed");
    }

    size_t allocated_size;
    if (int_cast_with_overflow_detect(statbuf.st_blocks, allocated_size)) {
        throw util::runtime_error("Overflow on block conversion to size_t " +
                                  realm::util::to_string(statbuf.st_blocks));
    }
    if (int_multiply_with_overflow_detect(allocated_size, S_BLKSIZE)) {
        throw util::runtime_error(
            "Overflow computing existing file space allocation blocks: " + realm::util::to_string(allocated_size) +
            " block size: " + realm::util::to_string(S_BLKSIZE));
    }

    // Only attempt to preallocate space if there's not already sufficient free space in the file.
    // APFS would fail with EINVAL if we attempted it, and HFS+ would preallocate extra space unnecessarily.
    // See <https://github.com/realm/realm-core/issues/3005> for details.
    if (new_size > allocated_size) {

        off_t to_allocate = static_cast<off_t>(new_size - statbuf.st_size);
        fstore_t store = {F_ALLOCATEALL, F_PEOFPOSMODE, 0, to_allocate, 0};
        int ret = 0;
        do {
            ret = fcntl(m_fd, F_PREALLOCATE, &store);
        } while (ret == -1 && errno == EINTR);
        if (ret == -1) {
            // Consider fcntl() as an optimization on Apple devices, where if it fails,
            // we fall back to manually consuming space which is slower but may succeed in some
            // cases where fcntl fails. Some known cases are:
            // 1) There's a timing sensitive bug on APFS which causes fcntl to sometimes throw EINVAL.
            // This might not be the case, but we'll fall back and attempt to manually allocate all the requested
            // space. Worst case, this might also fail, but there is also a chance it will succeed. We don't
            // call this in the first place because using fcntl(F_PREALLOCATE) will be faster if it works (it has
            // been reliable on HSF+).
            // 2) fcntl will fail with ENOTSUP on non-supported file systems such as ExFAT. In this case
            // the fallback should succeed.
            // 3) if there is some other error such as no space left (ENOSPC) we will expect to fail again later
            consume_space_interlocked();
        }
    }

    int ret = 0;

    do {
        ret = ftruncate(m_fd, new_size);
    } while (ret == -1 && errno == EINTR);

    if (ret != 0) {
        int err = errno;
        // by the definition of F_PREALLOCATE, a proceeding ftruncate will not fail due to out of disk space
        // so this is some other runtime error and not OutOfDiskSpace
        throw std::system_error(err, std::system_category(), "ftruncate() inside prealloc() failed");
    }
#elif REALM_ANDROID || defined(_WIN32)

    consume_space_interlocked();

#else
#error Please check if/how your OS supports file preallocation
#endif

#endif // !(_POSIX_C_SOURCE >= 200112L)
}


bool File::prealloc_if_supported(SizeType offset, size_t size)
{
    REALM_ASSERT_RELEASE(is_attached());

#if defined(_POSIX_C_SOURCE) && _POSIX_C_SOURCE >= 200112L // POSIX.1-2001 version

    REALM_ASSERT_RELEASE(is_prealloc_supported());

    if (size == 0) {
        // calling posix_fallocate with a size of 0 will cause a return of EINVAL
        // since this is a meaningless operation anyway, we just return early here
        return true;
    }

    // posix_fallocate() does not set errno, it returns the error (if any) or zero.
    // It is also possible for it to be interrupted by EINTR according to some man pages (ex fedora 24)
    int status;
    do {
        status = ::posix_fallocate(m_fd, offset, size);
    } while (status == EINTR);

    if (REALM_LIKELY(status == 0)) {
        return true;
    }

    if (status == ENOSPC || status == EDQUOT) {
        std::string msg = get_errno_msg("posix_fallocate() failed: ", status);
        throw OutOfDiskSpace(msg);
    }
    if (status == EINVAL || status == EPERM) {
        return false; // Retry with non-atomic version
    }
    throw std::system_error(status, std::system_category(), "posix_fallocate() failed");

    // FIXME: OS X does not have any version of fallocate, but see
    // http://stackoverflow.com/questions/11497567/fallocate-command-equivalent-in-os-x

    // FIXME: On Windows one could use a call to CreateFileMapping()
    // since it will grow the file if necessary, but never shrink it,
    // just like posix_fallocate(). The advantage would be that it
    // then becomes an atomic operation (probably).

#else

    static_cast<void>(offset);
    static_cast<void>(size);

    REALM_ASSERT_RELEASE(!is_prealloc_supported());

#endif
    return false;
}


bool File::is_prealloc_supported()
{
#if defined(_POSIX_C_SOURCE) && _POSIX_C_SOURCE >= 200112L // POSIX.1-2001 version
    return true;
#else
    return false;
#endif
}

void File::seek(SizeType position)
{
    REALM_ASSERT_RELEASE(is_attached());
#ifdef _WIN32
    seek_static(m_fd, position);
#else
    seek_static(m_fd, position);
#endif
}

void File::seek_static(FileDesc fd, SizeType position)
{
#ifdef _WIN32 // Windows version

    LARGE_INTEGER large_int;
    if (int_cast_with_overflow_detect(position, large_int.QuadPart))
        throw util::overflow_error("File position overflow");

    if (!SetFilePointerEx(fd, large_int, 0, FILE_BEGIN))
        throw std::system_error(GetLastError(), std::system_category(), "SetFilePointerEx() failed");

#else // POSIX version

    off_t position2;
    if (int_cast_with_overflow_detect(position, position2))
        throw util::overflow_error("File position overflow");

    if (0 <= ::lseek(fd, position2, SEEK_SET))
        return;
    throw std::system_error(errno, std::system_category(), "lseek() failed");

#endif
}

// FIXME: The current implementation may not guarantee that data is
// actually written to disk. POSIX is rather vague on what fsync() has
// to do unless _POSIX_SYNCHRONIZED_IO is defined. See also
// http://www.humboldt.co.uk/2009/03/fsync-across-platforms.html.
void File::sync()
{
    REALM_ASSERT_RELEASE(is_attached());

#if defined _WIN32 // Windows version

    if (FlushFileBuffers(m_fd))
        return;
    throw std::system_error(GetLastError(), std::system_category(), "FlushFileBuffers() failed");

#elif REALM_PLATFORM_APPLE

    if (::fcntl(m_fd, F_FULLFSYNC) == 0)
        return;
    throw std::system_error(errno, std::system_category(), "fcntl() with F_FULLSYNC failed");

#else // POSIX version

    if (::fsync(m_fd) == 0)
        return;
    throw std::system_error(errno, std::system_category(), "fsync() failed");

#endif
}

void File::barrier()
{
#if REALM_PLATFORM_APPLE
    if (::fcntl(m_fd, F_BARRIERFSYNC) == 0)
        return;
        // If fcntl fails, we fallback to full sync.
        // This is known to occur on exFAT which does not support F_BARRIERSYNC.
#endif
    sync();
}

#ifndef _WIN32
// little helper
static void _unlock(int m_fd)
{
    int r;
    do {
        r = flock(m_fd, LOCK_UN);
    } while (r != 0 && errno == EINTR);
    REALM_ASSERT_RELEASE_EX(r == 0 && "File::unlock()", r, errno);
}
#endif

bool File::lock(bool exclusive, bool non_blocking)
{
    REALM_ASSERT_RELEASE(is_attached());

#ifdef _WIN32 // Windows version

    REALM_ASSERT_RELEASE(!m_have_lock);

    // Under Windows a file lock must be explicitely released before
    // the file is closed. It will eventually be released by the
    // system, but there is no guarantees on the timing.

    DWORD flags = 0;
    if (exclusive)
        flags |= LOCKFILE_EXCLUSIVE_LOCK;
    if (non_blocking)
        flags |= LOCKFILE_FAIL_IMMEDIATELY;
    OVERLAPPED overlapped;
    memset(&overlapped, 0, sizeof overlapped);
    overlapped.Offset = 0;     // Just for clarity
    overlapped.OffsetHigh = 0; // Just for clarity
    if (LockFileEx(m_fd, flags, 0, 1, 0, &overlapped)) {
        m_have_lock = true;
        return true;
    }
    DWORD err = GetLastError(); // Eliminate any risk of clobbering
    if (err == ERROR_LOCK_VIOLATION)
        return false;
    throw std::system_error(err, std::system_category(), "LockFileEx() failed");

#else
#ifdef REALM_FILELOCK_EMULATION
    // If we already have any form of lock, release it before trying to acquire a new
    if (m_has_exclusive_lock || has_shared_lock())
        unlock();

    // First obtain an exclusive lock on the file proper
    int operation = LOCK_EX;
    if (non_blocking)
        operation |= LOCK_NB;
    int status;
    do {
        status = flock(m_fd, operation);
    } while (status != 0 && errno == EINTR);
    if (status != 0 && errno == EWOULDBLOCK)
        return false;
    if (status != 0)
        throw std::system_error(errno, std::system_category(), "flock() failed");
    m_has_exclusive_lock = true;

    // now use a named pipe to emulate locking in conjunction with using exclusive lock
    // on the file proper.
    // exclusively locked: we can't sucessfully write to the pipe.
    //                     AND we continue to hold the exclusive lock.
    //                     (unlock must lift the exclusive lock).
    // shared locked: we CAN succesfully write to the pipe. We open the pipe for reading
    //                before releasing the exclusive lock.
    //                (unlock must close the pipe for reading)
    REALM_ASSERT_RELEASE(m_pipe_fd == -1);
    if (m_fifo_path.empty())
        m_fifo_path = m_path + ".fifo";
    status = mkfifo(m_fifo_path.c_str(), 0666);
    if (status) {
        int err = errno;
        REALM_ASSERT_EX(status == -1, status);
        if (err == ENOENT) {
            // The management directory doesn't exist, so there's clearly no
            // readers. This can happen when calling DB::call_with_lock() or
            // if the management directory has been removed by DB::call_with_lock()
            if (exclusive) {
                return true;
            }
            // open shared:
            // We need the fifo in order to make a shared lock. If we have it
            // in a management directory, we may need to create that first:
            if (!m_fifo_dir_path.empty())
                try_make_dir(m_fifo_dir_path);
            // now we can try creating the FIFO again
            status = mkfifo(m_fifo_path.c_str(), 0666);
            if (status) {
                // If we fail it must be because it already exists
                err = errno;
                REALM_ASSERT_EX(err == EEXIST, err);
            }
        }
        else {
            // if we failed to create the fifo and not because dir is missing,
            // it must be because the fifo already exists!
            REALM_ASSERT_EX(err == EEXIST, err);
        }
    }
    if (exclusive) {
        // check if any shared locks are already taken by trying to open the pipe for writing
        // shared locks are indicated by one or more readers already having opened the pipe
        int fd;
        do {
            fd = ::open(m_fifo_path.c_str(), O_WRONLY | O_NONBLOCK);
        } while (fd == -1 && errno == EINTR);
        if (fd == -1 && errno != ENXIO)
            throw std::system_error(errno, std::system_category(), "opening lock fifo for writing failed");
        if (fd == -1) {
            // No reader was present so we have the exclusive lock!
            return true;
        }
        else {
            ::close(fd);
            // shared locks exist. Back out. Release exclusive lock on file
            unlock();
            return false;
        }
    }
    else {
        // lock shared. We need to release the real exclusive lock on the file,
        // but first we must mark the lock as shared by opening the pipe for reading
        // Open pipe for reading!
        // Due to a bug in iOS 10-12 we need to open in read-write mode or the OS
        // will deadlock when un-suspending the app.
        int fd = ::open(m_fifo_path.c_str(), O_RDWR | O_NONBLOCK);
        if (fd == -1)
            throw std::system_error(errno, std::system_category(), "opening lock fifo for reading failed");
        unlock();
        m_pipe_fd = fd;
        return true;
    }


#else // BSD / Linux flock()
    // NOTE: It would probably have been more portable to use fcntl()
    // based POSIX locks, however these locks are not recursive within
    // a single process, and since a second attempt to acquire such a
    // lock will always appear to succeed, one will easily suffer the
    // 'spurious unlocking issue'. It remains to be determined whether
    // this also applies across distinct threads inside a single
    // process.
    //
    // To make matters worse, flock() may be a simple wrapper around
    // fcntl() based locks on some systems. This is bad news, because
    // the robustness of the Realm API relies in part by the
    // assumption that a single process (even a single thread) can
    // hold multiple overlapping independent shared locks on a single
    // file as long as they are placed via distinct file descriptors.
    //
    // Fortunately, on both Linux and Darwin, flock() does not suffer
    // from this 'spurious unlocking issue'.

    int operation = exclusive ? LOCK_EX : LOCK_SH;
    if (non_blocking)
        operation |= LOCK_NB;
    do {
        if (flock(m_fd, operation) == 0)
            return true;
    } while (errno == EINTR);
    int err = errno; // Eliminate any risk of clobbering
    if (err == EWOULDBLOCK)
        return false;
    throw std::system_error(err, std::system_category(), "flock() failed");

#endif
#endif
}


void File::unlock() noexcept
{
#ifdef _WIN32 // Windows version

    if (!m_have_lock)
        return;

    OVERLAPPED overlapped;
    overlapped.hEvent = 0;
    overlapped.OffsetHigh = 0;
    overlapped.Offset = 0;
    overlapped.Pointer = 0;
    BOOL r = UnlockFileEx(m_fd, 0, 1, 0, &overlapped);

    REALM_ASSERT_RELEASE(r);
    m_have_lock = false;

#else
#ifdef REALM_FILELOCK_EMULATION

    // Coming here with an exclusive lock, we must release that lock.
    // Coming here with a shared lock, we must close the pipe that we have opened for reading.
    //   - we have to do that under the protection of a proper exclusive lock to serialize
    //     with anybody trying to obtain a lock concurrently.
    if (has_shared_lock()) {
        // shared lock. We need to reacquire the exclusive lock on the file
        int status;
        do {
            status = flock(m_fd, LOCK_EX);
        } while (status != 0 && errno == EINTR);
        REALM_ASSERT(status == 0);
        // close the pipe (== release the shared lock)
        ::close(m_pipe_fd);
        m_pipe_fd = -1;
    }
    _unlock(m_fd);
    m_has_exclusive_lock = false;

#else // BSD / Linux flock()

    // The Linux man page for flock() does not state explicitely that
    // unlocking is idempotent, however, we will assume it since there
    // is no mention of the error that would be reported if a
    // non-locked file were unlocked.
    _unlock(m_fd);

#endif
#endif
}


void* File::map(AccessMode a, size_t size, int /*map_flags*/, size_t offset) const
{
    return realm::util::mmap({m_fd, m_path, a, m_encryption_key.get()}, size, offset);
}

void* File::map_fixed(AccessMode a, void* address, size_t size, int /* map_flags */, size_t offset) const
{
    if (m_encryption_key.get()) {
        // encryption enabled - this is not supported - see explanation in alloc_slab.cpp
        REALM_ASSERT(false);
    }
#ifdef _WIN32
    // windows, no encryption - this is not supported, see explanation in alloc_slab.cpp,
    // above the method 'update_reader_view()'
    REALM_ASSERT(false);
    return nullptr;
#else
    // unencrypted - mmap part of already reserved space
    return realm::util::mmap_fixed(m_fd, address, size, a, offset, m_encryption_key.get());
#endif
}

void* File::map_reserve(AccessMode a, size_t size, size_t offset) const
{
    static_cast<void>(a); // FIXME: Consider removing this argument
    return realm::util::mmap_reserve(m_fd, size, offset);
}

#if REALM_ENABLE_ENCRYPTION
void* File::map(AccessMode a, size_t size, EncryptedFileMapping*& mapping, int /*map_flags*/, size_t offset) const
{
    return realm::util::mmap({m_fd, m_path, a, m_encryption_key.get()}, size, offset, mapping);
}

void* File::map_fixed(AccessMode a, void* address, size_t size, EncryptedFileMapping* mapping, int /* map_flags */,
                      size_t offset) const
{
    if (m_encryption_key.get()) {
        // encryption enabled - we shouldn't be here, all memory was allocated by reserve
        REALM_ASSERT_RELEASE(false);
    }
#ifndef _WIN32
    // no encryption. On Unixes, map relevant part of reserved virtual address range
    return realm::util::mmap_fixed(m_fd, address, size, a, offset, nullptr, mapping);
#else
    // no encryption - unsupported on windows
    REALM_ASSERT(false);
    return nullptr;
#endif
}

void* File::map_reserve(AccessMode a, size_t size, size_t offset, EncryptedFileMapping*& mapping) const
{
    if (m_encryption_key.get()) {
        // encrypted file - just mmap it, the encryption layer handles if the mapping extends beyond eof
        return realm::util::mmap({m_fd, m_path, a, m_encryption_key.get()}, size, offset, mapping);
    }
#ifndef _WIN32
    // not encrypted, do a proper reservation on Unixes'
    return realm::util::mmap_reserve({m_fd, m_path, a, nullptr}, size, offset, mapping);
#else
    // on windows, this is a no-op
    return nullptr;
#endif
}

#endif // REALM_ENABLE_ENCRYPTION

void File::unmap(void* addr, size_t size) noexcept
{
    realm::util::munmap(addr, size);
}


void* File::remap(void* old_addr, size_t old_size, AccessMode a, size_t new_size, int /*map_flags*/,
                  size_t file_offset) const
{
    return realm::util::mremap({m_fd, m_path, a, m_encryption_key.get()}, file_offset, old_addr, old_size, new_size);
}


void File::sync_map(FileDesc fd, void* addr, size_t size)
{
    realm::util::msync(fd, addr, size);
}


bool File::exists(const std::string& path)
{
#ifdef _WIN32
    std::wstring w_path = string_to_wstring(path);
    if (_waccess(w_path.c_str(), 0) == 0)
        return true;
#else // POSIX
    if (::access(path.c_str(), F_OK) == 0)
        return true;
#endif
    int err = errno; // Eliminate any risk of clobbering
    switch (err) {
        case EACCES:
        case ENOENT:
        case ENOTDIR:
            return false;
    }
    throw std::system_error(err, std::system_category(), "access() failed");
}


bool File::is_dir(const std::string& path)
{
#ifndef _WIN32
    struct stat statbuf;
    if (::stat(path.c_str(), &statbuf) == 0)
        return S_ISDIR(statbuf.st_mode);
    int err = errno; // Eliminate any risk of clobbering
    switch (err) {
        case EACCES:
        case ENOENT:
        case ENOTDIR:
            return false;
    }
    throw std::system_error(err, std::system_category(), "stat() failed");
#elif REALM_HAVE_STD_FILESYSTEM
    std::wstring w_path = string_to_wstring(path);
    return std::filesystem::is_directory(w_path);
#else
    static_cast<void>(path);
    throw util::runtime_error("Not yet supported");
#endif
}


void File::remove(const std::string& path)
{
    if (try_remove(path))
        return;
    int err = ENOENT;
    std::string msg = get_errno_msg("remove() failed: ", err);
    throw NotFound(msg, path);
}


bool File::try_remove(const std::string& path)
{
#ifdef _WIN32
    std::wstring w_path = string_to_wstring(path);
    if (_wunlink(w_path.c_str()) == 0)
        return true;
#else // POSIX
    if (::unlink(path.c_str()) == 0)
        return true;
#endif
    int err = errno; // Eliminate any risk of clobbering
    std::string msg = get_errno_msg("unlink() failed: ", err);
    switch (err) {
        case EACCES:
        case EROFS:
        case ETXTBSY:
        case EBUSY:
        case EPERM:
            throw PermissionDenied(msg, path);
        case ENOENT:
            return false;
        default:
            throw AccessError(msg, path);
    }
}


void File::move(const std::string& old_path, const std::string& new_path)
{
#ifdef _WIN32
    // Can't rename to existing file on Windows
    try_remove(new_path);
#endif
    int r = rename(old_path.c_str(), new_path.c_str());
    if (r == 0)
        return;
    int err = errno; // Eliminate any risk of clobbering
    std::string msg = get_errno_msg("rename() failed: ", err);
    switch (err) {
        case EACCES:
        case EROFS:
        case ETXTBSY:
        case EBUSY:
        case EPERM:
        case EEXIST:
        case ENOTEMPTY:
            throw PermissionDenied(msg, old_path);
        case ENOENT:
            throw File::NotFound(msg, old_path);
        default:
            throw AccessError(msg, old_path);
    }
}


void File::copy(const std::string& origin_path, const std::string& target_path)
{
    File origin_file{origin_path, mode_Read};  // Throws
    File target_file{target_path, mode_Write}; // Throws
    size_t buffer_size = 4096;
    std::unique_ptr<char[]> buffer = std::make_unique<char[]>(buffer_size); // Throws
    for (;;) {
        size_t n = origin_file.read(buffer.get(), buffer_size); // Throws
        target_file.write(buffer.get(), n);                     // Throws
        if (n < buffer_size)
            break;
    }
}


bool File::compare(const std::string& path_1, const std::string& path_2)
{
    File file_1{path_1}; // Throws
    File file_2{path_2}; // Throws
    size_t buffer_size = 4096;
    std::unique_ptr<char[]> buffer_1 = std::make_unique<char[]>(buffer_size); // Throws
    std::unique_ptr<char[]> buffer_2 = std::make_unique<char[]>(buffer_size); // Throws
    for (;;) {
        size_t n_1 = file_1.read(buffer_1.get(), buffer_size); // Throws
        size_t n_2 = file_2.read(buffer_2.get(), buffer_size); // Throws
        if (n_1 != n_2)
            return false;
        if (!std::equal(buffer_1.get(), buffer_1.get() + n_1, buffer_2.get()))
            return false;
        if (n_1 < buffer_size)
            break;
    }
    return true;
}

bool File::is_same_file_static(FileDesc f1, FileDesc f2)
{
#if defined(_WIN32) // Windows version
    FILE_ID_INFO fi1;
    FILE_ID_INFO fi2;
    if (GetFileInformationByHandleEx(f1, FILE_INFO_BY_HANDLE_CLASS::FileIdInfo, &fi1, sizeof(fi1))) {
        if (GetFileInformationByHandleEx(f2, FILE_INFO_BY_HANDLE_CLASS::FileIdInfo, &fi2, sizeof(fi2))) {
            return memcmp(&fi1.FileId, &fi2.FileId, sizeof(fi1.FileId)) == 0 &&
                   fi1.VolumeSerialNumber == fi2.VolumeSerialNumber;
        }
    }
    throw std::system_error(GetLastError(), std::system_category(), "GetFileInformationByHandleEx() failed");

#else // POSIX version

    struct stat statbuf;
    if (::fstat(f1, &statbuf) == 0) {
        dev_t device_id = statbuf.st_dev;
        ino_t inode_num = statbuf.st_ino;
        if (::fstat(f2, &statbuf) == 0)
            return device_id == statbuf.st_dev && inode_num == statbuf.st_ino;
    }
    throw std::system_error(errno, std::system_category(), "fstat() failed");

#endif
}

bool File::is_same_file(const File& f) const
{
    REALM_ASSERT_RELEASE(is_attached());
    REALM_ASSERT_RELEASE(f.is_attached());
    return is_same_file_static(m_fd, f.m_fd);
}

File::UniqueID File::get_unique_id() const
{
    REALM_ASSERT_RELEASE(is_attached());
#ifdef _WIN32 // Windows version
    throw util::runtime_error("Not yet supported");
#else // POSIX version
    struct stat statbuf;
    if (::fstat(m_fd, &statbuf) == 0) {
        return UniqueID(statbuf.st_dev, statbuf.st_ino);
    }
    throw std::system_error(errno, std::system_category(), "fstat() failed");
#endif
}

FileDesc File::get_descriptor() const
{
    return m_fd;
}

bool File::get_unique_id(const std::string& path, File::UniqueID& uid)
{
#ifdef _WIN32 // Windows version
    throw std::runtime_error("Not yet supported");
#else // POSIX version
    struct stat statbuf;
    if (::stat(path.c_str(), &statbuf) == 0) {
        uid.device = statbuf.st_dev;
        uid.inode = statbuf.st_ino;
        return true;
    }
    int err = errno; // Eliminate any risk of clobbering
    // File doesn't exist
    if (err == ENOENT)
        return false;
    throw std::system_error(err, std::system_category(), "fstat() failed");
#endif
}

std::string File::get_path() const
{
    return m_path;
}

std::string File::resolve(const std::string& path, const std::string& base_dir)
{
#ifndef _WIN32
    char dir_sep = '/';
    std::string path_2 = path;
    std::string base_dir_2 = base_dir;
    bool is_absolute = (!path_2.empty() && path_2.front() == dir_sep);
    if (is_absolute)
        return path_2;
    if (path_2.empty())
        path_2 = ".";
    if (!base_dir_2.empty() && base_dir_2.back() != dir_sep)
        base_dir_2.push_back(dir_sep);
    /*
    // Abbreviate
    for (;;) {
        if (base_dir_2.empty()) {
            if (path_2.empty())
                return "./";
            return path_2;
        }
        if (path_2 == ".") {
            remove_trailing_dir_seps(base_dir_2);
            return base_dir_2;
        }
        if (has_prefix(path_2, "./")) {
            remove_trailing_dir_seps(base_dir_2);
            // drop dot
            // transfer slashes
        }

        if (path_2.size() < 2 || path_2[1] != '.')
            break;
        if (path_2.size())
    }
    */
    return base_dir_2 + path_2;
#elif REALM_HAVE_STD_FILESYSTEM
    std::filesystem::path path_(path.empty() ? "." : path);
    if (path_.is_absolute())
        return path;

    return (std::filesystem::path(base_dir) / path_).string();
#else
    static_cast<void>(path);
    static_cast<void>(base_dir);
    throw util::runtime_error("Not yet supported");
#endif
}

<<<<<<< HEAD
std::string File::load_file(const std::string& path)
{
    util::File file{path}; // Throws
    util::Buffer<char> buffer;
    std::size_t used_size = 0;
    for (;;) {
        std::size_t min_extra_capacity = 256;
        buffer.reserve_extra(used_size, min_extra_capacity);                             // Throws
        std::size_t n = file.read(buffer.data() + used_size, buffer.size() - used_size); // Throws
        if (n == 0)
            break;
        used_size += n;
    }
    return std::string(buffer.data(), used_size); // Throws
}


std::string File::load_file_and_chomp(const std::string& path)
{
    std::string contents = load_file(path); // Throws
    if (!contents.empty() && contents.back() == '\n')
        contents.pop_back();
    return contents;
}

=======
std::string File::parent_dir(const std::string& path)
{
#if REALM_HAVE_STD_FILESYSTEM
    namespace fs = std::filesystem;
    return fs::path(path).parent_path().string(); // Throws
#else
    auto is_sep = [](char c) -> bool {
        return c == '/' || c == '\\';
    };
    auto it = std::find_if(path.rbegin(), path.rend(), is_sep);
    while (it != path.rend() && is_sep(*it))
        ++it;
    return path.substr(0, path.rend() - it);
#endif
}
>>>>>>> de15fce2

bool File::for_each(const std::string& dir_path, ForEachHandler handler)
{
    return for_each_helper(dir_path, "", handler); // Throws
}


void File::set_encryption_key(const char* key)
{
#if REALM_ENABLE_ENCRYPTION
    if (key) {
        auto buffer = std::make_unique<char[]>(64);
        memcpy(buffer.get(), key, 64);
        m_encryption_key = std::move(buffer);
    }
    else {
        m_encryption_key.reset();
    }
#else
    if (key) {
        throw util::runtime_error("Encryption not enabled");
    }
#endif
}

const char* File::get_encryption_key() const
{
    return m_encryption_key.get();
}

void File::MapBase::map(const File& f, AccessMode a, size_t size, int map_flags, size_t offset)
{
    REALM_ASSERT(!m_addr);
#if REALM_ENABLE_ENCRYPTION
    m_addr = f.map(a, size, m_encrypted_mapping, map_flags, offset);
#else
    m_addr = f.map(a, size, map_flags, offset);
#endif
    m_size = m_reservation_size = size;
    m_fd = f.m_fd;
    m_offset = offset;
    m_access_mode = a;
}


void File::MapBase::unmap() noexcept
{
    if (!m_addr)
        return;
    REALM_ASSERT(m_reservation_size);
#if REALM_ENABLE_ENCRYPTION
    if (m_encrypted_mapping) {
        m_encrypted_mapping = nullptr;
        util::remove_encrypted_mapping(m_addr, m_size);
    }
#endif
    ::munmap(m_addr, m_reservation_size);
    m_addr = nullptr;
    m_size = 0;
    m_reservation_size = 0;
}

void File::MapBase::remap(const File& f, AccessMode a, size_t size, int map_flags)
{
    REALM_ASSERT(m_addr);
    m_addr = f.remap(m_addr, m_size, a, size, map_flags);
    m_size = m_reservation_size = size;
}

bool File::MapBase::try_reserve(const File& file, AccessMode a, size_t size, size_t offset)
{
#ifdef _WIN32
    // unsupported for now
    return false;
#else
    void* addr = ::mmap(0, size, PROT_NONE, MAP_PRIVATE | MAP_ANONYMOUS, -1, 0);
    if (addr == MAP_FAILED)
        return false;
    m_addr = addr;
    REALM_ASSERT(m_size == 0);
    m_access_mode = a;
    m_reservation_size = size;
    m_fd = file.get_descriptor();
    m_offset = offset;
#if REALM_ENABLE_ENCRYPTION
    if (file.m_encryption_key) {
        m_encrypted_mapping =
            util::reserve_mapping(addr, {m_fd, file.get_path(), a, file.m_encryption_key.get()}, offset);
    }
#endif
#endif
    return true;
}

bool File::MapBase::try_extend_to(size_t size) noexcept
{
    if (size > m_reservation_size) {
        return false;
    }
    // return false;
#ifndef _WIN32
    char* extension_start_addr = (char*)m_addr + m_size;
    size_t extension_size = size - m_size;
    size_t extension_start_offset = m_offset + m_size;
#if REALM_ENABLE_ENCRYPTION
    if (m_encrypted_mapping) {
        void* got_addr = ::mmap(extension_start_addr, extension_size, PROT_READ | PROT_WRITE,
                                MAP_ANON | MAP_PRIVATE | MAP_FIXED, -1, 0);
        if (got_addr == MAP_FAILED)
            return false;
        REALM_ASSERT(got_addr == extension_start_addr);
        util::extend_encrypted_mapping(m_encrypted_mapping, m_addr, m_offset, m_size, size);
        m_size = size;
        return true;
    }
#endif
    try {
        void* got_addr = util::mmap_fixed(m_fd, extension_start_addr, extension_size, m_access_mode,
                                          extension_start_offset, nullptr);
        if (got_addr == extension_start_addr) {
            m_size = size;
            return true;
        }
    }
    catch (...) {
        return false;
    }
#endif
    return false;
}

void File::MapBase::sync()
{
    REALM_ASSERT(m_addr);

    File::sync_map(m_fd, m_addr, m_size);
}

void File::MapBase::flush()
{
    REALM_ASSERT(m_addr);
#if REALM_ENABLE_ENCRYPTION
    if (m_encrypted_mapping) {
        realm::util::encryption_flush(m_encrypted_mapping);
    }
#endif
}

std::time_t File::last_write_time(const std::string& path)
{
#ifdef _WIN32
    auto wpath = string_to_wstring(path);
    WindowsFileHandleHolder fileHandle(::CreateFile2(wpath.c_str(), FILE_READ_ATTRIBUTES,
                                                     FILE_SHARE_DELETE | FILE_SHARE_READ | FILE_SHARE_WRITE,
                                                     OPEN_EXISTING, nullptr));

    if (fileHandle == INVALID_HANDLE_VALUE) {
        throw std::system_error(GetLastError(), std::system_category(), "CreateFileW failed");
    }

    FILETIME mtime = {0};
    if (!::GetFileTime(fileHandle, nullptr, nullptr, &mtime)) {
        throw std::system_error(GetLastError(), std::system_category(), "GetFileTime failed");
    }

    auto tp = file_time_to_system_clock(mtime);
    return std::chrono::system_clock::to_time_t(tp);
#else
    struct stat statbuf;
    if (::stat(path.c_str(), &statbuf) != 0) {
        throw std::system_error(errno, std::system_category(), "stat() failed");
    }
    return statbuf.st_mtime;
#endif
}

File::SizeType File::get_free_space(const std::string& path)
{
#ifdef _WIN32
    auto pos = path.find_last_of("/\\");
    std::string dir_path;
    if (pos != std::string::npos) {
        dir_path = path.substr(0, pos);
    }
    else {
        dir_path = path;
    }
    ULARGE_INTEGER available;
    if (!GetDiskFreeSpaceExA(dir_path.c_str(), &available, NULL, NULL)) {
        throw std::system_error(errno, std::system_category(), "GetDiskFreeSpaceExA failed");
    }
    return available.QuadPart;
#else
    struct statvfs stat;
    if (statvfs(path.c_str(), &stat) != 0) {
        throw std::system_error(errno, std::system_category(), "statvfs() failed");
    }
    return SizeType(stat.f_bavail) * stat.f_bsize;
#endif
}

#ifndef _WIN32

DirScanner::DirScanner(const std::string& path, bool allow_missing)
{
    m_dirp = opendir(path.c_str());
    if (!m_dirp) {
        int err = errno; // Eliminate any risk of clobbering
        std::string msg = get_errno_msg("opendir() failed: ", err);
        switch (err) {
            case EACCES:
                throw File::PermissionDenied(msg, path);
            case ENOENT:
                if (allow_missing)
                    return;
                throw File::NotFound(msg, path);
            default:
                throw File::AccessError(msg, path);
        }
    }
}

DirScanner::~DirScanner() noexcept
{
    if (m_dirp) {
        int r = closedir(m_dirp);
        REALM_ASSERT_RELEASE(r == 0);
    }
}

bool DirScanner::next(std::string& name)
{
#if !defined(__linux__) && !REALM_PLATFORM_APPLE && !REALM_WINDOWS && !REALM_UWP && !REALM_ANDROID
#error "readdir() is not known to be thread-safe on this platform"
#endif

    if (!m_dirp)
        return false;

// Use readdir64 if it is available. This is necessary to support filesystems that return dirent fields that don't fit
// in 32-bits.
#if REALM_HAVE_READDIR64
#define REALM_READDIR(...) readdir64(__VA_ARGS__)
#else
#define REALM_READDIR(...) readdir(__VA_ARGS__)
#endif

    for (;;) {
        using DirentPtr = decltype(REALM_READDIR(m_dirp));
        DirentPtr dirent;
        do {
            // readdir() signals both errors and end-of-stream by returning a
            // null pointer. To distinguish between end-of-stream and errors,
            // the manpage recommends setting errno specifically to 0 before
            // calling it...
            errno = 0;

            dirent = REALM_READDIR(m_dirp);
        } while (!dirent && errno == EAGAIN);

        if (!dirent) {
            if (errno != 0)
                throw std::system_error(errno, std::generic_category(), "readdir() failed");
            return false; // End of stream
        }
        const char* name_1 = dirent->d_name;
        std::string name_2 = name_1;
        if (name_2 != "." && name_2 != "..") {
            name = name_2;
            return true;
        }
    }
}

#elif REALM_HAVE_STD_FILESYSTEM

DirScanner::DirScanner(const std::string& path, bool allow_missing)
{
    try {
        m_iterator = std::filesystem::directory_iterator(path);
    }
    catch (const std::filesystem::filesystem_error& e) {
        if (e.code() != std::errc::no_such_file_or_directory || !allow_missing)
            throw;
    }
}

DirScanner::~DirScanner() = default;

bool DirScanner::next(std::string& name)
{
    const std::filesystem::directory_iterator end;
    if (m_iterator != end) {
        name = m_iterator->path().filename().string();
        m_iterator++;
        return true;
    }
    return false;
}

#else

DirScanner::DirScanner(const std::string&, bool)
{
    throw util::runtime_error("Not yet supported");
}

DirScanner::~DirScanner() noexcept {}

bool DirScanner::next(std::string&)
{
    return false;
}

#endif<|MERGE_RESOLUTION|>--- conflicted
+++ resolved
@@ -1637,7 +1637,6 @@
 #endif
 }
 
-<<<<<<< HEAD
 std::string File::load_file(const std::string& path)
 {
     util::File file{path}; // Throws
@@ -1663,7 +1662,6 @@
     return contents;
 }
 
-=======
 std::string File::parent_dir(const std::string& path)
 {
 #if REALM_HAVE_STD_FILESYSTEM
@@ -1679,7 +1677,6 @@
     return path.substr(0, path.rend() - it);
 #endif
 }
->>>>>>> de15fce2
 
 bool File::for_each(const std::string& dir_path, ForEachHandler handler)
 {

/*************************************************************************
 *
 * Copyright 2016 Realm Inc.
 *
 * Licensed under the Apache License, Version 2.0 (the "License");
 * you may not use this file except in compliance with the License.
 * You may obtain a copy of the License at
 *
 * http://www.apache.org/licenses/LICENSE-2.0
 *
 * Unless required by applicable law or agreed to in writing, software
 * distributed under the License is distributed on an "AS IS" BASIS,
 * WITHOUT WARRANTIES OR CONDITIONS OF ANY KIND, either express or implied.
 * See the License for the specific language governing permissions and
 * limitations under the License.
 *
 **************************************************************************/

#include <algorithm>

#include <realm/array_blob.hpp>

using namespace realm;

BinaryData ArrayBlob::get_at(size_t& pos) const noexcept
{
    size_t offset = pos;
    if (get_context_flag()) {
        size_t ndx = 0;
        size_t current_size = Array::get_size_from_header(m_alloc.translate(Array::get_as_ref(ndx)));

        // Find the blob to start from
        while (offset >= current_size) {
            ndx++;
            if (ndx >= size()) {
                pos = 0;
                return {};
            }
            offset -= current_size;
            current_size = Array::get_size_from_header(m_alloc.translate(Array::get_as_ref(ndx)));
        }

        ArrayBlob blob(m_alloc);
        blob.init_from_ref(Array::get_as_ref(ndx));
        ndx++;
        size_t sz = current_size - offset;

        // Check if we are at last blob
        pos = (ndx >= size()) ? 0 : pos + sz;

        return {blob.get(offset), sz};
    }
    else {
        // All data is in this array
        pos = 0;
        if (offset < size()) {
            return {get(offset), size() - offset};
        }
        else {
            return {};
        }
    }
}

ref_type ArrayBlob::replace(size_t begin, size_t end, const char* data, size_t data_size, bool add_zero_term)
{
    REALM_ASSERT_3(begin, <=, end);
    REALM_ASSERT_3(end, <=, m_size);
    REALM_ASSERT(data_size == 0 || data);

<<<<<<< HEAD
    // The context flag indicates if the array contains references to blobs
    // holding the actual data.
    if (get_context_flag()) {
        REALM_ASSERT(begin == 0 && end == 0);   // For the time being, only support append

        // We might have room for more data in the last node
        ArrayBlob lastNode(m_alloc);
        lastNode.init_from_ref(get_as_ref(size() - 1));
        lastNode.set_parent(this, size() - 1);

        size_t space_left = max_binary_size - lastNode.size();
        size_t size_to_copy = std::min(space_left, data_size);
        lastNode.add(data, size_to_copy);
        data_size -= space_left;
        data += space_left;

        while (data_size) {
            // Create new nodes as required
            size_to_copy = std::min(size_t(max_binary_size), data_size);
            ArrayBlob new_blob(m_alloc);
            new_blob.create(); // Throws

            // Copy data
            ref_type ref = new_blob.add(data, size_to_copy);
            // Add new node in hosting node
            Array::add(ref);

            data_size -= size_to_copy;
            data += size_to_copy;
=======
    copy_on_write(); // Throws

    // Reallocate if needed
    size_t remove_size = end - begin;
    size_t add_size = data_size;
    if (add_zero_term)
        ++add_size;
    size_t new_size = m_size - remove_size + add_size;
    // also updates header
    alloc(new_size, 1); // Throws

    char* modify_begin = m_data + begin;

    // Resize previous space to fit new data
    // (not needed if we append to end)
    if (begin != m_size) {
        const char* old_begin = m_data + end;
        const char* old_end = m_data + m_size;
        if (remove_size < add_size) { // expand gap
            char* new_end = m_data + new_size;
            std::copy_backward(old_begin, old_end, new_end);
        }
        else if (add_size < remove_size) { // shrink gap
            char* new_begin = modify_begin + add_size;
            std::copy(old_begin, old_end, new_begin);
>>>>>>> 107a3876
        }
    }
    else {
        size_t remove_size = end - begin;
        size_t add_size = add_zero_term ? data_size + 1 : data_size;
        size_t new_size = m_size - remove_size + add_size;

        // If size of BinaryData is below 'max_binary_size', the data is stored directly
        // in a single ArrayBlob. If more space is needed, the root blob will just contain
        // references to child blobs holding the actual data. Context flag will indicate
        // if blob is split.
        if (new_size > max_binary_size) {
            Array new_root(m_alloc);
            // Create new array with context flag set
            new_root.create(type_HasRefs, true); // Throws

            // Add current node to the new root
            new_root.add(get_ref());
            return reinterpret_cast<ArrayBlob*>(&new_root)->replace(begin, end, data, data_size, add_zero_term);
        }

        copy_on_write(); // Throws

        // Reallocate if needed - also updates header
        alloc(new_size, 1); // Throws

        char* modify_begin = m_data + begin;

        // Resize previous space to fit new data
        // (not needed if we append to end)
        if (begin != m_size) {
            const char* old_begin = m_data + end;
            const char* old_end   = m_data + m_size;
            if (remove_size < add_size) { // expand gap
                char* new_end = m_data + new_size;
                std::copy_backward(old_begin, old_end, new_end);
            }
            else if (add_size < remove_size) { // shrink gap
                char* new_begin = modify_begin + add_size;
                std::copy(old_begin, old_end, new_begin);
            }
        }

        // Insert the data
        modify_begin = std::copy(data, data + data_size, modify_begin);
        if (add_zero_term)
            *modify_begin = 0;

        m_size = new_size;
    }
    return get_ref();
}

#ifdef REALM_DEBUG // LCOV_EXCL_START ignore debug functions

size_t ArrayBlob::blob_size() const noexcept
{
    if (get_context_flag()) {
        size_t total_size = 0;
        for (size_t i = 0; i < size(); ++i) {
            char* header = m_alloc.translate(Array::get_as_ref(i));
            total_size += Array::get_size_from_header(header);
        }
        return total_size;
    }
    else {
        return size();
    }
}

void ArrayBlob::verify() const
{
    if (get_context_flag()) {
        REALM_ASSERT(has_refs());
        for (size_t i = 0; i < size(); ++i) {
            ref_type blob_ref = Array::get_as_ref(i);
            REALM_ASSERT(blob_ref != 0);
            ArrayBlob blob(m_alloc);
            blob.init_from_ref(blob_ref);
            blob.verify();
        }
    }
    else {
        REALM_ASSERT(!has_refs());
    }
}

void ArrayBlob::to_dot(std::ostream& out, StringData title) const
{
    ref_type ref = get_ref();

    if (title.size() != 0) {
        out << "subgraph cluster_" << ref << " {" << std::endl;
        out << " label = \"" << title << "\";" << std::endl;
        out << " color = white;" << std::endl;
    }

    out << "n" << std::hex << ref << std::dec << "[shape=none,label=<";
    out << "<TABLE BORDER=\"0\" CELLBORDER=\"1\" CELLSPACING=\"0\" CELLPADDING=\"4\"><TR>" << std::endl;

    // Header
    out << "<TD BGCOLOR=\"lightgrey\"><FONT POINT-SIZE=\"7\"> ";
    out << "0x" << std::hex << ref << std::dec << "<BR/>";
    out << "</FONT></TD>" << std::endl;

    // Values
    out << "<TD>";
<<<<<<< HEAD
    out << blob_size() << " bytes"; // TODO: write content
=======
    out << size() << " bytes"; // TODO: write content
>>>>>>> 107a3876
    out << "</TD>" << std::endl;

    out << "</TR></TABLE>>];" << std::endl;

    if (title.size() != 0)
        out << "}" << std::endl;

    to_dot_parent_edge(out);
}

#endif // LCOV_EXCL_STOP ignore debug functions<|MERGE_RESOLUTION|>--- conflicted
+++ resolved
@@ -68,7 +68,6 @@
     REALM_ASSERT_3(end, <=, m_size);
     REALM_ASSERT(data_size == 0 || data);
 
-<<<<<<< HEAD
     // The context flag indicates if the array contains references to blobs
     // holding the actual data.
     if (get_context_flag()) {
@@ -98,33 +97,6 @@
 
             data_size -= size_to_copy;
             data += size_to_copy;
-=======
-    copy_on_write(); // Throws
-
-    // Reallocate if needed
-    size_t remove_size = end - begin;
-    size_t add_size = data_size;
-    if (add_zero_term)
-        ++add_size;
-    size_t new_size = m_size - remove_size + add_size;
-    // also updates header
-    alloc(new_size, 1); // Throws
-
-    char* modify_begin = m_data + begin;
-
-    // Resize previous space to fit new data
-    // (not needed if we append to end)
-    if (begin != m_size) {
-        const char* old_begin = m_data + end;
-        const char* old_end = m_data + m_size;
-        if (remove_size < add_size) { // expand gap
-            char* new_end = m_data + new_size;
-            std::copy_backward(old_begin, old_end, new_end);
-        }
-        else if (add_size < remove_size) { // shrink gap
-            char* new_begin = modify_begin + add_size;
-            std::copy(old_begin, old_end, new_begin);
->>>>>>> 107a3876
         }
     }
     else {
@@ -232,11 +204,7 @@
 
     // Values
     out << "<TD>";
-<<<<<<< HEAD
     out << blob_size() << " bytes"; // TODO: write content
-=======
-    out << size() << " bytes"; // TODO: write content
->>>>>>> 107a3876
     out << "</TD>" << std::endl;
 
     out << "</TR></TABLE>>];" << std::endl;

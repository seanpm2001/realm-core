/*************************************************************************
 *
 * Copyright 2016 Realm Inc.
 *
 * Licensed under the Apache License, Version 2.0 (the "License");
 * you may not use this file except in compliance with the License.
 * You may obtain a copy of the License at
 *
 * http://www.apache.org/licenses/LICENSE-2.0
 *
 * Unless required by applicable law or agreed to in writing, software
 * distributed under the License is distributed on an "AS IS" BASIS,
 * WITHOUT WARRANTIES OR CONDITIONS OF ANY KIND, either express or implied.
 * See the License for the specific language governing permissions and
 * limitations under the License.
 *
 **************************************************************************/

#ifndef REALM_COLUMN_BINARY_HPP
#define REALM_COLUMN_BINARY_HPP

#include <realm/column.hpp>
#include <realm/array_binary.hpp>
#include <realm/array_blobs_big.hpp>

namespace realm {


/// A binary column (BinaryColumn) is a single B+-tree, and the root
/// of the column is the root of the B+-tree. Leaf nodes are either of
/// type ArrayBinary (array of small blobs) or ArrayBigBlobs (array of
/// big blobs).
class BinaryColumn : public ColumnBaseSimple {
public:
    typedef BinaryData value_type;

    BinaryColumn(Allocator&, ref_type, bool nullable = false, size_t column_ndx = npos);

    size_t size() const noexcept final;
    bool is_empty() const noexcept
    {
        return size() == 0;
    }
    bool is_nullable() const noexcept override;

    BinaryData get(size_t ndx) const noexcept;

    /// Return data from position 'pos' and onwards. If the blob is distributed
    /// across multiple arrays (if bigger than ~ 16M), you will only get data
    /// from one array. 'pos' will be updated to be an index to next available
    /// data. It will be 0 if no more data.
    BinaryData get_at(size_t ndx, size_t& pos) const noexcept;

    bool is_null(size_t ndx) const noexcept override;
    StringData get_index_data(size_t, StringIndex::StringConversionBuffer&) const noexcept final;

    void add(BinaryData value);
    void set(size_t ndx, BinaryData value, bool add_zero_term = false);
    void set_null(size_t ndx) override;
    void insert(size_t ndx, BinaryData value);
    void erase(size_t row_ndx);
    void erase(size_t row_ndx, bool is_last);
    void move_last_over(size_t row_ndx);
    void swap_rows(size_t row_ndx_1, size_t row_ndx_2) override;
    void clear();
    size_t find_first(BinaryData value) const;

    // Requires that the specified entry was inserted as StringData.
    StringData get_string(size_t ndx) const noexcept;

    void add_string(StringData value);
    void set_string(size_t ndx, StringData value) override;
    void insert_string(size_t ndx, StringData value);

    /// Compare two binary columns for equality.
    bool compare_binary(const BinaryColumn&) const;

    int compare_values(size_t row1, size_t row2) const noexcept override;

    static ref_type create(Allocator&, size_t size, bool nullable);

    static size_t get_size_from_ref(ref_type root_ref, Allocator&) noexcept;

    // Overrriding method in ColumnBase
    ref_type write(size_t, size_t, size_t, _impl::OutputStream&) const override;

    void insert_rows(size_t, size_t, size_t, bool) override;
    void erase_rows(size_t, size_t, size_t, bool) override;
    void move_last_row_over(size_t, size_t, bool) override;
    void clear(size_t, bool) override;
    void update_from_parent(size_t) noexcept override;
    void refresh_accessor_tree(size_t, const Spec&) override;

    /// In contrast to update_from_parent(), this function is able to handle
    /// cases where the accessed payload data has changed. In particular, it
    /// handles cases where the B+-tree switches from having one level (root is
    /// a leaf node), to having multiple levels (root is an inner node). Note
    /// that this is at the expense of loosing the `noexcept` guarantee.
    void update_from_ref(ref_type ref);

    void verify() const override;
    void to_dot(std::ostream&, StringData title) const override;
    void do_dump_node_structure(std::ostream&, int) const override;

private:
    /// \param row_ndx Must be `realm::npos` if appending.
    void do_insert(size_t row_ndx, BinaryData value, bool add_zero_term, size_t num_rows);

    // Called by Array::bptree_insert().
    static ref_type leaf_insert(MemRef leaf_mem, ArrayParent&, size_t ndx_in_parent, Allocator&, size_t insert_ndx,
                                Array::TreeInsert<BinaryColumn>& state);

    struct InsertState : Array::TreeInsert<BinaryColumn> {
        bool m_add_zero_term;
    };

    class EraseLeafElem;
    class CreateHandler;
    class SliceHandler;

    void do_move_last_over(size_t row_ndx, size_t last_row_ndx);
    void do_clear();

    /// Root must be a leaf. Upgrades the root leaf if
    /// necessary. Returns true if, and only if the root is a 'big
    /// blobs' leaf upon return.
    bool upgrade_root_leaf(size_t value_size);

    bool m_nullable = false;

    void leaf_to_dot(MemRef, ArrayParent*, size_t ndx_in_parent, std::ostream&) const override;

    friend class Array;
    friend class ColumnBase;
};

class BinaryIterator {
public:
    BinaryIterator() {}
    // TODO: When WriteLogCollector is removed, there is no need for this
    BinaryIterator(BinaryData binary) : m_binary(binary) {}

    BinaryIterator(BinaryColumn* col, size_t ndx) : m_binary_col(col), m_ndx(ndx) {}

    BinaryData get_next() noexcept
    {
        if (!end_of_data) {
            if (m_binary_col) {
                BinaryData ret = m_binary_col->get_at(m_ndx, m_pos);
                end_of_data = (m_pos == 0);
                return ret;
            }
            else if (!m_binary.is_null()) {
                end_of_data = true;
                return m_binary;
            }
        }
        return {};
    }

<<<<<<< HEAD
private:
    bool end_of_data = false;
    BinaryColumn* m_binary_col = nullptr;
    size_t m_ndx = 0;
    size_t m_pos = 0;
    BinaryData m_binary;
};


=======
>>>>>>> 107a3876
// Implementation

// LCOV_EXCL_START
inline StringData BinaryColumn::get_index_data(size_t, StringIndex::StringConversionBuffer&) const noexcept
{
    REALM_ASSERT(false && "Index not implemented for BinaryColumn.");
    REALM_UNREACHABLE();
}
// LCOV_EXCL_STOP

inline size_t BinaryColumn::size() const noexcept
{
    if (root_is_leaf()) {
        bool is_big = m_array->get_context_flag();
        if (!is_big) {
            // Small blobs root leaf
            ArrayBinary* leaf = static_cast<ArrayBinary*>(m_array.get());
            return leaf->size();
        }
        // Big blobs root leaf
        ArrayBigBlobs* leaf = static_cast<ArrayBigBlobs*>(m_array.get());
        return leaf->size();
    }
    // Non-leaf root
    return m_array->get_bptree_size();
}

inline bool BinaryColumn::is_nullable() const noexcept
{
    return m_nullable;
}

inline void BinaryColumn::update_from_parent(size_t old_baseline) noexcept
{
    if (root_is_leaf()) {
        bool is_big = m_array->get_context_flag();
        if (!is_big) {
            // Small blobs root leaf
            REALM_ASSERT(dynamic_cast<ArrayBinary*>(m_array.get()));
            ArrayBinary* leaf = static_cast<ArrayBinary*>(m_array.get());
            leaf->update_from_parent(old_baseline);
            return;
        }
        // Big blobs root leaf
        REALM_ASSERT(dynamic_cast<ArrayBigBlobs*>(m_array.get()));
        ArrayBigBlobs* leaf = static_cast<ArrayBigBlobs*>(m_array.get());
        leaf->update_from_parent(old_baseline);
        return;
    }
    // Non-leaf root
    m_array->update_from_parent(old_baseline);
}

inline BinaryData BinaryColumn::get(size_t ndx) const noexcept
{
    REALM_ASSERT_DEBUG(ndx < size());
    if (root_is_leaf()) {
        bool is_big = m_array->get_context_flag();
        BinaryData ret;
        if (!is_big) {
            // Small blobs root leaf
            ArrayBinary* leaf = static_cast<ArrayBinary*>(m_array.get());
            ret = leaf->get(ndx);
        }
        else {
            // Big blobs root leaf
            ArrayBigBlobs* leaf = static_cast<ArrayBigBlobs*>(m_array.get());
            ret = leaf->get(ndx);
        }
        if (!m_nullable && ret.is_null())
            return BinaryData("", 0); // return empty string (non-null)
        return ret;
    }

    // Non-leaf root
    std::pair<MemRef, size_t> p = m_array->get_bptree_leaf(ndx);
    const char* leaf_header = p.first.get_addr();
    size_t ndx_in_leaf = p.second;
    Allocator& alloc = m_array->get_alloc();
    bool is_big = Array::get_context_flag_from_header(leaf_header);
    if (!is_big) {
        // Small blobs
        return ArrayBinary::get(leaf_header, ndx_in_leaf, alloc);
    }
    // Big blobs
    return ArrayBigBlobs::get(leaf_header, ndx_in_leaf, alloc);
}

inline bool BinaryColumn::is_null(size_t ndx) const noexcept
{
    return m_nullable && get(ndx).is_null();
}

inline StringData BinaryColumn::get_string(size_t ndx) const noexcept
{
    BinaryData bin = get(ndx);
    REALM_ASSERT_3(0, <, bin.size());
    return StringData(bin.data(), bin.size() - 1);
}

inline void BinaryColumn::set_string(size_t ndx, StringData value)
{
    if (value.is_null() && !m_nullable)
        throw LogicError(LogicError::column_not_nullable);

    BinaryData bin(value.data(), value.size());
    bool add_zero_term = true;
    set(ndx, bin, add_zero_term);
}

inline void BinaryColumn::add(BinaryData value)
{
    if (value.is_null() && !m_nullable)
        throw LogicError(LogicError::column_not_nullable);

    size_t row_ndx = realm::npos;
    bool add_zero_term = false;
    size_t num_rows = 1;
    do_insert(row_ndx, value, add_zero_term, num_rows); // Throws
}

inline void BinaryColumn::insert(size_t row_ndx, BinaryData value)
{
    if (value.is_null() && !m_nullable)
        throw LogicError(LogicError::column_not_nullable);

    size_t column_size = this->size(); // Slow
    REALM_ASSERT_3(row_ndx, <=, column_size);
    size_t row_ndx_2 = row_ndx == column_size ? realm::npos : row_ndx;
    bool add_zero_term = false;
    size_t num_rows = 1;
    do_insert(row_ndx_2, value, add_zero_term, num_rows); // Throws
}

inline void BinaryColumn::set_null(size_t row_ndx)
{
    set(row_ndx, BinaryData{});
}

inline size_t BinaryColumn::find_first(BinaryData value) const
{
    for (size_t t = 0; t < size(); t++)
        if (get(t) == value)
            return t;

    return not_found;
}


inline void BinaryColumn::erase(size_t row_ndx)
{
    size_t last_row_ndx = size() - 1; // Note that size() is slow
    bool is_last = row_ndx == last_row_ndx;
    erase(row_ndx, is_last); // Throws
}

inline void BinaryColumn::move_last_over(size_t row_ndx)
{
    size_t last_row_ndx = size() - 1;         // Note that size() is slow
    do_move_last_over(row_ndx, last_row_ndx); // Throws
}

inline void BinaryColumn::clear()
{
    do_clear(); // Throws
}

// Implementing pure virtual method of ColumnBase.
inline void BinaryColumn::insert_rows(size_t row_ndx, size_t num_rows_to_insert, size_t prior_num_rows,
                                      bool insert_nulls)
{
    REALM_ASSERT_DEBUG(prior_num_rows == size());
    REALM_ASSERT(row_ndx <= prior_num_rows);
    REALM_ASSERT(!insert_nulls || m_nullable);

    size_t row_ndx_2 = (row_ndx == prior_num_rows ? realm::npos : row_ndx);
    BinaryData value = m_nullable ? BinaryData() : BinaryData("", 0);
    bool add_zero_term = false;
    do_insert(row_ndx_2, value, add_zero_term, num_rows_to_insert); // Throws
}

// Implementing pure virtual method of ColumnBase.
inline void BinaryColumn::erase_rows(size_t row_ndx, size_t num_rows_to_erase, size_t prior_num_rows, bool)
{
    REALM_ASSERT_DEBUG(prior_num_rows == size());
    REALM_ASSERT(num_rows_to_erase <= prior_num_rows);
    REALM_ASSERT(row_ndx <= prior_num_rows - num_rows_to_erase);

    bool is_last = (row_ndx + num_rows_to_erase == prior_num_rows);
    for (size_t i = num_rows_to_erase; i > 0; --i) {
        size_t row_ndx_2 = row_ndx + i - 1;
        erase(row_ndx_2, is_last); // Throws
    }
}

// Implementing pure virtual method of ColumnBase.
inline void BinaryColumn::move_last_row_over(size_t row_ndx, size_t prior_num_rows, bool)
{
    REALM_ASSERT_DEBUG(prior_num_rows == size());
    REALM_ASSERT(row_ndx < prior_num_rows);

    size_t last_row_ndx = prior_num_rows - 1;
    do_move_last_over(row_ndx, last_row_ndx); // Throws
}

// Implementing pure virtual method of ColumnBase.
inline void BinaryColumn::clear(size_t, bool)
{
    do_clear(); // Throws
}

inline void BinaryColumn::add_string(StringData value)
{
    size_t row_ndx = realm::npos;
    BinaryData value_2(value.data(), value.size());
    bool add_zero_term = true;
    size_t num_rows = 1;
    do_insert(row_ndx, value_2, add_zero_term, num_rows); // Throws
}

inline void BinaryColumn::insert_string(size_t row_ndx, StringData value)
{
    size_t column_size = this->size(); // Slow
    REALM_ASSERT_3(row_ndx, <=, column_size);
    size_t row_ndx_2 = row_ndx == column_size ? realm::npos : row_ndx;
    BinaryData value_2(value.data(), value.size());
    bool add_zero_term = false;
    size_t num_rows = 1;
    do_insert(row_ndx_2, value_2, add_zero_term, num_rows); // Throws
}

inline size_t BinaryColumn::get_size_from_ref(ref_type root_ref, Allocator& alloc) noexcept
{
    const char* root_header = alloc.translate(root_ref);
    bool root_is_leaf = !Array::get_is_inner_bptree_node_from_header(root_header);
    if (root_is_leaf) {
        bool is_big = Array::get_context_flag_from_header(root_header);
        if (!is_big) {
            // Small blobs leaf
            return ArrayBinary::get_size_from_header(root_header, alloc);
        }
        // Big blobs leaf
        return ArrayBigBlobs::get_size_from_header(root_header);
    }
    return Array::get_bptree_size_from_header(root_header);
}


} // namespace realm

#endif // REALM_COLUMN_BINARY_HPP<|MERGE_RESOLUTION|>--- conflicted
+++ resolved
@@ -158,7 +158,6 @@
         return {};
     }
 
-<<<<<<< HEAD
 private:
     bool end_of_data = false;
     BinaryColumn* m_binary_col = nullptr;
@@ -168,8 +167,6 @@
 };
 
 
-=======
->>>>>>> 107a3876
 // Implementation
 
 // LCOV_EXCL_START

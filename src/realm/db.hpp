--- conflicted
+++ resolved
@@ -134,13 +134,8 @@
                         const DBOptions& options = DBOptions());
     static DBRef create(BinaryData, bool take_ownership = true);
     static DBRef create(std::unique_ptr<Replication> repl, const DBOptions& options = DBOptions());
-<<<<<<< HEAD
-    // file is used to set the `db_path` used to register and associate a users's SyncSession with the Realm path (see
-    // SyncUser::register_session) SyncSession::path() relies on the registered `m_db->get_path`
-=======
     // file is used to set the `db_path` used to register and associate a users's SyncSession with the Realm path (see SyncUser::register_session)
     // SyncSession::path() relies on the registered `m_db->get_path`
->>>>>>> c04f5e40
     static DBRef create_in_memory(std::unique_ptr<Replication> repl, const std::string& file,
                                   const DBOptions& options = DBOptions());
 

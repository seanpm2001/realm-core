/*************************************************************************
 *
 * Copyright 2016 Realm Inc.
 *
 * Licensed under the Apache License, Version 2.0 (the "License");
 * you may not use this file except in compliance with the License.
 * You may obtain a copy of the License at
 *
 * http://www.apache.org/licenses/LICENSE-2.0
 *
 * Unless required by applicable law or agreed to in writing, software
 * distributed under the License is distributed on an "AS IS" BASIS,
 * WITHOUT WARRANTIES OR CONDITIONS OF ANY KIND, either express or implied.
 * See the License for the specific language governing permissions and
 * limitations under the License.
 *
 **************************************************************************/

#include <realm/transaction.hpp>

#include <algorithm>
#include <atomic>
#include <cerrno>
#include <fcntl.h>
#include <iostream>
#include <mutex>
#include <sstream>
#include <type_traits>
#include <random>
#include <deque>
#include <thread>
#include <condition_variable>

#include <realm/disable_sync_to_disk.hpp>
#include <realm/group_writer.hpp>
#include <realm/impl/simulated_failure.hpp>
#include <realm/replication.hpp>
#include <realm/util/errno.hpp>
#include <realm/util/features.h>
#include <realm/util/file_mapper.hpp>
#include <realm/util/safe_int_ops.hpp>
#include <realm/util/scope_exit.hpp>
#include <realm/util/thread.hpp>
#include <realm/util/to_string.hpp>

#ifndef _WIN32
#include <sys/wait.h>
#include <sys/time.h>
#include <unistd.h>
#else
#include <windows.h>
#include <process.h>
#endif

// #define REALM_ENABLE_LOGFILE


using namespace realm;
using namespace realm::metrics;
using namespace realm::util;
using Durability = DBOptions::Durability;

namespace {

// value   change
// --------------------
//  4      Unknown
//  5      Introduction of SharedInfo::file_format_version and
//         SharedInfo::history_type.
//  6      Using new robust mutex emulation where applicable
//  7      Introducing `commit_in_critical_phase` and `sync_agent_present`, and
//         changing `daemon_started` and `daemon_ready` from 1-bit to 8-bit
//         fields.
//  8      Placing the commitlog history inside the Realm file.
//  9      Fair write transactions requires an additional condition variable,
//         `write_fairness`
// 10      Introducing SharedInfo::history_schema_version.
// 11      New impl of InterprocessCondVar on windows.
// 12      Change `number_of_versions` to an atomic rather than guarding it
//         with a lock.
// 13      New impl of VersionList and added mutex for it (former RingBuffer)
// 14      Added field for tracking ongoing encrypted writes
const uint_fast16_t g_shared_info_version = 14;


struct VersionList {
    // the VersionList is an array of ReadCount structures.
    // it is placed in the "lock-file" and accessed via memory mapping
    struct ReadCount {
        uint64_t version;
        uint64_t filesize;
        uint64_t current_top;
        uint32_t count_live;
        uint32_t count_frozen;
        uint32_t count_full;
        bool is_active()
        {
            return version != 0;
        }
        void deactivate()
        {
            version = 0;
            count_live = count_frozen = count_full = 0;
        }
        void activate(uint64_t v)
        {
            version = v;
        }
    };

    void reserve(uint32_t size) noexcept
    {
        for (auto i = entries; i < size; ++i)
            data()[i].deactivate();
        if (size > entries) {
            // Fence preventing downward motion of above writes
            std::atomic_signal_fence(std::memory_order_release);
            entries = size;
        }
    }

    VersionList() noexcept
    {
        newest = nil; // empty
        entries = 0;
        reserve(init_readers_size);
    }

    static size_t compute_required_space(uint_fast32_t num_entries) noexcept
    {
        // get space required for given number of entries beyond the initial count.
        // NB: this not the size of the VersionList, it is the size minus whatever was
        // the initial size.
        return sizeof(ReadCount) * (num_entries - init_readers_size);
    }

    unsigned int capacity() const noexcept
    {
        return entries;
    }

    ReadCount& get(uint_fast32_t idx) noexcept
    {
        return data()[idx];
    }

    ReadCount& get_newest() noexcept
    {
        return get(newest);
    }
    // returns nullptr if all entries are in use
    ReadCount* try_allocate_entry(uint64_t top, uint64_t size, uint64_t version)
    {
        auto i = allocating.load();
        if (i == newest.load()) {
            // if newest != allocating we are recovering from a crash and MUST complete the earlier allocation
            // but if not, find lowest free entry by linear search.
            uint32_t k = 0;
            while (k < entries && data()[k].is_active()) {
                ++k;
            }
            if (k == entries)
                return nullptr;     // no free entries
            allocating.exchange(k); // barrier: prevent upward movement of instructions below
            i = k;
        }
        auto& rc = data()[i];
        REALM_ASSERT(rc.count_frozen == 0);
        REALM_ASSERT(rc.count_live == 0);
        REALM_ASSERT(rc.count_full == 0);
        rc.current_top = top;
        rc.filesize = size;
        rc.activate(version);
        newest.store(i); // barrier: prevent downward movement of instructions above
        return &rc;
    }

    uint32_t index_of(const ReadCount& rc) noexcept
    {
        return (uint32_t)(&rc - data());
    }

    void free_entry(ReadCount* rc) noexcept
    {
        rc->current_top = rc->filesize = -1ULL; // easy to recognize in debugger
        rc->deactivate();
    }

    // This method resets the version list to an empty state, then allocates an entry.
    // Precondition: This should *only* be done if the caller has established that she
    // is the only thread/process that has access to the VersionList. It is currently
    // called from init_versioning(), which is called by DB::open() under the
    // condition that it is the session initiator and under guard by the control mutex,
    // thus ensuring the precondition. It is also called from compact() in a similar situation.
    // It is most likely not suited for any other use.
    ReadCount& init_versioning(uint64_t top, uint64_t filesize, uint64_t version) noexcept
    {
        newest = nil;
        allocating = 0;
        auto t_free = entries;
        entries = 0;
        reserve(t_free);
        return *try_allocate_entry(top, filesize, version);
    }

    void purge_versions(uint64_t& oldest_live_v, TopRefMap& top_refs, bool& any_new_unreachables)
    {
        oldest_live_v = std::numeric_limits<uint64_t>::max();
        auto oldest_full_v = std::numeric_limits<uint64_t>::max();
        any_new_unreachables = false;
        // correct case where an earlier crash may have left the entry at 'allocating' partially initialized:
        const auto index_of_newest = newest.load();
        if (auto a = allocating.load(); a != index_of_newest) {
            data()[a].deactivate();
        }
        // determine fully locked versions - after one of those all versions are considered live.
        for (auto* rc = data(); rc < data() + entries; ++rc) {
            if (!rc->is_active())
                continue;
            if (rc->count_full) {
                if (rc->version < oldest_full_v)
                    oldest_full_v = rc->version;
            }
        }
        // collect reachable versions and determine oldest live reachable version
        // (oldest reachable version is the first entry in the top_refs map, so no need to find it explicitly)
        for (auto* rc = data(); rc < data() + entries; ++rc) {
            if (!rc->is_active())
                continue;
            if (rc->count_frozen || rc->count_live || rc->version >= oldest_full_v) {
                // entry is still reachable
                top_refs.emplace(rc->version, VersionInfo{to_ref(rc->current_top), to_ref(rc->filesize)});
            }
            if (rc->count_live || rc->version >= oldest_full_v) {
                if (rc->version < oldest_live_v)
                    oldest_live_v = rc->version;
            }
        }
        // we must have found at least one reachable version
        REALM_ASSERT(top_refs.size());
        // free unreachable entries and determine if we want to trigger backdating
        uint64_t oldest_v = top_refs.begin()->first;
        for (auto* rc = data(); rc < data() + entries; ++rc) {
            if (!rc->is_active())
                continue;
            if (rc->count_frozen == 0 && rc->count_live == 0 && rc->version < oldest_full_v) {
                // entry is becoming unreachable.
                // if it is also younger than a reachable version, then set 'any_new_unreachables' to trigger
                // backdating
                if (rc->version > oldest_v) {
                    any_new_unreachables = true;
                }
                REALM_ASSERT(index_of(*rc) != index_of_newest);
                free_entry(rc);
            }
        }
        REALM_ASSERT(oldest_v != std::numeric_limits<uint64_t>::max());
        REALM_ASSERT(oldest_live_v != std::numeric_limits<uint64_t>::max());
    }

#if REALM_DEBUG
    void dump()
    {
        util::format(std::cout, "VersionList has %1 entries: \n", entries);
        for (auto* rc = data(); rc < data() + entries; ++rc) {
            util::format(std::cout, "[%1]: version %2, live: %3, full: %4, frozen: %5\n", index_of(*rc), rc->version,
                         rc->count_live, rc->count_full, rc->count_frozen);
        }
    }
#endif // REALM_DEBUG

    std::vector<VersionedTopRef> get_versions_from(uint64_t begin_version, uint64_t end_version) noexcept
    {
        bool did_find_begin = false;
        bool did_find_end = false;
        std::vector<VersionedTopRef> versions;
        for (auto* rc = data(); rc < data() + entries; ++rc) {
            if (rc->is_active() && rc->version >= begin_version && rc->version <= end_version) {
                if (rc->version == end_version) {
                    did_find_end = true;
                    REALM_ASSERT_EX(rc->count_live + rc->count_frozen + rc->count_full > 0, rc->count_live,
                                    rc->count_frozen, rc->count_full);
                }
                else if (rc->version == begin_version) {
                    did_find_begin = true;
                    REALM_ASSERT_EX(rc->count_live + rc->count_frozen + rc->count_full > 0, rc->count_live,
                                    rc->count_frozen, rc->count_full);
                }
                REALM_ASSERT_EX(!int_cast_has_overflow<ref_type>(rc->current_top), rc->current_top, rc->version,
                                rc->filesize);
                versions.push_back(VersionedTopRef{ref_type(rc->current_top), rc->version, rc->filesize});
            }
        }
        // begin and end versions must be found because this should be called with a read lock on both
        REALM_ASSERT_EX(did_find_begin, begin_version);
        REALM_ASSERT_EX(did_find_end, end_version);
        return versions;
    }

    constexpr static uint32_t nil = (uint32_t)-1;
    const static int init_readers_size = 32;
    uint32_t entries;
    std::atomic<uint32_t> allocating; // atomic for crash safety, not threading
    std::atomic<uint32_t> newest;     // atomic for crash safety, not threading

    // IMPORTANT: The actual data comprising the version list MUST BE PLACED LAST in
    // the VersionList structure, as the data area is extended at run time.
    // Similarly, the VersionList must be the final element of the SharedInfo structure.
    // IMPORTANT II:
    // To ensure proper alignment across all platforms, the SharedInfo structure
    // should NOT have a stricter alignment requirement than the ReadCount structure.
    ReadCount m_data[init_readers_size];

    // Silence UBSan errors about out-of-bounds reads on m_data by casting to a pointer
    ReadCount* data() noexcept
    {
        return m_data;
    }
    const ReadCount* data() const noexcept
    {
        return m_data;
    }
};

// Using lambda rather than function so that shared_ptr shared state doesn't need to hold a function pointer.
constexpr auto TransactionDeleter = [](Transaction* t) {
    t->close();
    delete t;
};

template <typename... Args>
TransactionRef make_transaction_ref(Args&&... args)
{
    return TransactionRef(new Transaction(std::forward<Args>(args)...), TransactionDeleter);
}

} // anonymous namespace

namespace realm {

/// The structure of the contents of the per session `.lock` file. Note that
/// this file is transient in that it is recreated/reinitialized at the
/// beginning of every session. A session is any sequence of temporally
/// overlapping openings of a particular Realm file via DB objects. For
/// example, if there are two DB objects, A and B, and the file is
/// first opened via A, then opened via B, then closed via A, and finally closed
/// via B, then the session streaches from the opening via A to the closing via
/// B.
///
/// IMPORTANT: Remember to bump `g_shared_info_version` if anything is changed
/// in the memory layout of this class, or if the meaning of any of the stored
/// values change.
///
/// Members `init_complete`, `shared_info_version`, `size_of_mutex`, and
/// `size_of_condvar` may only be modified only while holding an exclusive lock
/// on the file, and may be read only while holding a shared (or exclusive) lock
/// on the file. All other members (except for the VersionList which has its own mutex)
/// may be accessed only while holding a lock on `controlmutex`.
///
/// SharedInfo must be 8-byte aligned. On 32-bit Apple platforms, mutexes store their
/// alignment as part of the mutex state. We're copying the SharedInfo (including
/// embedded but alway unlocked mutexes) and it must retain the same alignment
/// throughout.
struct alignas(8) DB::SharedInfo {
    /// Indicates that initialization of the lock file was completed
    /// sucessfully.
    ///
    /// CAUTION: This member must never move or change type, as that would
    /// compromize safety of the the session initiation process.
    std::atomic<uint8_t> init_complete; // Offset 0

    /// The size in bytes of a mutex member of SharedInfo. This allows all
    /// session participants to be in agreement. Obviously, a size match is not
    /// enough to guarantee identical layout internally in the mutex object, but
    /// it is hoped that it will catch some (if not most) of the cases where
    /// there is a layout discrepancy internally in the mutex object.
    uint8_t size_of_mutex; // Offset 1

    /// Like size_of_mutex, but for condition variable members of SharedInfo.
    uint8_t size_of_condvar; // Offset 2

    /// Set during the critical phase of a commit, when the logs, the VersionList
    /// and the database may be out of sync with respect to each other. If a
    /// writer crashes during this phase, there is no safe way of continuing
    /// with further write transactions. When beginning a write transaction,
    /// this must be checked and an exception thrown if set.
    ///
    /// Note that std::atomic<uint8_t> is guaranteed to have standard layout.
    std::atomic<uint8_t> commit_in_critical_phase = {0}; // Offset 3

    /// The target Realm file format version for the current session. This
    /// allows all session participants to be in agreement. It can only differ
    /// from what is returned by Group::get_file_format_version() temporarily,
    /// and only during the Realm file opening process. If it differs, it means
    /// that the file format needs to be upgraded from its current format
    /// (Group::get_file_format_version()), the format specified by this member
    /// of SharedInfo.
    uint8_t file_format_version; // Offset 4

    /// Stores a value of type Replication::HistoryType. Must match across all
    /// session participants.
    int8_t history_type; // Offset 5

    /// The SharedInfo layout version. This allows all session participants to
    /// be in agreement. Must be bumped if the layout of the SharedInfo
    /// structure is changed. Note, however, that only the part that lies beyond
    /// SharedInfoUnchangingLayout can have its layout changed.
    ///
    /// CAUTION: This member must never move or change type, as that would
    /// compromize version agreement checking.
    uint16_t shared_info_version = g_shared_info_version; // Offset 6

    uint16_t durability;           // Offset 8
    uint16_t free_write_slots = 0; // Offset 10

    /// Number of participating shared groups
    uint32_t num_participants = 0; // Offset 12

    /// Latest version number. Guarded by the controlmutex (for lock-free
    /// access, use get_version_of_latest_snapshot() instead)
    uint64_t latest_version_number; // Offset 16

    /// Pid of process initiating the session, but only if that process runs
    /// with encryption enabled, zero otherwise. This was used to prevent
    /// multiprocess encryption until support for that was added.
    uint64_t session_initiator_pid = 0; // Offset 24

    std::atomic<uint64_t> number_of_versions; // Offset 32

    /// True (1) if there is a sync agent present (a session participant acting
    /// as sync client). It is an error to have a session with more than one
    /// sync agent. The purpose of this flag is to prevent that from ever
    /// happening. If the sync agent crashes and leaves the flag set, the
    /// session will need to be restarted (lock file reinitialized) before a new
    /// sync agent can be started.
    uint8_t sync_agent_present = 0; // Offset 40

    /// Set when a participant decides to start the daemon, cleared by the
    /// daemon when it decides to exit. Participants check during open() and
    /// start the daemon if running in async mode.
    uint8_t daemon_started = 0; // Offset 41

    /// Set by the daemon when it is ready to handle commits. Participants must
    /// wait during open() on 'daemon_becomes_ready' for this to become true.
    /// Cleared by the daemon when it decides to exit.
    uint8_t daemon_ready = 0; // Offset 42

    uint8_t filler_1; // Offset 43

    /// Stores a history schema version (as returned by
    /// Replication::get_history_schema_version()). Must match across all
    /// session participants.
    uint16_t history_schema_version; // Offset 44

    uint16_t filler_2; // Offset 46

    InterprocessMutex::SharedPart shared_writemutex; // Offset 48
    InterprocessMutex::SharedPart shared_controlmutex;
    InterprocessMutex::SharedPart shared_versionlist_mutex;
    InterprocessCondVar::SharedPart room_to_write;
    InterprocessCondVar::SharedPart work_to_do;
    InterprocessCondVar::SharedPart daemon_becomes_ready;
    InterprocessCondVar::SharedPart new_commit_available;
    InterprocessCondVar::SharedPart pick_next_writer;
    std::atomic<uint32_t> next_ticket;
    std::atomic<uint32_t> next_served = 0;
    std::atomic<uint64_t> writing_page_offset;
    std::atomic<uint64_t> write_counter;

    // IMPORTANT: The VersionList MUST be the last field in SharedInfo - see above.
    VersionList readers;

    SharedInfo(Durability, Replication::HistoryType, int history_schema_version);
    ~SharedInfo() noexcept {}

    void init_versioning(ref_type top_ref, size_t file_size, uint64_t initial_version)
    {
        // Create our first versioning entry:
        readers.init_versioning(top_ref, file_size, initial_version);
    }
};


DB::SharedInfo::SharedInfo(Durability dura, Replication::HistoryType ht, int hsv)
    : size_of_mutex(sizeof(shared_writemutex))
    , size_of_condvar(sizeof(room_to_write))
    , shared_writemutex()   // Throws
    , shared_controlmutex() // Throws
{
    durability = static_cast<uint16_t>(dura); // durability level is fixed from creation
    REALM_ASSERT(!util::int_cast_has_overflow<decltype(history_type)>(ht + 0));
    REALM_ASSERT(!util::int_cast_has_overflow<decltype(history_schema_version)>(hsv));
    history_type = ht;
    history_schema_version = static_cast<uint16_t>(hsv);
    InterprocessCondVar::init_shared_part(new_commit_available); // Throws
    InterprocessCondVar::init_shared_part(pick_next_writer);     // Throws
    next_ticket = 0;

// IMPORTANT: The offsets, types (, and meanings) of these members must
// never change, not even when the SharedInfo layout version is bumped. The
// eternal constancy of this part of the layout is what ensures that a
// joining session participant can reliably verify that the actual format is
// as expected.
#ifndef _WIN32
#pragma GCC diagnostic push
#pragma GCC diagnostic ignored "-Winvalid-offsetof"
#endif
    static_assert(offsetof(SharedInfo, init_complete) == 0 && ATOMIC_BOOL_LOCK_FREE == 2 &&
                      std::is_same<decltype(init_complete), std::atomic<uint8_t>>::value &&
                      offsetof(SharedInfo, shared_info_version) == 6 &&
                      std::is_same<decltype(shared_info_version), uint16_t>::value,
                  "Forbidden change in SharedInfo layout");

    // Try to catch some of the memory layout changes that requires bumping of
    // the SharedInfo file format version (shared_info_version).
    static_assert(
        offsetof(SharedInfo, size_of_mutex) == 1 && std::is_same<decltype(size_of_mutex), uint8_t>::value &&
            offsetof(SharedInfo, size_of_condvar) == 2 && std::is_same<decltype(size_of_condvar), uint8_t>::value &&
            offsetof(SharedInfo, commit_in_critical_phase) == 3 &&
            std::is_same<decltype(commit_in_critical_phase), std::atomic<uint8_t>>::value &&
            offsetof(SharedInfo, file_format_version) == 4 &&
            std::is_same<decltype(file_format_version), uint8_t>::value && offsetof(SharedInfo, history_type) == 5 &&
            std::is_same<decltype(history_type), int8_t>::value && offsetof(SharedInfo, durability) == 8 &&
            std::is_same<decltype(durability), uint16_t>::value && offsetof(SharedInfo, free_write_slots) == 10 &&
            std::is_same<decltype(free_write_slots), uint16_t>::value &&
            offsetof(SharedInfo, num_participants) == 12 &&
            std::is_same<decltype(num_participants), uint32_t>::value &&
            offsetof(SharedInfo, latest_version_number) == 16 &&
            std::is_same<decltype(latest_version_number), uint64_t>::value &&
            offsetof(SharedInfo, session_initiator_pid) == 24 &&
            std::is_same<decltype(session_initiator_pid), uint64_t>::value &&
            offsetof(SharedInfo, number_of_versions) == 32 &&
            std::is_same<decltype(number_of_versions), std::atomic<uint64_t>>::value &&
            offsetof(SharedInfo, sync_agent_present) == 40 &&
            std::is_same<decltype(sync_agent_present), uint8_t>::value &&
            offsetof(SharedInfo, daemon_started) == 41 && std::is_same<decltype(daemon_started), uint8_t>::value &&
            offsetof(SharedInfo, daemon_ready) == 42 && std::is_same<decltype(daemon_ready), uint8_t>::value &&
            offsetof(SharedInfo, filler_1) == 43 && std::is_same<decltype(filler_1), uint8_t>::value &&
            offsetof(SharedInfo, history_schema_version) == 44 &&
            std::is_same<decltype(history_schema_version), uint16_t>::value && offsetof(SharedInfo, filler_2) == 46 &&
            std::is_same<decltype(filler_2), uint16_t>::value && offsetof(SharedInfo, shared_writemutex) == 48 &&
            std::is_same<decltype(shared_writemutex), InterprocessMutex::SharedPart>::value,
        "Caught layout change requiring SharedInfo file format bumping");
    static_assert(std::atomic<uint64_t>::is_always_lock_free);
#ifndef _WIN32
#pragma GCC diagnostic pop
#endif
}

class DB::VersionManager {
public:
    VersionManager(util::InterprocessMutex& mutex)
        : m_mutex(mutex)
    {
    }
    virtual ~VersionManager() {}

    void cleanup_versions(uint64_t& oldest_live_version, TopRefMap& top_refs, bool& any_new_unreachables)
    {
        std::lock_guard lock(m_mutex);
        ensure_reader_mapping();
        m_info->readers.purge_versions(oldest_live_version, top_refs, any_new_unreachables);
    }

    std::vector<VersionedTopRef> get_versions_from(version_type from, version_type to)
    {
        std::lock_guard lock(m_mutex);
        ensure_reader_mapping();
        std::vector<VersionedTopRef> versions = m_info->readers.get_versions_from(from, to);
        std::sort(versions.begin(), versions.end(), [](auto& a, auto& b) {
            return a.version < b.version;
        });
#if REALM_DEBUG
        // we must have locked all versions in the closed range [from, to]
        // this should be guaranteed by m_last_encryption_page_reader being a "full" lock which prevents
        // the verison manager from cleaning up intermediary versions after that
        if (versions.size() != to - from + 1) {
            util::format(std::cout, "version count mismatch: ");
            for (size_t i = 1; i < versions.size(); ++i) {
                if (versions[i - 1].version != versions[i].version - 1) {
                    util::format(std::cout, "found abberation at index %1, (%2, %3)\n", i, versions[i - 1].version,
                                 versions[i].version);
                }
            }
            std::cout << std::endl;
            m_info->readers.dump();
        }
#endif // REALM_DEBUG
        REALM_ASSERT_EX(versions.size() == to - from + 1, versions.size(), from, to);
        return versions;
    }

    version_type get_newest_version()
    {
        return get_version_id_of_latest_snapshot().version;
    }

    VersionID get_version_id_of_latest_snapshot()
    {
        {
            // First check the local cache. This is an unlocked read, so it may
            // race with adding a new version. If this happens we'll either see
            // a stale value (acceptable for a racing write on one thread and
            // a read on another), or a new value which is guaranteed to not
            // be an active index in the local cache.
            std::lock_guard lock(m_local_mutex);
            auto index = m_info->readers.newest.load();
            if (index < m_local_readers.size()) {
                auto& r = m_local_readers[index];
                if (r.is_active()) {
                    return {r.version, index};
                }
            }
        }

        std::lock_guard lock(m_mutex);
        auto index = m_info->readers.newest.load();
        ensure_reader_mapping(index);
        return {m_info->readers.get(index).version, index};
    }

    void release_read_lock(const ReadLockInfo& read_lock)
    {
        {
            std::lock_guard lock(m_local_mutex);
            REALM_ASSERT(read_lock.m_reader_idx < m_local_readers.size());
            auto& r = m_local_readers[read_lock.m_reader_idx];
            auto& f = field_for_type(r, read_lock.m_type);
            REALM_ASSERT(f > 0);
            if (--f > 0)
                return;
            if (r.count_live == 0 && r.count_full == 0 && r.count_frozen == 0)
                r.version = 0;
        }

        std::lock_guard lock(m_mutex);
        // we should not need to call ensure_full_reader_mapping,
        // since releasing a read lock means it has been grabbed
        // earlier - and hence must reside in mapped memory:
        REALM_ASSERT(read_lock.m_reader_idx < m_local_max_entry);
        auto& r = m_info->readers.get(read_lock.m_reader_idx);
        REALM_ASSERT(read_lock.m_version == r.version);
        --field_for_type(r, read_lock.m_type);
    }

    ReadLockInfo grab_read_lock(ReadLockInfo::Type type, VersionID version_id = {})
    {
        ReadLockInfo read_lock;
        if (try_grab_local_read_lock(read_lock, type, version_id))
            return read_lock;

        {
            const bool pick_specific = version_id.version != VersionID().version;
            std::lock_guard lock(m_mutex);
            auto newest = m_info->readers.newest.load();
            REALM_ASSERT(newest != VersionList::nil);
            read_lock.m_reader_idx = pick_specific ? version_id.index : newest;
            ensure_reader_mapping((unsigned int)read_lock.m_reader_idx);
            bool picked_newest = read_lock.m_reader_idx == (unsigned)newest;
            auto& r = m_info->readers.get(read_lock.m_reader_idx);
            if (pick_specific && version_id.version != r.version)
                throw BadVersion(version_id.version);
            if (!picked_newest) {
                if (type == ReadLockInfo::Frozen && r.count_frozen == 0 && r.count_live == 0)
                    throw BadVersion(version_id.version);
                if (type != ReadLockInfo::Frozen && r.count_live == 0)
                    throw BadVersion(version_id.version);
            }
            populate_read_lock(read_lock, r, type);
        }

        {
            std::lock_guard local_lock(m_local_mutex);
            grow_local_cache(read_lock.m_reader_idx + 1);
            auto& r2 = m_local_readers[read_lock.m_reader_idx];
            if (!r2.is_active()) {
                r2.version = read_lock.m_version;
                r2.filesize = read_lock.m_file_size;
                r2.current_top = read_lock.m_top_ref;
                r2.count_full = r2.count_live = r2.count_frozen = 0;
            }
            REALM_ASSERT_EX(field_for_type(r2, type) == 0, type, r2.count_full, r2.count_live, r2.count_frozen);
            field_for_type(r2, type) = 1;
        }

        return read_lock;
    }

    void init_versioning(ref_type top_ref, size_t file_size, uint64_t initial_version)
    {
        std::lock_guard lock(m_mutex);
        m_info->init_versioning(top_ref, file_size, initial_version);
    }

    void add_version(ref_type new_top_ref, size_t new_file_size, uint64_t new_version)
    {
        std::lock_guard lock(m_mutex);
        ensure_reader_mapping();
        if (m_info->readers.try_allocate_entry(new_top_ref, new_file_size, new_version)) {
            return;
        }
        // allocation failed, expand VersionList (and lockfile) and retry
        auto entries = m_info->readers.capacity();
        auto new_entries = entries + 32;
        expand_version_list(new_entries);
        m_local_max_entry = new_entries;
        m_info->readers.reserve(new_entries);
        auto success = m_info->readers.try_allocate_entry(new_top_ref, new_file_size, new_version);
        REALM_ASSERT_EX(success, new_entries, new_version);
    }


private:
    void grow_local_cache(size_t new_size)
    {
        if (new_size > m_local_readers.size())
            m_local_readers.resize(new_size, VersionList::ReadCount{});
    }

    void populate_read_lock(ReadLockInfo& read_lock, VersionList::ReadCount& r, ReadLockInfo::Type type)
    {
        ++field_for_type(r, type);
        read_lock.m_type = type;
        read_lock.m_version = r.version;
        read_lock.m_top_ref = static_cast<ref_type>(r.current_top);
        read_lock.m_file_size = static_cast<size_t>(r.filesize);
    }

    bool try_grab_local_read_lock(ReadLockInfo& read_lock, ReadLockInfo::Type type, VersionID version_id)
    {
        const bool pick_specific = version_id.version != VersionID().version;
        auto index = pick_specific ? version_id.index : m_info->readers.newest.load();
        std::lock_guard local_lock(m_local_mutex);
        if (index >= m_local_readers.size())
            return false;

        auto& r = m_local_readers[index];
        if (!r.is_active())
            return false;
        if (pick_specific && r.version != version_id.version)
            return false;
        if (field_for_type(r, type) == 0)
            return false;

        read_lock.m_reader_idx = index;
        populate_read_lock(read_lock, r, type);
        return true;
    }

    static uint32_t& field_for_type(VersionList::ReadCount& r, ReadLockInfo::Type type)
    {
        switch (type) {
            case ReadLockInfo::Frozen:
                return r.count_frozen;
            case ReadLockInfo::Live:
                return r.count_live;
            case ReadLockInfo::Full:
                return r.count_full;
            default:
                REALM_UNREACHABLE(); // silence a warning
        }
    }

    void mark_page_for_writing(uint64_t page_offset)
    {
        m_info->writing_page_offset = page_offset + 1;
        m_info->write_counter++;
    }
    void clear_writing_marker()
    {
        m_info->write_counter++;
        m_info->writing_page_offset = 0;
    }
    // returns false if no page is marked.
    // if a page is marked, returns true and optionally the offset of the page marked for writing
    // in all cases returns optionally the write counter
    bool observe_writer(uint64_t* page_offset, uint64_t* write_counter)
    {
        if (write_counter) {
            *write_counter = m_info->write_counter;
        }
        uint64_t marked = m_info->writing_page_offset;
        if (marked && page_offset) {
            *page_offset = marked - 1;
        }
        return marked != 0;
    }
    virtual void expand_version_list(unsigned new_entries) = 0;

protected:
    std::mutex m_local_mutex;
    util::InterprocessMutex& m_mutex;
    std::vector<VersionList::ReadCount> m_local_readers;

    unsigned int m_local_max_entry = 0;
    SharedInfo* m_info = nullptr;

    virtual void ensure_reader_mapping(unsigned int required = -1) = 0;
    friend class DB::EncryptionMarkerObserver;
};

class DB::FileVersionManager : public DB::VersionManager {
public:
    FileVersionManager(File& file, util::InterprocessMutex& mutex)
        : VersionManager(mutex)
        , m_file(file)
    {
        size_t size = 0, required_size = sizeof(SharedInfo);
        while (size < required_size) {
            // Map the file without the lock held. This could result in the
            // mapping being too small and having to remap if the file is grown
            // concurrently, but if this is the case we should always see a bigger
            // size the next time.
            auto new_size = static_cast<size_t>(m_file.get_size());
            REALM_ASSERT(new_size > size);
            size = new_size;
            m_reader_map.remap(m_file, File::access_ReadWrite, size, File::map_NoSync);
            m_info = m_reader_map.get_addr();

            std::lock_guard lock(m_mutex);
            m_local_max_entry = m_info->readers.capacity();
            required_size = sizeof(SharedInfo) + m_info->readers.compute_required_space(m_local_max_entry);
            REALM_ASSERT(required_size >= size);
        }
    }

    void expand_version_list(unsigned new_entries) override
    {
        size_t new_info_size = sizeof(SharedInfo) + m_info->readers.compute_required_space(new_entries);
        m_file.prealloc(new_info_size);                                          // Throws
        m_reader_map.remap(m_file, util::File::access_ReadWrite, new_info_size); // Throws
        m_info = m_reader_map.get_addr();
    }

private:
    void ensure_reader_mapping(unsigned int required = -1) override
    {
        using _impl::SimulatedFailure;
        SimulatedFailure::trigger(SimulatedFailure::shared_group__grow_reader_mapping); // Throws

        if (required < m_local_max_entry)
            return;

        auto new_max_entry = m_info->readers.capacity();
        if (new_max_entry > m_local_max_entry) {
            // handle mapping expansion if required
            size_t info_size = sizeof(DB::SharedInfo) + m_info->readers.compute_required_space(new_max_entry);
            m_reader_map.remap(m_file, util::File::access_ReadWrite, info_size); // Throws
            m_local_max_entry = new_max_entry;
            m_info = m_reader_map.get_addr();
        }
    }

    File& m_file;
    File::Map<DB::SharedInfo> m_reader_map;

    friend class DB::EncryptionMarkerObserver;
};

// adapter class for marking/observing encrypted writes
class DB::EncryptionMarkerObserver : public util::WriteMarker, public util::WriteObserver {
public:
    EncryptionMarkerObserver(DB::VersionManager& vm)
        : vm(vm)
    {
    }
    bool no_concurrent_writer_seen() override
    {
        uint64_t tmp_write_count;
        auto page_may_have_been_written = vm.observe_writer(nullptr, &tmp_write_count);
        if (tmp_write_count != last_seen_count) {
            page_may_have_been_written = true;
            last_seen_count = tmp_write_count;
        }
        if (page_may_have_been_written) {
            calls_since_last_writer_observed = 0;
            return false;
        }
        ++calls_since_last_writer_observed;
        return (calls_since_last_writer_observed >= 5);
    }
    void mark(uint64_t pos) override
    {
        vm.mark_page_for_writing(pos);
    }
    void unmark() override
    {
        vm.clear_writing_marker();
    }

private:
    DB::VersionManager& vm;
    uint64_t last_seen_count = 0;
    int calls_since_last_writer_observed = 0;
};

class DB::InMemoryVersionManager : public DB::VersionManager {
public:
    InMemoryVersionManager(SharedInfo* info, util::InterprocessMutex& mutex)
        : VersionManager(mutex)
    {
        m_info = info;
        m_local_max_entry = m_info->readers.capacity();
    }
    void expand_version_list(unsigned) override
    {
        REALM_ASSERT(false);
    }

private:
    void ensure_reader_mapping(unsigned int) override {}
};

#if REALM_HAVE_STD_FILESYSTEM
std::string DBOptions::sys_tmp_dir = std::filesystem::temp_directory_path().string();
#else
std::string DBOptions::sys_tmp_dir = getenv("TMPDIR") ? getenv("TMPDIR") : "";
#endif

// NOTES ON CREATION AND DESTRUCTION OF SHARED MUTEXES:
//
// According to the 'process-sharing example' in the POSIX man page
// for pthread_mutexattr_init() other processes may continue to use a
// process-shared mutex after exit of the process that initialized
// it. Also, the example does not contain any call to
// pthread_mutex_destroy(), so apparently a process-shared mutex need
// not be destroyed at all, nor can it be that a process-shared mutex
// is associated with any resources that are local to the initializing
// process, because that would imply a leak.
//
// While it is not explicitly guaranteed in the man page, we shall
// assume that is is valid to initialize a process-shared mutex twice
// without an intervening call to pthread_mutex_destroy(). We need to
// be able to reinitialize a process-shared mutex if the first
// initializing process crashes and leaves the shared memory in an
// undefined state.

void DB::open(const std::string& path, bool no_create_file, const DBOptions& options)
{
    // Exception safety: Since do_open() is called from constructors, if it
    // throws, it must leave the file closed.
    using util::format;

    REALM_ASSERT(!is_attached());
    REALM_ASSERT(path.size());

    m_db_path = path;
    SlabAlloc& alloc = m_alloc;
    if (options.is_immutable) {
        SlabAlloc::Config cfg;
        cfg.read_only = true;
        cfg.no_create = true;
        cfg.encryption_key = options.encryption_key;
        auto top_ref = alloc.attach_file(path, cfg);
        SlabAlloc::DetachGuard dg(alloc);
        Group::read_only_version_check(alloc, top_ref, path);
        m_fake_read_lock_if_immutable = ReadLockInfo::make_fake(top_ref, m_alloc.get_baseline());
        dg.release();
        return;
    }
    std::string lockfile_path = get_core_file(path, CoreFileType::Lock);
    std::string coordination_dir = get_core_file(path, CoreFileType::Management);
    std::string lockfile_prefix = coordination_dir + "/access_control";
    m_alloc.set_read_only(false);

    Replication::HistoryType openers_hist_type = Replication::hist_None;
    int openers_hist_schema_version = 0;
    if (Replication* repl = get_replication()) {
        openers_hist_type = repl->get_history_type();
        openers_hist_schema_version = repl->get_history_schema_version();
    }

    int current_file_format_version;
    int target_file_format_version;
    int stored_hist_schema_version = -1; // Signals undetermined

    int retries_left = 10; // number of times to retry before throwing exceptions
    // in case there is something wrong with the .lock file... the retries allows
    // us to pick a new lockfile initializer in case the first one crashes without
    // completing the initialization
    std::default_random_engine random_gen;
    for (;;) {

        // if we're retrying, we first wait a random time
        if (retries_left < 10) {
            if (retries_left == 9) { // we seed it from a true random source if possible
                std::random_device r;
                random_gen.seed(r());
            }
            int max_delay = (10 - retries_left) * 10;
            int msecs = random_gen() % max_delay;
            millisleep(msecs);
        }

        m_file.open(lockfile_path, File::access_ReadWrite, File::create_Auto, 0); // Throws
        File::CloseGuard fcg(m_file);
        m_file.set_fifo_path(coordination_dir, "lock.fifo");

        if (m_file.try_rw_lock_exclusive()) { // Throws
            File::UnlockGuard ulg(m_file);

            // We're alone in the world, and it is Ok to initialize the
            // file. Start by truncating the file to zero to ensure that
            // the following resize will generate a file filled with zeroes.
            //
            // This will in particular set m_init_complete to 0.
            m_file.resize(0);
            m_file.prealloc(sizeof(SharedInfo));

            // We can crash anytime during this process. A crash prior to
            // the first resize could allow another thread which could not
            // get the exclusive lock because we hold it, and hence were
            // waiting for the shared lock instead, to observe and use an
            // old lock file.
            m_file_map.map(m_file, File::access_ReadWrite, sizeof(SharedInfo), File::map_NoSync); // Throws
            File::UnmapGuard fug(m_file_map);
            SharedInfo* info = m_file_map.get_addr();

            new (info) SharedInfo{options.durability, openers_hist_type, openers_hist_schema_version}; // Throws

            // Because init_complete is an std::atomic, it's guaranteed not to be observable by others
            // as being 1 before the entire SharedInfo header has been written.
            info->init_complete = 1;
        }

// We hold the shared lock from here until we close the file!
#if REALM_PLATFORM_APPLE
        // macOS has a bug which can cause a hang waiting to obtain a lock, even
        // if the lock is already open in shared mode, so we work around it by
        // busy waiting. This should occur only briefly during session initialization.
        while (!m_file.try_rw_lock_shared()) {
            sched_yield();
        }
#else
        m_file.rw_lock_shared(); // Throws
#endif
        File::UnlockGuard ulg(m_file);

        // The coordination/management dir is created as a side effect of the lock
        // operation above if needed for lock emulation. But it may also be needed
        // for other purposes, so make sure it exists.
        // in worst case there'll be a race on creating this directory.
        // This should be safe but a waste of resources.
        // Unfortunately it cannot be created at an earlier point, because
        // it may then be deleted during the above lock_shared() operation.
        try_make_dir(coordination_dir);

        // If the file is not completely initialized at this point in time, the
        // preceeding initialization attempt must have failed. We know that an
        // initialization process was in progress, because this thread (or
        // process) failed to get an exclusive lock on the file. Because this
        // thread (or process) currently has a shared lock on the file, we also
        // know that the initialization process can no longer be in progress, so
        // the initialization must either have completed or failed at this time.

        // The file is taken to be completely initialized if it is large enough
        // to contain the `init_complete` field, and `init_complete` is true. If
        // the file was not completely initialized, this thread must give up its
        // shared lock, and retry to become the initializer. Eventually, one of
        // two things must happen; either this thread, or another thread
        // succeeds in completing the initialization, or this thread becomes the
        // initializer, and fails the initialization. In either case, the retry
        // loop will eventually terminate.

        // An empty file is (and was) never a successfully initialized file.
        size_t info_size = sizeof(SharedInfo);
        {
            auto file_size = m_file.get_size();
            if (util::int_less_than(file_size, info_size)) {
                if (file_size == 0)
                    continue; // Retry
                info_size = size_t(file_size);
            }
        }

        // Map the initial section of the SharedInfo file that corresponds to
        // the SharedInfo struct, or less if the file is smaller. We know that
        // we have at least one byte, and that is enough to read the
        // `init_complete` flag.
        m_file_map.map(m_file, File::access_ReadWrite, info_size, File::map_NoSync);
        File::UnmapGuard fug_1(m_file_map);
        SharedInfo* info = m_file_map.get_addr();

#ifndef _WIN32
#pragma GCC diagnostic push
#pragma GCC diagnostic ignored "-Winvalid-offsetof"
#endif
        static_assert(offsetof(SharedInfo, init_complete) + sizeof SharedInfo::init_complete <= 1,
                      "Unexpected position or size of SharedInfo::init_complete");
#ifndef _WIN32
#pragma GCC diagnostic pop
#endif
        if (info->init_complete == 0)
            continue;
        REALM_ASSERT(info->init_complete == 1);

        // At this time, we know that the file was completely initialized, but
        // we still need to verify that is was initialized with the memory
        // layout expected by this session participant. We could find that it is
        // initializaed with a different memory layout if other concurrent
        // session participants use different versions of the core library.
        if (info_size < sizeof(SharedInfo)) {
            if (retries_left) {
                --retries_left;
                continue;
            }
            throw IncompatibleLockFile(path, format("Architecture mismatch: SharedInfo size is %1 but should be %2.",
                                                    info_size, sizeof(SharedInfo)));
        }
        if (info->shared_info_version != g_shared_info_version) {
            if (retries_left) {
                --retries_left;
                continue;
            }
            throw IncompatibleLockFile(path, format("Version mismatch: SharedInfo version is %1 but should be %2.",
                                                    info->shared_info_version, g_shared_info_version));
        }
        // Validate compatible sizes of mutex and condvar types. Sizes of all
        // other fields are architecture independent, so if condvar and mutex
        // sizes match, the entire struct matches. The offsets of
        // `size_of_mutex` and `size_of_condvar` are known to be as expected due
        // to the preceeding check in `shared_info_version`.
        if (info->size_of_mutex != sizeof info->shared_controlmutex) {
            if (retries_left) {
                --retries_left;
                continue;
            }
            throw IncompatibleLockFile(path, format("Architecture mismatch: Mutex size is %1 but should be %2.",
                                                    info->size_of_mutex, sizeof(info->shared_controlmutex)));
        }

        if (info->size_of_condvar != sizeof info->room_to_write) {
            if (retries_left) {
                --retries_left;
                continue;
            }
            throw IncompatibleLockFile(
                path, format("Architecture mismatch: Condition variable size is %1 but should be %2.",
                             info->size_of_condvar, sizeof(info->room_to_write)));
        }
        m_writemutex.set_shared_part(info->shared_writemutex, lockfile_prefix, "write");
        m_controlmutex.set_shared_part(info->shared_controlmutex, lockfile_prefix, "control");
        m_versionlist_mutex.set_shared_part(info->shared_versionlist_mutex, lockfile_prefix, "versions");

        // even though fields match wrt alignment and size, there may still be incompatibilities
        // between implementations, so lets ask one of the mutexes if it thinks it'll work.
        if (!m_controlmutex.is_valid()) {
            throw IncompatibleLockFile(
                path, "Control mutex is invalid. This suggests that incompatible pthread libraries are in use.");
        }

        // OK! lock file appears valid. We can now continue operations under the protection
        // of the controlmutex. The controlmutex protects the following activities:
        // - attachment of the database file
        // - start of the async daemon
        // - stop of the async daemon
        // - restore of a backup, if desired
        // - backup of the realm file in preparation of file format upgrade
        // - DB beginning/ending a session
        // - Waiting for and signalling database changes
        {
            std::lock_guard<InterprocessMutex> lock(m_controlmutex); // Throws
            auto version_manager = std::make_unique<FileVersionManager>(m_file, m_versionlist_mutex);

            // proceed to initialize versioning and other metadata information related to
            // the database. Also create the database if we're beginning a new session
            bool begin_new_session = (info->num_participants == 0);
            SlabAlloc::Config cfg;
            cfg.session_initiator = begin_new_session;
            cfg.is_shared = true;
            cfg.read_only = false;
            cfg.skip_validate = !begin_new_session;
            cfg.disable_sync = options.durability == Durability::MemOnly || options.durability == Durability::Unsafe;

            // only the session initiator is allowed to create the database, all other
            // must assume that it already exists.
            cfg.no_create = (begin_new_session ? no_create_file : true);

            // if we're opening a MemOnly file that isn't already opened by
            // someone else then it's a file which should have been deleted on
            // close previously, but wasn't (perhaps due to the process crashing)
            cfg.clear_file = (options.durability == Durability::MemOnly && begin_new_session);

            cfg.encryption_key = options.encryption_key;
            ref_type top_ref;
            m_marker_observer = std::make_unique<EncryptionMarkerObserver>(*version_manager);
            try {
                top_ref = alloc.attach_file(path, cfg, m_marker_observer.get()); // Throws
            }
            catch (const SlabAlloc::Retry&) {
                // On a SlabAlloc::Retry file mappings are already unmapped, no
                // need to do more
                continue;
            }

            // Determine target file format version for session (upgrade
            // required if greater than file format version of attached file).
            current_file_format_version = alloc.get_committed_file_format_version();
            target_file_format_version =
                Group::get_target_file_format_version_for_session(current_file_format_version, openers_hist_type);
            BackupHandler backup(path, options.accepted_versions, options.to_be_deleted);
            if (backup.must_restore_from_backup(current_file_format_version)) {
                // we need to unmap before any file ops that'll change the realm
                // file:
                // (only strictly needed for Windows)
                alloc.detach();
                backup.restore_from_backup();
                // finally, retry with the restored file instead of the original
                // one:
                continue;
            }
            backup.cleanup_backups();

            // From here on, if we fail in any way, we must detach the
            // allocator.
            SlabAlloc::DetachGuard alloc_detach_guard(alloc);
            alloc.note_reader_start(this);
            // must come after the alloc detach guard
            auto handler = [this, &alloc]() noexcept {
                alloc.note_reader_end(this);
            };
            auto reader_end_guard = make_scope_exit(handler);

            // Check validity of top array (to give more meaningful errors
            // early)
            if (top_ref) {
                try {
                    alloc.note_reader_start(this);
                    auto reader_end_guard = make_scope_exit([&]() noexcept {
                        alloc.note_reader_end(this);
                    });
                    Array top{alloc};
                    top.init_from_ref(top_ref);
                    Group::validate_top_array(top, alloc);
                }
                catch (const InvalidDatabase& e) {
                    if (e.get_path().empty()) {
                        throw InvalidDatabase(e.what(), path);
                    }
                    throw;
                }
            }
            if (options.backup_at_file_format_change) {
                backup.backup_realm_if_needed(current_file_format_version, target_file_format_version);
            }
            using gf = _impl::GroupFriend;
            bool file_format_ok;
            // In shared mode (Realm file opened via a DB instance) this
            // version of the core library is able to open Realms using file format
            // versions listed below. Please see Group::get_file_format_version() for
            // information about the individual file format versions.
            if (current_file_format_version == 0) {
                file_format_ok = (top_ref == 0);
            }
            else {
                file_format_ok = backup.is_accepted_file_format(current_file_format_version);
            }

            if (REALM_UNLIKELY(!file_format_ok)) {
                throw UnsupportedFileFormatVersion(current_file_format_version);
            }

            if (begin_new_session) {
                // Determine version (snapshot number) and check history
                // compatibility
                version_type version = 0;
                int stored_hist_type = 0;
                gf::get_version_and_history_info(alloc, top_ref, version, stored_hist_type,
                                                 stored_hist_schema_version);
                bool good_history_type = false;
                switch (openers_hist_type) {
                    case Replication::hist_None:
                        good_history_type = (stored_hist_type == Replication::hist_None);
                        if (!good_history_type)
                            throw IncompatibleHistories(
                                util::format("Realm file at path '%1' has history type '%2', but is being opened "
                                             "with replication disabled.",
                                             path, Replication::history_type_name(stored_hist_type)),
                                path);
                        break;
                    case Replication::hist_OutOfRealm:
                        REALM_ASSERT(false); // No longer in use
                        break;
                    case Replication::hist_InRealm:
                        good_history_type = (stored_hist_type == Replication::hist_InRealm ||
                                             stored_hist_type == Replication::hist_None);
                        if (!good_history_type)
                            throw IncompatibleHistories(
                                util::format("Realm file at path '%1' has history type '%2', but is being opened in "
                                             "local history mode.",
                                             path, Replication::history_type_name(stored_hist_type)),
                                path);
                        break;
                    case Replication::hist_SyncClient:
                        good_history_type = ((stored_hist_type == Replication::hist_SyncClient) || (top_ref == 0));
                        if (!good_history_type)
                            throw IncompatibleHistories(
                                util::format("Realm file at path '%1' has history type '%2', but is being opened in "
                                             "synchronized history mode.",
                                             path, Replication::history_type_name(stored_hist_type)),
                                path);
                        break;
                    case Replication::hist_SyncServer:
                        good_history_type = ((stored_hist_type == Replication::hist_SyncServer) || (top_ref == 0));
                        if (!good_history_type)
                            throw IncompatibleHistories(
                                util::format("Realm file at path '%1' has history type '%2', but is being opened in "
                                             "server history mode.",
                                             path, Replication::history_type_name(stored_hist_type)),
                                path);
                        break;
                }

                REALM_ASSERT(stored_hist_schema_version >= 0);
                if (stored_hist_schema_version > openers_hist_schema_version)
                    throw IncompatibleHistories(
                        util::format("Unexpected future history schema version %1, current schema %2",
                                     stored_hist_schema_version, openers_hist_schema_version),
                        path);
                bool need_hist_schema_upgrade =
                    (stored_hist_schema_version < openers_hist_schema_version && top_ref != 0);
                if (need_hist_schema_upgrade) {
                    Replication* repl = get_replication();
                    if (!repl->is_upgradable_history_schema(stored_hist_schema_version))
                        throw IncompatibleHistories(util::format("Nonupgradable history schema %1, current schema %2",
                                                                 stored_hist_schema_version,
                                                                 openers_hist_schema_version),
                                                    path);
                }

                bool need_file_format_upgrade =
                    current_file_format_version < target_file_format_version && top_ref != 0;
                if (!options.allow_file_format_upgrade && (need_hist_schema_upgrade || need_file_format_upgrade)) {
                    throw FileFormatUpgradeRequired(m_db_path);
                }

                alloc.convert_from_streaming_form(top_ref);

                if (options.encryption_key) {
#ifdef _WIN32
                    uint64_t pid = GetCurrentProcessId();
#else
                    static_assert(sizeof(pid_t) <= sizeof(uint64_t), "process identifiers too large");
                    uint64_t pid = getpid();
#endif
                    info->session_initiator_pid = pid;
                }

                info->file_format_version = uint_fast8_t(target_file_format_version);

                // Initially there is a single version in the file
                info->number_of_versions = 1;

                info->latest_version_number = version;
                alloc.init_mapping_management(version);

                size_t file_size = 24;
                if (top_ref) {
                    Array top(alloc);
                    top.init_from_ref(top_ref);
                    file_size = Group::get_logical_file_size(top);
                }
                version_manager->init_versioning(top_ref, file_size, version);
            }
            else { // Not the session initiator
                // Durability setting must be consistent across a session. An
                // inconsistency is a logic error, as the user is required to
                // make sure that all possible concurrent session participants
                // use the same durability setting for the same Realm file.
                if (Durability(info->durability) != options.durability)
                    throw RuntimeError(ErrorCodes::IncompatibleSession, "Durability not consistent");

                // History type must be consistent across a session. An
                // inconsistency is a logic error, as the user is required to
                // make sure that all possible concurrent session participants
                // use the same history type for the same Realm file.
                if (info->history_type != openers_hist_type)
                    throw RuntimeError(ErrorCodes::IncompatibleSession, "History type not consistent");

                // History schema version must be consistent across a
                // session. An inconsistency is a logic error, as the user is
                // required to make sure that all possible concurrent session
                // participants use the same history schema version for the same
                // Realm file.
                if (info->history_schema_version != openers_hist_schema_version)
<<<<<<< HEAD
                    throw LogicError(LogicError::mixed_history_schema_version);
=======
                    throw RuntimeError(ErrorCodes::IncompatibleSession, "History schema version not consistent");
#ifdef _WIN32
                uint64_t pid = GetCurrentProcessId();
#else
                uint64_t pid = getpid();
#endif

                if (options.encryption_key && info->session_initiator_pid != pid) {
                    std::stringstream ss;
                    ss << path << ": Encrypted interprocess sharing is currently unsupported."
                       << "DB has been opened by pid: " << info->session_initiator_pid << ". Current pid is " << pid
                       << ".";
                    throw Exception(ErrorCodes::IllegalOperation, ss.str());
                }
>>>>>>> 09381ba2

                // We need per session agreement among all participants on the
                // target Realm file format. From a technical perspective, the
                // best way to ensure that, would be to require a bumping of the
                // SharedInfo file format version on any change that could lead
                // to a different result from
                // get_target_file_format_for_session() given the same current
                // Realm file format version and the same history type, as that
                // would prevent the outcome of the Realm opening process from
                // depending on race conditions. However, for practical reasons,
                // we shall instead simply check that there is agreement, and
                // throw the same kind of exception, as would have been thrown
                // with a bumped SharedInfo file format version, if there isn't.
                if (info->file_format_version != target_file_format_version) {
                    throw IncompatibleLockFile(path,
                                               format("Version mismatch: File format version is %1 but should be %2.",
                                                      info->file_format_version, target_file_format_version));
                }

                // Even though this session participant is not the session initiator,
                // it may be the one that has to perform the history schema upgrade.
                // See upgrade_file_format(). However we cannot get the actual value
                // at this point as the allocator is not synchronized with the file.
                // The value will be read in a ReadTransaction later.

                // We need to setup the allocators version information, as it is needed
                // to correctly age and later reclaim memory mappings.
                version_type version = info->latest_version_number;
                alloc.init_mapping_management(version);
            }

            m_new_commit_available.set_shared_part(info->new_commit_available, lockfile_prefix, "new_commit",
                                                   options.temp_dir);
            m_pick_next_writer.set_shared_part(info->pick_next_writer, lockfile_prefix, "pick_writer",
                                               options.temp_dir);

            // make our presence noted:
            ++info->num_participants;
            m_info = info;

            // Keep the mappings and file open:
            m_version_manager = std::move(version_manager);
            alloc_detach_guard.release();
            fug_1.release(); // Do not unmap
            fcg.release();   // Do not close
        }
        ulg.release(); // Do not release shared lock
        break;
    }

    // Upgrade file format and/or history schema
    try {
        if (stored_hist_schema_version == -1) {
            // current_hist_schema_version has not been read. Read it now
            stored_hist_schema_version = start_read()->get_history_schema_version();
        }
        if (current_file_format_version == 0) {
            // If the current file format is still undecided, no upgrade is
            // necessary, but we still need to make the chosen file format
            // visible to the rest of the core library by updating the value
            // that will be subsequently returned by
            // Group::get_file_format_version(). For this to work, all session
            // participants must adopt the chosen target Realm file format when
            // the stored file format version is zero regardless of the version
            // of the core library used.
            m_file_format_version = target_file_format_version;
        }
        else {
            m_file_format_version = current_file_format_version;
            upgrade_file_format(options.allow_file_format_upgrade, target_file_format_version,
                                stored_hist_schema_version, openers_hist_schema_version); // Throws
        }
    }
    catch (...) {
        close();
        throw;
    }
#if REALM_METRICS
    if (options.enable_metrics) {
        m_metrics = std::make_shared<Metrics>(options.metrics_buffer_size);
    }
#endif // REALM_METRICS
    m_alloc.set_read_only(true);
}

void DB::open(BinaryData buffer, bool take_ownership)
{
    auto top_ref = m_alloc.attach_buffer(buffer.data(), buffer.size());
    m_fake_read_lock_if_immutable = ReadLockInfo::make_fake(top_ref, buffer.size());
    if (take_ownership)
        m_alloc.own_buffer();
}

void DB::open(Replication& repl, const std::string& file, const DBOptions& options)
{
    // Exception safety: Since open() is called from constructors, if it throws,
    // it must leave the file closed.

    REALM_ASSERT(!is_attached());

    repl.initialize(*this); // Throws

    set_replication(&repl);

    bool no_create = false;
    open(file, no_create, options); // Throws
}

void DB::open(Replication& repl, const DBOptions options)
{
    REALM_ASSERT(!is_attached());
    repl.initialize(*this); // Throws
    set_replication(&repl);

    m_alloc.init_in_memory_buffer();

    auto hist_type = repl.get_history_type();
    m_in_memory_info =
        std::make_unique<SharedInfo>(DBOptions::Durability::MemOnly, hist_type, repl.get_history_schema_version());
    SharedInfo* info = m_in_memory_info.get();
    m_writemutex.set_shared_part(info->shared_writemutex, "", "write");
    m_controlmutex.set_shared_part(info->shared_controlmutex, "", "control");
    m_new_commit_available.set_shared_part(info->new_commit_available, "", "new_commit", options.temp_dir);
    m_pick_next_writer.set_shared_part(info->pick_next_writer, "", "pick_writer", options.temp_dir);
    m_versionlist_mutex.set_shared_part(info->shared_versionlist_mutex, "", "versions");

    auto target_file_format_version = uint_fast8_t(Group::get_target_file_format_version_for_session(0, hist_type));
    info->file_format_version = target_file_format_version;
    info->number_of_versions = 1;
    info->latest_version_number = 1;
    info->init_versioning(0, m_alloc.get_baseline(), 1);
    ++info->num_participants;

    m_version_manager = std::make_unique<InMemoryVersionManager>(info, m_versionlist_mutex);

    m_file_format_version = target_file_format_version;

#if REALM_METRICS
    if (options.enable_metrics) {
        m_metrics = std::make_shared<Metrics>(options.metrics_buffer_size);
    }
#endif // REALM_METRICS
    m_info = info;
    m_alloc.set_read_only(true);
}

void DB::create_new_history(Replication& repl)
{
    Replication* old_repl = get_replication();
    try {
        repl.initialize(*this);
        set_replication(&repl);

        auto tr = start_write();
        tr->clear_history();
        tr->replicate(tr.get(), repl);
        tr->commit();
    }
    catch (...) {
        set_replication(old_repl);
        throw;
    }
}

void DB::create_new_history(std::unique_ptr<Replication> repl)
{
    create_new_history(*repl);
    m_history = std::move(repl);
}

// WARNING / FIXME: compact() should NOT be exposed publicly on Windows because it's not crash safe! It may
// corrupt your database if something fails.
// Tracked by https://github.com/realm/realm-core/issues/4111

// A note about lock ordering.
// The local mutex, m_mutex, guards transaction start/stop and map/unmap of the lock file.
// Except for compact(), open() and close(), it should only be held briefly.
// The controlmutex guards operations which change the file size, session initialization
// and session exit.
// The writemutex guards the integrity of the (write) transaction data.
// The controlmutex and writemutex resides in the .lock file and thus requires
// the mapping of the .lock file to work. A straightforward approach would be to lock
// the m_mutex whenever the other mutexes are taken or released...but that would be too
// bad for performance of transaction start/stop.
//
// The locks are to be taken in this order: writemutex->controlmutex->m_mutex
//
// The .lock file is mapped during DB::create() and unmapped by a call to DB::close().
// Once unmapped, it is never mapped again. Hence any observer with a valid DBRef may
// only see the transition from mapped->unmapped, never the opposite.
//
// Trying to create a transaction if the .lock file is unmapped will result in an assert.
// Unmapping (during close()) while transactions are live, is not considered an error. There
// is a potential race between unmapping during close() and any operation carried out by a live
// transaction. The user must ensure that this race never happens if she uses DB::close().
bool DB::compact(bool bump_version_number, util::Optional<const char*> output_encryption_key)
    NO_THREAD_SAFETY_ANALYSIS // this would work except for a known limitation: "No alias analysis" where clang cannot
                              // tell that tr->db->m_mutex is the same thing as m_mutex
{
    REALM_ASSERT(!m_fake_read_lock_if_immutable);
    std::string tmp_path = m_db_path + ".tmp_compaction_space";

    // To enter compact, the DB object must already have been attached to a file,
    // since this happens in DB::create().

    // Verify that the lock file is still attached. There is no attempt to guard against
    // a race between close() and compact().
    if (is_attached() == false) {
        throw Exception(ErrorCodes::IllegalOperation, m_db_path + ": compact must be done on an open/attached DB");
    }
    auto info = m_info;
    Durability dura = Durability(info->durability);
    const char* write_key = bool(output_encryption_key) ? *output_encryption_key : get_encryption_key();
    {
        std::unique_lock<InterprocessMutex> lock(m_controlmutex); // Throws

        // We must be the ONLY DB object attached if we're to do compaction
        if (info->num_participants > 1)
            return false;

        // Holding the controlmutex prevents any other DB from attaching to the file.

        // Using start_read here ensures that we have access to the latest entry
        // in the VersionList. We need to have access to that later to update top_ref and file_size.
        // This is also needed to attach the group (get the proper top pointer, etc)
        TransactionRef tr = start_read();

        // local lock blocking any transaction from starting (and stopping)
        CheckedLockGuard local_lock(m_mutex);

        // We should be the only transaction active - otherwise back out
        if (m_transaction_count != 1)
            return false;

        // group::write() will throw if the file already exists.
        // To prevent this, we have to remove the file (should it exist)
        // before calling group::write().
        File::try_remove(tmp_path);

        // Compact by writing a new file holding only live data, then renaming the new file
        // so it becomes the database file, replacing the old one in the process.
        try {
            File file;
            file.open(tmp_path, File::access_ReadWrite, File::create_Must, 0);
            int incr = bump_version_number ? 1 : 0;
            Group::DefaultTableWriter writer;
            tr->write(file, write_key, info->latest_version_number + incr, writer); // Throws
            // Data needs to be flushed to the disk before renaming.
            bool disable_sync = get_disable_sync_to_disk();
            if (!disable_sync && dura != Durability::Unsafe)
                file.sync(); // Throws
        }
        catch (...) {
            // If writing the compact version failed in any way, delete the partially written file to clean up disk
            // space. This is so that we don't fail with 100% disk space used when compacting on a mostly full disk.
            if (File::exists(tmp_path)) {
                File::remove(tmp_path);
            }
            throw;
        }
        // if we've written a file with a bumped version number, we need to update the lock file to match.
        if (bump_version_number) {
            ++info->latest_version_number;
        }
        // We need to release any shared mapping *before* releasing the control mutex.
        // When someone attaches to the new database file, they *must* *not* see and
        // reuse any existing memory mapping of the stale file.
        tr->close_read_with_lock();
        m_alloc.detach();

        util::File::move(tmp_path, m_db_path);

        SlabAlloc::Config cfg;
        cfg.session_initiator = true;
        cfg.is_shared = true;
        cfg.read_only = false;
        cfg.skip_validate = false;
        cfg.no_create = true;
        cfg.clear_file = false;
        cfg.encryption_key = write_key;
        ref_type top_ref;
        top_ref = m_alloc.attach_file(m_db_path, cfg, m_marker_observer.get());
        m_alloc.convert_from_streaming_form(top_ref);
        m_alloc.init_mapping_management(info->latest_version_number);
        info->number_of_versions = 1;
        size_t logical_file_size = sizeof(SlabAlloc::Header);
        if (top_ref) {
            Array top(m_alloc);
            top.init_from_ref(top_ref);
            logical_file_size = Group::get_logical_file_size(top);
        }
        m_version_manager->init_versioning(top_ref, logical_file_size, info->latest_version_number);
    }
    return true;
}

void DB::write_copy(StringData path, const char* output_encryption_key)
{
    auto tr = start_read();
    if (auto hist = tr->get_history()) {
        if (!hist->no_pending_local_changes(tr->get_version())) {
            throw Exception(ErrorCodes::IllegalOperation,
                            "All client changes must be integrated in server before writing copy");
        }
    }

    class NoClientFileIdWriter : public Group::DefaultTableWriter {
    public:
        NoClientFileIdWriter()
            : Group::DefaultTableWriter(true)
        {
        }
        HistoryInfo write_history(_impl::OutputStream& out) override
        {
            auto hist = Group::DefaultTableWriter::write_history(out);
            hist.sync_file_id = 0;
            return hist;
        }
    } writer;

    File file;
    file.open(path, File::access_ReadWrite, File::create_Must, 0);
    file.resize(0);

    tr->write(file, output_encryption_key, m_info->latest_version_number, writer);
}

uint_fast64_t DB::get_number_of_versions()
{
    if (m_fake_read_lock_if_immutable)
        return 1;
    return m_info->number_of_versions;
}

size_t DB::get_allocated_size() const
{
    return m_alloc.get_allocated_size();
}

DB::~DB() noexcept
{
    close();
}

void DB::release_all_read_locks() noexcept
{
    REALM_ASSERT(!m_fake_read_lock_if_immutable);
    CheckedLockGuard local_lock(m_mutex); // mx on m_local_locks_held
    for (auto& read_lock : m_local_locks_held) {
        --m_transaction_count;
        m_version_manager->release_read_lock(read_lock);
    }
    m_local_locks_held.clear();
    REALM_ASSERT(m_transaction_count == 0);
}

// Note: close() and close_internal() may be called from the DB::~DB().
// in that case, they will not throw. Throwing can only happen if called
// directly.
void DB::close(bool allow_open_read_transactions)
{
    // make helper thread(s) terminate
    m_commit_helper.reset();

    if (m_fake_read_lock_if_immutable) {
        if (!is_attached())
            return;
        {
            CheckedLockGuard local_lock(m_mutex);
            if (!allow_open_read_transactions && m_transaction_count)
                throw WrongTransactionState("Closing with open read transactions");
        }
        if (m_alloc.is_attached())
            m_alloc.detach();
        m_fake_read_lock_if_immutable.reset();
    }
    else {
        close_internal(std::unique_lock<InterprocessMutex>(m_controlmutex, std::defer_lock),
                       allow_open_read_transactions);
    }
}

void DB::close_internal(std::unique_lock<InterprocessMutex> lock, bool allow_open_read_transactions)
{
    if (!is_attached())
        return;

    {
        CheckedLockGuard local_lock(m_mutex);
        if (m_write_transaction_open)
            throw WrongTransactionState("Closing with open write transactions");
        if (!allow_open_read_transactions && m_transaction_count)
            throw WrongTransactionState("Closing with open read transactions");
    }
    SharedInfo* info = m_info;
    {
        if (!lock.owns_lock())
            lock.lock();

        if (m_alloc.is_attached())
            m_alloc.detach();

        if (m_is_sync_agent) {
            REALM_ASSERT(info->sync_agent_present);
            info->sync_agent_present = 0; // Set to false
        }
        release_all_read_locks();
        --info->num_participants;
        bool end_of_session = info->num_participants == 0;
        // std::cerr << "closing" << std::endl;
        if (end_of_session) {

            // If the db file is just backing for a transient data structure,
            // we can delete it when done.
            if (Durability(info->durability) == Durability::MemOnly && !m_in_memory_info) {
                try {
                    util::File::remove(m_db_path.c_str());
                }
                catch (...) {
                } // ignored on purpose.
            }
        }
        lock.unlock();
    }
    {
        CheckedLockGuard local_lock(m_mutex);

        m_new_commit_available.close();
        m_pick_next_writer.close();

        if (m_in_memory_info) {
            m_in_memory_info.reset();
        }
        else {
            // On Windows it is important that we unmap before unlocking, else a SetEndOfFile() call from another
            // thread may interleave which is not permitted on Windows. It is permitted on *nix.
            m_file_map.unmap();
            m_version_manager.reset();
            m_file.rw_unlock();
            // info->~SharedInfo(); // DO NOT Call destructor
            m_file.close();
        }
        m_info = nullptr;
    }
}

bool DB::other_writers_waiting_for_lock() const
{
    SharedInfo* info = m_info;

    uint32_t next_ticket = info->next_ticket.load(std::memory_order_relaxed);
    uint32_t next_served = info->next_served.load(std::memory_order_relaxed);
    // When holding the write lock, next_ticket = next_served + 1, hence, if the diference between 'next_ticket' and
    // 'next_served' is greater than 1, there is at least one thread waiting to acquire the write lock.
    return next_ticket > next_served + 1;
}

class DB::AsyncCommitHelper {
public:
    AsyncCommitHelper(DB* db)
        : m_db(db)
    {
    }
    ~AsyncCommitHelper()
    {
        {
            std::unique_lock lg(m_mutex);
            if (!m_running) {
                return;
            }
            m_running = false;
            m_cv_worker.notify_one();
        }
        m_thread.join();
    }

    void begin_write(util::UniqueFunction<void()> fn)
    {
        std::unique_lock lg(m_mutex);
        start_thread();
        m_pending_writes.emplace_back(std::move(fn));
        m_cv_worker.notify_one();
    }

    void blocking_begin_write()
    {
        std::unique_lock lg(m_mutex);

        // If we support unlocking InterprocessMutex from a different thread
        // than it was locked on, we can sometimes just begin the write on
        // the current thread. This requires that no one is currently waiting
        // for the worker thread to acquire the write lock, as we'll deadlock
        // if we try to async commit while the worker is waiting for the lock.
        bool can_lock_on_caller =
            !InterprocessMutex::is_thread_confined && (!m_owns_write_mutex && m_pending_writes.empty() &&
                                                       m_write_lock_claim_ticket == m_write_lock_claim_fulfilled);

        // If we support cross-thread unlocking and m_running is false,
        // can_lock_on_caller should always be true or we forgot to launch the thread
        REALM_ASSERT(can_lock_on_caller || m_running || InterprocessMutex::is_thread_confined);

        // If possible, just begin the write on the current thread
        if (can_lock_on_caller) {
            m_waiting_for_write_mutex = true;
            lg.unlock();
            m_db->do_begin_write();
            lg.lock();
            m_waiting_for_write_mutex = false;
            m_has_write_mutex = true;
            m_owns_write_mutex = false;
            return;
        }

        // Otherwise we have to ask the worker thread to acquire it and wait
        // for that
        start_thread();
        size_t ticket = ++m_write_lock_claim_ticket;
        m_cv_worker.notify_one();
        m_cv_callers.wait(lg, [this, ticket] {
            return ticket == m_write_lock_claim_fulfilled;
        });
    }

    void end_write()
    {
        std::unique_lock lg(m_mutex);
        REALM_ASSERT(m_has_write_mutex);
        REALM_ASSERT(m_owns_write_mutex || !InterprocessMutex::is_thread_confined);

        // If we acquired the write lock on the worker thread, also release it
        // there even if our mutex supports unlocking cross-thread as it simplifies things.
        if (m_owns_write_mutex) {
            m_pending_mx_release = true;
            m_cv_worker.notify_one();
        }
        else {
            m_db->do_end_write();
            m_has_write_mutex = false;
        }
    }

    bool blocking_end_write()
    {
        std::unique_lock lg(m_mutex);
        if (!m_has_write_mutex) {
            return false;
        }
        REALM_ASSERT(m_owns_write_mutex || !InterprocessMutex::is_thread_confined);

        // If we acquired the write lock on the worker thread, also release it
        // there even if our mutex supports unlocking cross-thread as it simplifies things.
        if (m_owns_write_mutex) {
            m_pending_mx_release = true;
            m_cv_worker.notify_one();
            m_cv_callers.wait(lg, [this] {
                return !m_pending_mx_release;
            });
        }
        else {
            m_db->do_end_write();
            m_has_write_mutex = false;

            // The worker thread may have ignored a request for the write mutex
            // while we were acquiring it, so we need to wake up the thread
            if (has_pending_write_requests()) {
                lg.unlock();
                m_cv_worker.notify_one();
            }
        }
        return true;
    }


    void sync_to_disk(util::UniqueFunction<void()> fn)
    {
        REALM_ASSERT(fn);
        std::unique_lock lg(m_mutex);
        REALM_ASSERT(!m_pending_sync);
        start_thread();
        m_pending_sync = std::move(fn);
        m_cv_worker.notify_one();
    }

private:
    DB* m_db;
    std::thread m_thread;
    std::mutex m_mutex;
    std::condition_variable m_cv_worker;
    std::condition_variable m_cv_callers;
    std::deque<util::UniqueFunction<void()>> m_pending_writes;
    util::UniqueFunction<void()> m_pending_sync;
    size_t m_write_lock_claim_ticket = 0;
    size_t m_write_lock_claim_fulfilled = 0;
    bool m_pending_mx_release = false;
    bool m_running = false;
    bool m_has_write_mutex = false;
    bool m_owns_write_mutex = false;
    bool m_waiting_for_write_mutex = false;

    void main();

    void start_thread()
    {
        if (m_running) {
            return;
        }
        m_running = true;
        m_thread = std::thread([this]() {
            main();
        });
    }

    bool has_pending_write_requests()
    {
        return m_write_lock_claim_fulfilled < m_write_lock_claim_ticket || !m_pending_writes.empty();
    }
};

void DB::AsyncCommitHelper::main()
{
    std::unique_lock lg(m_mutex);
    while (m_running) {
#if 0 // Enable for testing purposes
        std::this_thread::sleep_for(std::chrono::milliseconds(10));
#endif
        if (m_has_write_mutex) {
            if (auto cb = std::move(m_pending_sync)) {
                // Only one of sync_to_disk(), end_write(), or blocking_end_write()
                // should be called, so we should never have both a pending sync
                // and pending release.
                REALM_ASSERT(!m_pending_mx_release);
                lg.unlock();
                cb();
                cb = nullptr; // Release things captured by the callback before reacquiring the lock
                lg.lock();
                m_pending_mx_release = true;
            }
            if (m_pending_mx_release) {
                REALM_ASSERT(!InterprocessMutex::is_thread_confined || m_owns_write_mutex);
                m_db->do_end_write();
                m_pending_mx_release = false;
                m_has_write_mutex = false;
                m_owns_write_mutex = false;

                lg.unlock();
                m_cv_callers.notify_all();
                lg.lock();
                continue;
            }
        }
        else {
            REALM_ASSERT(!m_pending_sync && !m_pending_mx_release);

            // Acquire the write lock if anyone has requested it, but only if
            // another thread is not already waiting for it. If there's another
            // thread requesting and they get it while we're waiting, we'll
            // deadlock if they ask us to perform the sync.
            if (!m_waiting_for_write_mutex && has_pending_write_requests()) {
                lg.unlock();
                m_db->do_begin_write();
                lg.lock();

                REALM_ASSERT(!m_has_write_mutex);
                m_has_write_mutex = true;
                m_owns_write_mutex = true;

                // Synchronous transaction requests get priority over async
                if (m_write_lock_claim_fulfilled < m_write_lock_claim_ticket) {
                    ++m_write_lock_claim_fulfilled;
                    m_cv_callers.notify_all();
                    continue;
                }

                REALM_ASSERT(!m_pending_writes.empty());
                auto callback = std::move(m_pending_writes.front());
                m_pending_writes.pop_front();
                lg.unlock();
                callback();
                // Release things captured by the callback before reacquiring the lock
                callback = nullptr;
                lg.lock();
                continue;
            }
        }
        m_cv_worker.wait(lg);
    }
    if (m_has_write_mutex && m_owns_write_mutex) {
        m_db->do_end_write();
    }
}


void DB::async_begin_write(util::UniqueFunction<void()> fn)
{
    REALM_ASSERT(m_commit_helper);
    m_commit_helper->begin_write(std::move(fn));
}

void DB::async_end_write()
{
    REALM_ASSERT(m_commit_helper);
    m_commit_helper->end_write();
}

void DB::async_sync_to_disk(util::UniqueFunction<void()> fn)
{
    REALM_ASSERT(m_commit_helper);
    m_commit_helper->sync_to_disk(std::move(fn));
}

void DB::wait_for_change_internal_release()
{
    std::lock_guard<InterprocessMutex> lock(m_controlmutex);
    m_wait_for_change_internal_enabled = false;
    m_new_commit_available.notify_all();
}

bool DB::wait_for_change_internal(uint64_t change_from_version)
{
    SharedInfo* info = m_file_map.get_addr();
    std::lock_guard<InterprocessMutex> lock(m_controlmutex);
    while (change_from_version == info->latest_version_number && m_wait_for_change_internal_enabled) {
        m_new_commit_available.wait(m_controlmutex, 0);
    }
    return change_from_version != info->latest_version_number;
}

bool DB::has_changed(TransactionRef& tr)
{
    if (m_fake_read_lock_if_immutable)
        return false; // immutable doesn't change
    bool changed = tr->m_read_lock.m_version != get_version_of_latest_snapshot();
    return changed;
}

bool DB::wait_for_change(TransactionRef& tr)
{
    REALM_ASSERT(!m_fake_read_lock_if_immutable);
    std::lock_guard<InterprocessMutex> lock(m_controlmutex);
    while (tr->m_read_lock.m_version == m_info->latest_version_number && m_wait_for_change_enabled) {
        m_new_commit_available.wait(m_controlmutex, 0);
    }
    return tr->m_read_lock.m_version != m_info->latest_version_number;
}


void DB::wait_for_change_release()
{
    if (m_fake_read_lock_if_immutable)
        return;
    std::lock_guard<InterprocessMutex> lock(m_controlmutex);
    m_wait_for_change_enabled = false;
    m_new_commit_available.notify_all();
}


void DB::enable_wait_for_change()
{
    REALM_ASSERT(!m_fake_read_lock_if_immutable);
    std::lock_guard<InterprocessMutex> lock(m_controlmutex);
    m_wait_for_change_enabled = true;
}

void DB::enable_wait_for_change_internal()
{
    REALM_ASSERT(!m_fake_read_lock_if_immutable);
    std::lock_guard<InterprocessMutex> lock(m_controlmutex);
    m_wait_for_change_internal_enabled = true;
}

void DB::upgrade_file_format(bool allow_file_format_upgrade, int target_file_format_version,
                             int current_hist_schema_version, int target_hist_schema_version)
{
    // In a multithreaded scenario multiple threads may initially see a need to
    // upgrade (maybe_upgrade == true) even though one onw thread is supposed to
    // perform the upgrade, but that is ok, because the condition is rechecked
    // in a fully reliable way inside a transaction.

    // First a non-threadsafe but fast check
    int current_file_format_version = m_file_format_version;
    REALM_ASSERT(current_file_format_version <= target_file_format_version);
    REALM_ASSERT(current_hist_schema_version <= target_hist_schema_version);
    bool maybe_upgrade_file_format = (current_file_format_version < target_file_format_version);
    bool maybe_upgrade_hist_schema = (current_hist_schema_version < target_hist_schema_version);
    bool maybe_upgrade = maybe_upgrade_file_format || maybe_upgrade_hist_schema;
    if (maybe_upgrade) {

#ifdef REALM_DEBUG
// This sleep() only exists in order to increase the quality of the
// TEST(Upgrade_Database_2_3_Writes_New_File_Format_new) unit test.
// The unit test creates multiple threads that all call
// upgrade_file_format() simultaneously. This sleep() then acts like
// a simple thread barrier that makes sure the threads meet here, to
// increase the likelyhood of detecting any potential race problems.
// See the unit test for details.
//
// NOTE: This sleep has been disabled because no problems have been found with
// this code in a long while, and it was dramatically slowing down a unit test
// in realm-sync.

// millisleep(200);
#endif

        // WriteTransaction wt(*this);
        auto wt = start_write();
        bool dirty = false;

        // We need to upgrade history first. We may need to access it during migration
        // when processing the !OID columns
        int current_hist_schema_version_2 = wt->get_history_schema_version();
        // The history must either still be using its initial schema or have
        // been upgraded already to the chosen target schema version via a
        // concurrent DB object.
        REALM_ASSERT(current_hist_schema_version_2 == current_hist_schema_version ||
                     current_hist_schema_version_2 == target_hist_schema_version);
        bool need_hist_schema_upgrade = (current_hist_schema_version_2 < target_hist_schema_version);
        if (need_hist_schema_upgrade) {
            if (!allow_file_format_upgrade)
                throw FileFormatUpgradeRequired(this->m_db_path);

            Replication* repl = get_replication();
            repl->upgrade_history_schema(current_hist_schema_version_2); // Throws
            wt->set_history_schema_version(target_hist_schema_version);  // Throws
            dirty = true;
        }

        // File format upgrade
        int current_file_format_version_2 = m_alloc.get_committed_file_format_version();
        // The file must either still be using its initial file_format or have
        // been upgraded already to the chosen target file format via a
        // concurrent DB object.
        REALM_ASSERT(current_file_format_version_2 == current_file_format_version ||
                     current_file_format_version_2 == target_file_format_version);
        bool need_file_format_upgrade = (current_file_format_version_2 < target_file_format_version);
        if (need_file_format_upgrade) {
            if (!allow_file_format_upgrade)
                throw FileFormatUpgradeRequired(this->m_db_path);
            wt->upgrade_file_format(target_file_format_version); // Throws
            // Note: The file format version stored in the Realm file will be
            // updated to the new file format version as part of the following
            // commit operation. This happens in GroupWriter::commit().
            if (m_upgrade_callback)
                m_upgrade_callback(current_file_format_version_2, target_file_format_version); // Throws
            dirty = true;
        }
        wt->set_file_format_version(target_file_format_version);
        m_file_format_version = target_file_format_version;

        if (dirty)
            wt->commit(); // Throws
    }
}

void DB::release_read_lock(ReadLockInfo& read_lock) noexcept
{
    // ignore if opened with immutable file (then we have no lockfile)
    if (m_fake_read_lock_if_immutable)
        return;
    CheckedLockGuard lock(m_mutex); // mx on m_local_locks_held
    do_release_read_lock(read_lock);
}

// this is called with m_mutex locked
void DB::do_release_read_lock(ReadLockInfo& read_lock) noexcept
{
    REALM_ASSERT(!m_fake_read_lock_if_immutable);
    bool found_match = false;
    // simple linear search and move-last-over if a match is found.
    // common case should have only a modest number of transactions in play..
    for (size_t j = 0; j < m_local_locks_held.size(); ++j) {
        if (m_local_locks_held[j].m_version == read_lock.m_version) {
            m_local_locks_held[j] = m_local_locks_held.back();
            m_local_locks_held.pop_back();
            found_match = true;
            break;
        }
    }
    if (!found_match) {
        REALM_ASSERT(!is_attached());
        // it's OK, someone called close() and all locks where released
        return;
    }
    --m_transaction_count;
    m_version_manager->release_read_lock(read_lock);
}


DB::ReadLockInfo DB::grab_read_lock(ReadLockInfo::Type type, VersionID version_id)
{
    CheckedLockGuard lock(m_mutex); // mx on m_local_locks_held
    REALM_ASSERT_RELEASE(is_attached());
    auto read_lock = m_version_manager->grab_read_lock(type, version_id);

    m_local_locks_held.emplace_back(read_lock);
    ++m_transaction_count;
    REALM_ASSERT(read_lock.m_file_size > read_lock.m_top_ref);
    return read_lock;
}

void DB::leak_read_lock(ReadLockInfo& read_lock) noexcept
{
    CheckedLockGuard lock(m_mutex); // mx on m_local_locks_held
    // simple linear search and move-last-over if a match is found.
    // common case should have only a modest number of transactions in play..
    for (size_t j = 0; j < m_local_locks_held.size(); ++j) {
        if (m_local_locks_held[j].m_version == read_lock.m_version) {
            m_local_locks_held[j] = m_local_locks_held.back();
            m_local_locks_held.pop_back();
            --m_transaction_count;
            return;
        }
    }
}

bool DB::do_try_begin_write()
{
    // In the non-blocking case, we will only succeed if there is no contention for
    // the write mutex. For this case we are trivially fair and can ignore the
    // fairness machinery.
    bool got_the_lock = m_writemutex.try_lock();
    if (got_the_lock) {
        finish_begin_write();
    }
    return got_the_lock;
}

void DB::do_begin_write()
{
    SharedInfo* info = m_info;

    // Get write lock - the write lock is held until do_end_write().
    //
    // We use a ticketing scheme to ensure fairness wrt performing write transactions.
    // (But cannot do that on Windows until we have interprocess condition variables there)
    uint32_t my_ticket = info->next_ticket.fetch_add(1, std::memory_order_relaxed);
    m_writemutex.lock(); // Throws

    // allow for comparison even after wrap around of ticket numbering:
    int32_t diff = int32_t(my_ticket - info->next_served.load(std::memory_order_relaxed));
    bool should_yield = diff > 0; // ticket is in the future
    // a) the above comparison is only guaranteed to be correct, if the distance
    //    between my_ticket and info->next_served is less than 2^30. This will
    //    be the case since the distance will be bounded by the number of threads
    //    and each thread cannot ever hold more than one ticket.
    // b) we could use 64 bit counters instead, but it is unclear if all platforms
    //    have support for interprocess atomics for 64 bit values.

    timespec time_limit; // only compute the time limit if we're going to use it:
    if (should_yield) {
        // This clock is not monotonic, so time can move backwards. This can lead
        // to a wrong time limit, but the only effect of a wrong time limit is that
        // we momentarily lose fairness, so we accept it.
        timeval tv;
        gettimeofday(&tv, nullptr);
        time_limit.tv_sec = tv.tv_sec;
        time_limit.tv_nsec = tv.tv_usec * 1000;
        time_limit.tv_nsec += 500000000;        // 500 msec wait
        if (time_limit.tv_nsec >= 1000000000) { // overflow
            time_limit.tv_nsec -= 1000000000;
            time_limit.tv_sec += 1;
        }
    }

    while (should_yield) {

        m_pick_next_writer.wait(m_writemutex, &time_limit);
        timeval tv;
        gettimeofday(&tv, nullptr);
        if (time_limit.tv_sec < tv.tv_sec ||
            (time_limit.tv_sec == tv.tv_sec && time_limit.tv_nsec < tv.tv_usec * 1000)) {
            // Timeout!
            break;
        }
        diff = int32_t(my_ticket - info->next_served);
        should_yield = diff > 0; // ticket is in the future, so yield to someone else
    }

    // we may get here because a) it's our turn, b) we timed out
    // we don't distinguish, satisfied that event b) should be rare.
    // In case b), we have to *make* it our turn. Failure to do so could leave us
    // with 'next_served' permanently trailing 'next_ticket'.
    //
    // In doing so, we may bypass other waiters, hence the condition for yielding
    // should take this situation into account by comparing with '>' instead of '!='
    info->next_served = my_ticket;
    finish_begin_write();
}

void DB::finish_begin_write()
{
    if (m_info->commit_in_critical_phase) {
        m_writemutex.unlock();
        throw RuntimeError(ErrorCodes::BrokenInvariant, "Crash of other process detected, session restart required");
    }


    {
        CheckedLockGuard local_lock(m_mutex);
        m_write_transaction_open = true;
    }
    m_alloc.set_read_only(false);
}

void DB::do_end_write() noexcept
{
    m_info->next_served.fetch_add(1, std::memory_order_relaxed);

    CheckedLockGuard local_lock(m_mutex);
    REALM_ASSERT(m_write_transaction_open);
    m_alloc.set_read_only(true);
    m_write_transaction_open = false;
    m_pick_next_writer.notify_all();
    m_writemutex.unlock();
}


Replication::version_type DB::do_commit(Transaction& transaction, bool commit_to_disk)
{
    version_type current_version;
    {
        current_version = m_version_manager->get_newest_version();
    }
    version_type new_version = current_version + 1;

    if (!transaction.m_objects_to_delete.empty()) {
        for (auto it : transaction.m_objects_to_delete) {
            transaction.get_table(it.table_key)->remove_object(it.obj_key);
        }
        transaction.m_objects_to_delete.clear();
    }
    if (Replication* repl = get_replication()) {
        // If Replication::prepare_commit() fails, then the entire transaction
        // fails. The application then has the option of terminating the
        // transaction with a call to Transaction::Rollback(), which in turn
        // must call Replication::abort_transact().
        new_version = repl->prepare_commit(current_version);        // Throws
        low_level_commit(new_version, transaction, commit_to_disk); // Throws
        repl->finalize_commit();
    }
    else {
        low_level_commit(new_version, transaction); // Throws
    }
    return new_version;
}

VersionID DB::get_version_id_of_latest_snapshot()
{
    if (m_fake_read_lock_if_immutable)
        return {m_fake_read_lock_if_immutable->m_version, 0};
    return m_version_manager->get_version_id_of_latest_snapshot();
}


DB::version_type DB::get_version_of_latest_snapshot()
{
    return get_version_id_of_latest_snapshot().version;
}


void DB::low_level_commit(uint_fast64_t new_version, Transaction& transaction, bool commit_to_disk)
{
    SharedInfo* info = m_info;

    // Version of oldest snapshot currently (or recently) bound in a transaction
    // of the current session.
    uint64_t oldest_version = 0, oldest_live_version = 0;
    TopRefMap top_refs;
    bool any_new_unreachables;
    {
        CheckedLockGuard lock(m_mutex);
        m_version_manager->cleanup_versions(oldest_live_version, top_refs, any_new_unreachables);
        oldest_version = top_refs.begin()->first;
        // Allow for trimming of the history. Some types of histories do not
        // need store changesets prior to the oldest *live* bound snapshot.
        if (auto hist = transaction.get_history()) {
            hist->set_oldest_bound_version(oldest_live_version); // Throws
        }
        // Cleanup any stale mappings
        m_alloc.purge_old_mappings(oldest_version, new_version);
    }

    // Do the actual commit
    REALM_ASSERT(oldest_version <= new_version);
#if REALM_METRICS
    transaction.update_num_objects();
#endif // REALM_METRICS

    GroupWriter out(transaction, Durability(info->durability), m_marker_observer.get()); // Throws
    out.set_versions(new_version, top_refs, any_new_unreachables);

    if (auto limit = out.get_evacuation_limit()) {
        // Get a work limit based on the size of the transaction we're about to commit
        // Add 4k to ensure progress on small commits
        size_t work_limit = m_alloc.get_commit_size() / 2 + out.get_free_list_size() + 0x1000;
        transaction.cow_outliers(out.get_evacuation_progress(), limit, work_limit);
    }

    ref_type new_top_ref;
    // Recursively write all changed arrays to end of file
    {
        // protect against race with any other DB trying to attach to the file
        std::lock_guard<InterprocessMutex> lock(m_controlmutex); // Throws
        new_top_ref = out.write_group();                         // Throws
    }
    {
        // protect access to shared variables and m_reader_mapping from here
        CheckedLockGuard lock_guard(m_mutex);
        m_free_space = out.get_free_space_size();
        m_locked_space = out.get_locked_space_size();
        m_used_space = out.get_logical_size() - m_free_space;
        m_evac_stage.store(EvacStage(out.get_evacuation_stage()));
        switch (Durability(info->durability)) {
            case Durability::Full:
            case Durability::Unsafe:
                if (commit_to_disk) {
                    out.commit(new_top_ref); // Throws
                }
                else {
                    out.sync_all_mappings();
                }
                break;
            case Durability::MemOnly:
                // In Durability::MemOnly mode, we just use the file as backing for
                // the shared memory. So we never actually sync the data to disk
                // (the OS may do so opportinisticly, or when swapping).
                // however, we still need to flush any private caches into the buffer cache
                out.flush_all_mappings();
                break;
        }
        size_t new_file_size = out.get_logical_size();
        // We must reset the allocators free space tracking before communicating the new
        // version through the ring buffer. If not, a reader may start updating the allocators
        // mappings while the allocator is in dirty state.
        reset_free_space_tracking();
        // Add the new version. If this fails in any way, the VersionList may be corrupted.
        // This can lead to readers seing invalid data which is likely to cause them
        // to crash. Other writers *must* be prevented from writing any further updates
        // to the database. The flag "commit_in_critical_phase" is used to prevent such updates.
        info->commit_in_critical_phase = 1;
        {
            m_version_manager->add_version(new_top_ref, new_file_size, new_version);

            // REALM_ASSERT(m_alloc.matches_section_boundary(new_file_size));
            REALM_ASSERT(new_top_ref < new_file_size);
        }
        // At this point, the VersionList has been succesfully updated, and the next writer
        // can safely proceed once the writemutex has been lifted.
        info->commit_in_critical_phase = 0;
    }
    {
        // protect against concurrent updates to the .lock file.
        // must release m_mutex before this point to obey lock order
        std::lock_guard<InterprocessMutex> lock(m_controlmutex);

        // this is not correct .. but what should we return instead?
        // just returning the number of reachable versions is also misleading,
        // because we retain a transaction history stretching all the way from
        // oldest live version to newest version - even though we may have reclaimed
        // individual versions within this range
        info->number_of_versions = new_version - oldest_version + 1;
        info->latest_version_number = new_version;

        m_new_commit_available.notify_all();
    }
}

#ifdef REALM_DEBUG
void DB::reserve(size_t size)
{
    REALM_ASSERT(is_attached());
    m_alloc.reserve_disk_space(size); // Throws
}
#endif

bool DB::call_with_lock(const std::string& realm_path, CallbackWithLock&& callback)
{
    auto lockfile_path = get_core_file(realm_path, CoreFileType::Lock);

    File lockfile;
    lockfile.open(lockfile_path, File::access_ReadWrite, File::create_Auto, 0); // Throws
    File::CloseGuard fcg(lockfile);
    lockfile.set_fifo_path(realm_path + ".management", "lock.fifo");
    if (lockfile.try_rw_lock_exclusive()) { // Throws
        callback(realm_path);
        return true;
    }
    return false;
}

std::string DB::get_core_file(const std::string& base_path, CoreFileType type)
{
    switch (type) {
        case CoreFileType::Lock:
            return base_path + ".lock";
        case CoreFileType::Storage:
            return base_path;
        case CoreFileType::Management:
            return base_path + ".management";
        case CoreFileType::Note:
            return base_path + ".note";
        case CoreFileType::Log:
            return base_path + ".log";
    }
    REALM_UNREACHABLE();
}

void DB::delete_files(const std::string& base_path, bool* did_delete, bool delete_lockfile)
{
    if (File::try_remove(get_core_file(base_path, CoreFileType::Storage)) && did_delete) {
        *did_delete = true;
    }

    File::try_remove(get_core_file(base_path, CoreFileType::Note));
    File::try_remove(get_core_file(base_path, CoreFileType::Log));
    util::try_remove_dir_recursive(get_core_file(base_path, CoreFileType::Management));

    if (delete_lockfile) {
        File::try_remove(get_core_file(base_path, CoreFileType::Lock));
    }
}

TransactionRef DB::start_read(VersionID version_id)
{
    if (!is_attached())
        throw StaleAccessor("Stale transaction");
    TransactionRef tr;
    if (m_fake_read_lock_if_immutable) {
        tr = make_transaction_ref(shared_from_this(), &m_alloc, *m_fake_read_lock_if_immutable, DB::transact_Reading);
    }
    else {
        ReadLockInfo read_lock = grab_read_lock(ReadLockInfo::Live, version_id);
        ReadLockGuard g(*this, read_lock);
        read_lock.check();
        tr = make_transaction_ref(shared_from_this(), &m_alloc, read_lock, DB::transact_Reading);
        g.release();
    }
    tr->set_file_format_version(get_file_format_version());
    return tr;
}

TransactionRef DB::start_frozen(VersionID version_id)
{
    if (!is_attached())
        throw StaleAccessor("Stale transaction");
    TransactionRef tr;
    if (m_fake_read_lock_if_immutable) {
        tr = make_transaction_ref(shared_from_this(), &m_alloc, *m_fake_read_lock_if_immutable, DB::transact_Frozen);
    }
    else {
        ReadLockInfo read_lock = grab_read_lock(ReadLockInfo::Frozen, version_id);
        ReadLockGuard g(*this, read_lock);
        read_lock.check();
        tr = make_transaction_ref(shared_from_this(), &m_alloc, read_lock, DB::transact_Frozen);
        g.release();
    }
    tr->set_file_format_version(get_file_format_version());
    return tr;
}

TransactionRef DB::start_write(bool nonblocking)
{
    if (m_fake_read_lock_if_immutable) {
        REALM_ASSERT(false && "Can't write an immutable DB");
    }
    if (nonblocking) {
        bool success = do_try_begin_write();
        if (!success) {
            return TransactionRef();
        }
    }
    else {
        do_begin_write();
    }
    {
        CheckedUniqueLock local_lock(m_mutex);
        if (!is_attached()) {
            local_lock.unlock();
            end_write_on_correct_thread();
            throw StaleAccessor("Stale transaction");
        }
        m_write_transaction_open = true;
    }
    TransactionRef tr;
    try {
        ReadLockInfo read_lock = grab_read_lock(ReadLockInfo::Live, VersionID());
        ReadLockGuard g(*this, read_lock);
        read_lock.check();

        tr = make_transaction_ref(shared_from_this(), &m_alloc, read_lock, DB::transact_Writing);
        tr->set_file_format_version(get_file_format_version());
        version_type current_version = read_lock.m_version;
        m_alloc.init_mapping_management(current_version);
        if (Replication* repl = get_replication()) {
            bool history_updated = false;
            repl->initiate_transact(*tr, current_version, history_updated); // Throws
        }
        g.release();
    }
    catch (...) {
        end_write_on_correct_thread();
        throw;
    }

    return tr;
}

void DB::async_request_write_mutex(TransactionRef& tr, util::UniqueFunction<void()>&& when_acquired)
{
    {
        util::CheckedLockGuard lck(tr->m_async_mutex);
        REALM_ASSERT(tr->m_async_stage == Transaction::AsyncState::Idle);
        tr->m_async_stage = Transaction::AsyncState::Requesting;
    }
    std::weak_ptr<Transaction> weak_tr = tr;
    async_begin_write([weak_tr, cb = std::move(when_acquired)]() {
        if (auto tr = weak_tr.lock()) {
            util::CheckedLockGuard lck(tr->m_async_mutex);
            // If a synchronous transaction happened while we were pending
            // we may be in HasCommits
            if (tr->m_async_stage == Transaction::AsyncState::Requesting) {
                tr->m_async_stage = Transaction::AsyncState::HasLock;
            }
            if (tr->m_waiting_for_write_lock) {
                tr->m_waiting_for_write_lock = false;
                tr->m_async_cv.notify_one();
            }
            else if (cb) {
                cb();
            }
            tr.reset(); // Release pointer while lock is held
        }
    });
}

inline DB::DB(const DBOptions& options)
    : m_upgrade_callback(std::move(options.upgrade_callback))
{
    if (options.enable_async_writes) {
        m_commit_helper = std::make_unique<AsyncCommitHelper>(this);
    }
}

namespace {
class DBInit : public DB {
public:
    explicit DBInit(const DBOptions& options)
        : DB(options)
    {
    }
};
} // namespace

DBRef DB::create(const std::string& file, bool no_create, const DBOptions& options) NO_THREAD_SAFETY_ANALYSIS
{
    DBRef retval = std::make_shared<DBInit>(options);
    retval->open(file, no_create, options);
    return retval;
}

DBRef DB::create(Replication& repl, const std::string& file, const DBOptions& options) NO_THREAD_SAFETY_ANALYSIS
{
    DBRef retval = std::make_shared<DBInit>(options);
    retval->open(repl, file, options);
    return retval;
}

DBRef DB::create(std::unique_ptr<Replication> repl, const std::string& file,
                 const DBOptions& options) NO_THREAD_SAFETY_ANALYSIS
{
    REALM_ASSERT(repl);
    DBRef retval = std::make_shared<DBInit>(options);
    retval->m_history = std::move(repl);
    retval->open(*retval->m_history, file, options);
    return retval;
}

DBRef DB::create(std::unique_ptr<Replication> repl, const DBOptions& options) NO_THREAD_SAFETY_ANALYSIS
{
    REALM_ASSERT(repl);
    DBRef retval = std::make_shared<DBInit>(options);
    retval->m_history = std::move(repl);
    retval->open(*retval->m_history, options);
    return retval;
}

DBRef DB::create(BinaryData buffer, bool take_ownership) NO_THREAD_SAFETY_ANALYSIS
{
    DBOptions options;
    options.is_immutable = true;
    DBRef retval = std::make_shared<DBInit>(options);
    retval->open(buffer, take_ownership);
    return retval;
}

void DB::claim_sync_agent()
{
    REALM_ASSERT(is_attached());
    std::unique_lock<InterprocessMutex> lock(m_controlmutex);
    if (m_info->sync_agent_present)
        throw MultipleSyncAgents{};
    m_info->sync_agent_present = 1; // Set to true
    m_is_sync_agent = true;
}

void DB::release_sync_agent()
{
    REALM_ASSERT(is_attached());
    std::unique_lock<InterprocessMutex> lock(m_controlmutex);
    if (!m_is_sync_agent)
        return;
    REALM_ASSERT(m_info->sync_agent_present);
    m_info->sync_agent_present = 0;
    m_is_sync_agent = false;
}

void DB::do_begin_possibly_async_write()
{
    if (m_commit_helper) {
        m_commit_helper->blocking_begin_write();
    }
    else {
        do_begin_write();
    }
}

void DB::end_write_on_correct_thread() noexcept
{
    //    m_local_write_mutex.unlock();
    if (!m_commit_helper || !m_commit_helper->blocking_end_write()) {
        do_end_write();
    }
}

DisableReplication::DisableReplication(Transaction& t)
    : m_tr(t)
    , m_owner(t.get_db())
    , m_repl(m_owner->get_replication())
    , m_version(t.get_version())
{
    m_owner->set_replication(nullptr);
    t.m_history = nullptr;
}

DisableReplication::~DisableReplication()
{
    m_owner->set_replication(m_repl);
    if (m_version != m_tr.get_version())
        m_tr.initialize_replication();
}

} // namespace realm<|MERGE_RESOLUTION|>--- conflicted
+++ resolved
@@ -1383,24 +1383,7 @@
                 // participants use the same history schema version for the same
                 // Realm file.
                 if (info->history_schema_version != openers_hist_schema_version)
-<<<<<<< HEAD
-                    throw LogicError(LogicError::mixed_history_schema_version);
-=======
                     throw RuntimeError(ErrorCodes::IncompatibleSession, "History schema version not consistent");
-#ifdef _WIN32
-                uint64_t pid = GetCurrentProcessId();
-#else
-                uint64_t pid = getpid();
-#endif
-
-                if (options.encryption_key && info->session_initiator_pid != pid) {
-                    std::stringstream ss;
-                    ss << path << ": Encrypted interprocess sharing is currently unsupported."
-                       << "DB has been opened by pid: " << info->session_initiator_pid << ". Current pid is " << pid
-                       << ".";
-                    throw Exception(ErrorCodes::IllegalOperation, ss.str());
-                }
->>>>>>> 09381ba2
 
                 // We need per session agreement among all participants on the
                 // target Realm file format. From a technical perspective, the

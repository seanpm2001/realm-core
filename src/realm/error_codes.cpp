--- conflicted
+++ resolved
@@ -29,7 +29,6 @@
 ErrorCategory ErrorCodes::error_categories(Error code)
 {
     switch (code) {
-<<<<<<< HEAD
         case OK:
             break;
 
@@ -50,6 +49,7 @@
         case SchemaVersionMismatch:
         case SubscriptionFailed:
         case UnsupportedFileFormatVersion:
+        case OperationAborted:
             return ErrorCategory().set(ErrorCategory::runtime_error);
 
         case DecryptionFailed:
@@ -205,6 +205,20 @@
                 .set(ErrorCategory::runtime_error)
                 .set(ErrorCategory::app_error)
                 .set(ErrorCategory::service_error);
+
+        case WebSocketGoingAway:
+        case WebSocketProtocolError:
+        case WebSocketUnsupportedData:
+        case WebSocketReserved:
+        case WebSocketNoStatusReceived:
+        case WebSocketAbnormalClosure:
+        case WebSocketInvalidPayloadData:
+        case WebSocketPolicyViolation:
+        case WebSocketMessageTooBig:
+        case WebSocketInavalidExtension:
+        case WebSocketInternalServerError:
+        case WebSocketTLSHandshakeFailed:
+            return ErrorCategory().set(ErrorCategory::runtime_error).set(ErrorCategory::websocket_error);
 
         case UnknownError:
             break;
@@ -317,6 +331,7 @@
     {"OK", ErrorCodes::OK},
     {"ObjectAlreadyExists", ErrorCodes::ObjectAlreadyExists},
     {"ObjectTypeMismatch", ErrorCodes::ObjectTypeMismatch},
+    {"OperationAborted", ErrorCodes::OperationAborted},
     {"OutOfBounds", ErrorCodes::OutOfBounds},
     {"OutOfDiskSpace", ErrorCodes::OutOfDiskSpace},
     {"OutOfMemory", ErrorCodes::OutOfMemory},
@@ -357,6 +372,18 @@
     {"ValueAlreadyExists", ErrorCodes::ValueAlreadyExists},
     {"ValueDuplicateName", ErrorCodes::ValueDuplicateName},
     {"ValueNotFound", ErrorCodes::ValueNotFound},
+    {"WebSocketAbnormalClosure", ErrorCodes::WebSocketAbnormalClosure},
+    {"WebSocketGoingAway", ErrorCodes::WebSocketAbnormalClosure},
+    {"WebSocketInavalidExtension", ErrorCodes::WebSocketInavalidExtension},
+    {"WebSocketInternalServerError", ErrorCodes::WebSocketInternalServerError},
+    {"WebSocketInvalidPayloadData", ErrorCodes::WebSocketInvalidPayloadData},
+    {"WebSocketMessageTooBig", ErrorCodes::WebSocketMessageTooBig},
+    {"WebSocketNoStatusReceived", ErrorCodes::WebSocketNoStatusReceived},
+    {"WebSocketPolicyViolation", ErrorCodes::WebSocketPolicyViolation},
+    {"WebSocketProtocolError", ErrorCodes::WebSocketProtocolError},
+    {"WebSocketReserved", ErrorCodes::WebSocketReserved},
+    {"WebSocketTLSHandshakeFailed", ErrorCodes::WebSocketTLSHandshakeFailed},
+    {"WebSocketUnsupportedData", ErrorCodes::WebSocketUnsupportedData},
     {"WrongThread", ErrorCodes::WrongThread},
     {"WrongTransactionState", ErrorCodes::WrongTransactionState},
 };
@@ -401,49 +428,6 @@
             }
         }
         return "unknown";
-=======
-        case ErrorCodes::OK:
-            return "OK";
-        case ErrorCodes::RuntimeError:
-            return "RuntimeError";
-        case ErrorCodes::LogicError:
-            return "LogicError";
-        case ErrorCodes::BrokenPromise:
-            return "BrokenPromise";
-        case ErrorCodes::OperationAborted:
-            return "OperationAborted";
-
-        /// WebSocket error codes
-        case ErrorCodes::WebSocket_GoingAway:
-            return "WebSocket: Going Away";
-        case ErrorCodes::WebSocket_ProtocolError:
-            return "WebSocket: Protocol Error";
-        case ErrorCodes::WebSocket_UnsupportedData:
-            return "WebSocket: Unsupported Data";
-        case ErrorCodes::WebSocket_Reserved:
-            return "WebSocket: Reserved";
-        case ErrorCodes::WebSocket_NoStatusReceived:
-            return "WebSocket: No Status Received";
-        case ErrorCodes::WebSocket_AbnormalClosure:
-            return "WebSocket: Abnormal Closure";
-        case ErrorCodes::WebSocket_InvalidPayloadData:
-            return "WebSocket: Invalid Payload Data";
-        case ErrorCodes::WebSocket_PolicyViolation:
-            return "WebSocket: Policy Violation";
-        case ErrorCodes::WebSocket_MessageTooBig:
-            return "WebSocket: Message Too Big";
-        case ErrorCodes::WebSocket_InavalidExtension:
-            return "WebSocket: Invalid Extension";
-        case ErrorCodes::WebSocket_InternalServerError:
-            return "WebSocket: Internal Server Error";
-        case ErrorCodes::WebSocket_TLSHandshakeFailed:
-            return "WebSocket: TLS Handshake Failed";
-
-        case ErrorCodes::UnknownError:
-            [[fallthrough]];
-        default:
-            return "UnknownError";
->>>>>>> 4ea78d5d
     }
 } error_codes_map;
 

/*************************************************************************
 *
 * Copyright 2016 Realm Inc.
 *
 * Licensed under the Apache License, Version 2.0 (the "License");
 * you may not use this file except in compliance with the License.
 * You may obtain a copy of the License at
 *
 * http://www.apache.org/licenses/LICENSE-2.0
 *
 * Unless required by applicable law or agreed to in writing, software
 * distributed under the License is distributed on an "AS IS" BASIS,
 * WITHOUT WARRANTIES OR CONDITIONS OF ANY KIND, either express or implied.
 * See the License for the specific language governing permissions and
 * limitations under the License.
 *
 **************************************************************************/

/*
This file lets you write queries in C++ syntax like: Expression* e = (first + 1 / second >= third + 12.3);

Type conversion/promotion semantics is the same as in the C++ expressions, e.g float + int > double == float +
(float)int > double.


Grammar:
-----------------------------------------------------------------------------------------------------------------------
    Expression:         Subexpr2<T>  Compare<Cond, T>  Subexpr2<T>
                        operator! Expression

    Subexpr2<T>:        Value<T>
                        Columns<T>
                        Subexpr2<T>  Operator<Oper<T>  Subexpr2<T>
                        power(Subexpr2<T>) // power(x) = x * x, as example of unary operator

    Value<T>:           T

    Operator<Oper<T>>:  +, -, *, /

    Compare<Cond, T>:   ==, !=, >=, <=, >, <

    T:                  bool, int, int64_t, float, double, StringData


Class diagram
-----------------------------------------------------------------------------------------------------------------------
Subexpr2
    void evaluate(size_t i, ValueBase* destination)

Compare: public Subexpr2
    size_t find_first(size_t start, size_t end)     // main method that executes query

    unique_ptr<Subexpr2> m_left;                               // left expression subtree
    unique_ptr<Subexpr2> m_right;                              // right expression subtree

Operator: public Subexpr2
    void evaluate(size_t i, ValueBase* destination)
    unique_ptr<Subexpr2> m_left;                               // left expression subtree
    unique_ptr<Subexpr2> m_right;                              // right expression subtree

Value<T>: public Subexpr2
    void evaluate(size_t i, ValueBase* destination)
    T m_v[8];

Columns<T>: public Subexpr2
    void evaluate(size_t i, ValueBase* destination)
    SequentialGetter<T> sg;                         // class bound to a column, lets you read values in a fast way
    Table* m_table;

class ColumnAccessor<>: public Columns<double>


Call diagram:
-----------------------------------------------------------------------------------------------------------------------
Example of 'table.first > 34.6 + table.second':

size_t Compare<Greater>::find_first()-------------+
         |                                        |
         |                                        |
         |                                        |
         +--> Columns<float>::evaluate()          +--------> Operator<Plus>::evaluate()
                                                                |               |
                                               Value<float>::evaluate()    Columns<float>::evaluate()

Operator, Value and Columns have an evaluate(size_t i, ValueBase* destination) method which returns a Value<T>
containing 8 values representing table rows i...i + 7.

So Value<T> contains 8 concecutive values and all operations are based on these chunks. This is
to save overhead by virtual calls needed for evaluating a query that has been dynamically constructed at runtime.


Memory allocation:
-----------------------------------------------------------------------------------------------------------------------
Subexpressions created by the end-user are stack allocated. They are cloned to the heap when passed to UnaryOperator,
Operator, and Compare. Those types own the clones and deallocate them when destroyed.


Caveats, notes and todos
-----------------------------------------------------------------------------------------------------------------------
    * Perhaps disallow columns from two different tables in same expression
    * The name Columns (with s) an be confusing because we also have Column (without s)
    * We have Columns::m_table, Query::m_table and ColumnAccessorBase::m_table that point at the same thing, even with
      ColumnAccessor<> extending Columns. So m_table is redundant, but this is in order to keep class dependencies and
      entanglement low so that the design is flexible (if you perhaps later want a Columns class that is not dependent
      on ColumnAccessor)

Nulls
-----------------------------------------------------------------------------------------------------------------------
First note that at array level, nulls are distinguished between non-null in different ways:
String:
    m_data == 0 && m_size == 0

Integer, Bool stored in ArrayIntNull:
    value == get(0) (entry 0 determins a magic value that represents nulls)

Float/double:
    null::is_null(value) which tests if value bit-matches one specific bit pattern reserved for null

The Columns class encapsulates all this into a simple class that, for any type T has
    evaluate(size_t index) that reads values from a column, taking nulls in count
    get(index)
    set(index)
    is_null(index)
    set_null(index)
*/

#ifndef REALM_QUERY_EXPRESSION_HPP
#define REALM_QUERY_EXPRESSION_HPP

#include <realm/array_timestamp.hpp>
#include <realm/array_binary.hpp>
#include <realm/array_string.hpp>
#include <realm/array_backlink.hpp>
#include <realm/array_list.hpp>
#include <realm/array_key.hpp>
#include <realm/array_bool.hpp>
#include <realm/column_type_traits.hpp>
#include <realm/table.hpp>
#include <realm/query.hpp>
#include <realm/list.hpp>
#include <realm/metrics/query_info.hpp>
#include <realm/util/optional.hpp>
#include <realm/util/serializer.hpp>

#include <numeric>

// Normally, if a next-generation-syntax condition is supported by the old query_engine.hpp, a query_engine node is
// created because it's faster (by a factor of 5 - 10). Because many of our existing next-generation-syntax unit
// unit tests are indeed simple enough to fallback to old query_engine, query_expression gets low test coverage. Undef
// flag to get higher query_expression test coverage. This is a good idea to try out each time you develop on/modify
// query_expression.

#define REALM_OLDQUERY_FALLBACK

namespace realm {

template <class T>
T minimum(T a, T b)
{
    return a < b ? a : b;
}

#ifdef REALM_OLDQUERY_FALLBACK
// Hack to avoid template instantiation errors. See create(). Todo, see if we can simplify only_numeric somehow
namespace _impl {

template <class T, class U>
inline T only_numeric(U in)
{
    return static_cast<T>(util::unwrap(in));
}

template <class T>
inline int only_numeric(const StringData&)
{
    REALM_ASSERT(false);
    return 0;
}

template <class T>
inline int only_numeric(const BinaryData&)
{
    REALM_ASSERT(false);
    return 0;
}

template <class T>
inline StringData only_string_op_types(T in)
{
    REALM_ASSERT(false);
    static_cast<void>(in);
    return StringData();
}

inline BinaryData only_string_op_types(BinaryData in)
{
    return in;
}

template <>
inline StringData only_string_op_types<StringData>(StringData in)
{
    return in;
}

template <class T, class U>
inline T no_timestamp(U in)
{
    return static_cast<T>(util::unwrap(in));
}

template <class T>
inline int no_timestamp(const Timestamp&)
{
    REALM_ASSERT(false);
    return 0;
}

} // namespace _impl

#endif // REALM_OLDQUERY_FALLBACK

template <class T>
struct Plus {
    T operator()(T v1, T v2) const
    {
        return v1 + v2;
    }
    static std::string description()
    {
        return "+";
    }
    typedef T type;
};

template <class T>
struct Minus {
    T operator()(T v1, T v2) const
    {
        return v1 - v2;
    }
    static std::string description()
    {
        return "-";
    }
    typedef T type;
};

template <class T>
struct Div {
    T operator()(T v1, T v2) const
    {
        return v1 / v2;
    }
    static std::string description()
    {
        return "/";
    }
    typedef T type;
};

template <class T>
struct Mul {
    T operator()(T v1, T v2) const
    {
        return v1 * v2;
    }
    static std::string description()
    {
        return "*";
    }
    typedef T type;
};

// Unary operator
template <class T>
struct Pow {
    T operator()(T v) const
    {
        return v * v;
    }
    static std::string description()
    {
        return "^";
    }
    typedef T type;
};

// Finds a common type for T1 and T2 according to C++ conversion/promotion in arithmetic (float + int => float, etc)
template <class T1, class T2, bool T1_is_int = std::numeric_limits<T1>::is_integer || std::is_same<T1, null>::value,
          bool T2_is_int = std::numeric_limits<T2>::is_integer || std::is_same<T2, null>::value,
          bool T1_is_widest = (sizeof(T1) > sizeof(T2) || std::is_same<T2, null>::value)>
struct Common;
template <class T1, class T2, bool b>
struct Common<T1, T2, b, b, true> {
    typedef T1 type;
};
template <class T1, class T2, bool b>
struct Common<T1, T2, b, b, false> {
    typedef T2 type;
};
template <class T1, class T2, bool b>
struct Common<T1, T2, false, true, b> {
    typedef T1 type;
};
template <class T1, class T2, bool b>
struct Common<T1, T2, true, false, b> {
    typedef T2 type;
};


struct ValueBase {
    static const size_t default_size = 8;
    virtual void export_bool(ValueBase& destination) const = 0;
    virtual void export_Timestamp(ValueBase& destination) const = 0;
    virtual void export_int(ValueBase& destination) const = 0;
    virtual void export_float(ValueBase& destination) const = 0;
    virtual void export_int64_t(ValueBase& destination) const = 0;
    virtual void export_double(ValueBase& destination) const = 0;
    virtual void export_StringData(ValueBase& destination) const = 0;
    virtual void export_BinaryData(ValueBase& destination) const = 0;
    virtual void export_null(ValueBase& destination) const = 0;
    virtual void import(const ValueBase& destination) = 0;

    // If true, all values in the class come from a link list of a single field in the parent table (m_table). If
    // false, then values come from successive rows of m_table (query operations are operated on in bulks for speed)
    bool m_from_link_list;

    // Number of values stored in the class.
    size_t m_values;
};

class Expression {
public:
    Expression()
    {
    }
    virtual ~Expression()
    {
    }

    virtual size_t find_first(size_t start, size_t end) const = 0;
    virtual void set_base_table(const Table* table) = 0;
    virtual void set_cluster(const Cluster*) = 0;
    virtual void collect_dependencies(std::vector<TableKey>&) const
    {
    }
    virtual const Table* get_base_table() const = 0;
    virtual std::string description(util::serializer::SerialisationState& state) const = 0;

    virtual std::unique_ptr<Expression> clone(QueryNodeHandoverPatches*) const = 0;
    virtual void apply_handover_patch(QueryNodeHandoverPatches&, Group&)
    {
    }
};

template <typename T, typename... Args>
std::unique_ptr<Expression> make_expression(Args&&... args)
{
    return std::unique_ptr<Expression>(new T(std::forward<Args>(args)...));
}

class Subexpr {
public:
    virtual ~Subexpr()
    {
    }

    virtual std::unique_ptr<Subexpr> clone(QueryNodeHandoverPatches* = nullptr) const = 0;
    virtual void apply_handover_patch(QueryNodeHandoverPatches&, Group&)
    {
    }

    // When the user constructs a query, it always "belongs" to one single base/parent table (regardless of
    // any links or not and regardless of any queries assembled with || or &&). When you do a Query::find(),
    // then Query::m_table is set to this table, and set_base_table() is called on all Columns and LinkMaps in
    // the query expression tree so that they can set/update their internals as required.
    //
    // During thread-handover of a Query, set_base_table() is also called to make objects point at the new table
    // instead of the old one from the old thread.
    virtual void set_base_table(const Table*)
    {
    }

<<<<<<< HEAD
    virtual std::string description() const = 0;
=======
    virtual void verify_column() const = 0;
    virtual std::string description(util::serializer::SerialisationState& state) const = 0;
>>>>>>> 163cb4d1

    virtual void set_cluster(const Cluster*)
    {
    }

    // Recursively fetch tables of columns in expression tree. Used when user first builds a stand-alone expression
    // and
    // binds it to a Query at a later time
    virtual const Table* get_base_table() const
    {
        return nullptr;
    }

    virtual void collect_dependencies(std::vector<TableKey>&) const
    {
    }

    virtual void evaluate(size_t index, ValueBase& destination) = 0;
    // This function supports SubColumnAggregate
    virtual void evaluate(ObjKey, ValueBase&)
    {
        REALM_ASSERT(false); // Unimplemented
    }
};

template <typename T, typename... Args>
std::unique_ptr<Subexpr> make_subexpr(Args&&... args)
{
    return std::unique_ptr<Subexpr>(new T(std::forward<Args>(args)...));
}

template <class T>
class Columns;
template <class T>
class Value;
class ConstantStringValue;
template <class T>
class Subexpr2;
template <class oper, class TLeft = Subexpr, class TRight = Subexpr>
class Operator;
template <class oper, class TLeft = Subexpr>
class UnaryOperator;
template <class oper, class TLeft = Subexpr>
class SizeOperator;
template <class TCond, class T, class TLeft = Subexpr, class TRight = Subexpr>
class Compare;
template <bool has_links>
class UnaryLinkCompare;
class ColumnAccessorBase;


// Handle cases where left side is a constant (int, float, int64_t, double, StringData)
template <class Cond, class L, class R>
Query create(L left, const Subexpr2<R>& right)
{
// Purpose of below code is to intercept the creation of a condition and test if it's supported by the old
// query_engine.hpp which is faster. If it's supported, create a query_engine.hpp node, otherwise create a
// query_expression.hpp node.
//
// This method intercepts only Value <cond> Subexpr2. Interception of Subexpr2 <cond> Subexpr is elsewhere.

#ifdef REALM_OLDQUERY_FALLBACK // if not defined, then never fallback to query_engine.hpp; always use query_expression
    const Columns<R>* column = dynamic_cast<const Columns<R>*>(&right);
    // TODO: recognize size operator expressions
    // auto size_operator = dynamic_cast<const SizeOperator<Size<StringData>, Subexpr>*>(&right);

    if (column && ((std::numeric_limits<L>::is_integer && std::numeric_limits<R>::is_integer) ||
                   (std::is_same<L, double>::value && std::is_same<R, double>::value) ||
                   (std::is_same<L, float>::value && std::is_same<R, float>::value) ||
                   (std::is_same<L, Timestamp>::value && std::is_same<R, Timestamp>::value) ||
                   (std::is_same<L, StringData>::value && std::is_same<R, StringData>::value) ||
                   (std::is_same<L, BinaryData>::value && std::is_same<R, BinaryData>::value)) &&
        !column->links_exist()) {
        const Table* t = column->get_base_table();
        Query q = Query(*t);

        if (std::is_same<Cond, Less>::value)
            q.greater(column->column_key(), _impl::only_numeric<R>(left));
        else if (std::is_same<Cond, Greater>::value)
            q.less(column->column_key(), _impl::only_numeric<R>(left));
        else if (std::is_same<Cond, Equal>::value)
            q.equal(column->column_key(), left);
        else if (std::is_same<Cond, NotEqual>::value)
            q.not_equal(column->column_key(), left);
        else if (std::is_same<Cond, LessEqual>::value)
            q.greater_equal(column->column_key(), _impl::only_numeric<R>(left));
        else if (std::is_same<Cond, GreaterEqual>::value)
            q.less_equal(column->column_key(), _impl::only_numeric<R>(left));
        else if (std::is_same<Cond, EqualIns>::value)
            q.equal(column->column_key(), _impl::only_string_op_types(left), false);
        else if (std::is_same<Cond, NotEqualIns>::value)
            q.not_equal(column->column_key(), _impl::only_string_op_types(left), false);
        else if (std::is_same<Cond, BeginsWith>::value)
            q.begins_with(column->column_key(), _impl::only_string_op_types(left));
        else if (std::is_same<Cond, BeginsWithIns>::value)
            q.begins_with(column->column_key(), _impl::only_string_op_types(left), false);
        else if (std::is_same<Cond, EndsWith>::value)
            q.ends_with(column->column_key(), _impl::only_string_op_types(left));
        else if (std::is_same<Cond, EndsWithIns>::value)
            q.ends_with(column->column_key(), _impl::only_string_op_types(left), false);
        else if (std::is_same<Cond, Contains>::value)
            q.contains(column->column_key(), _impl::only_string_op_types(left));
        else if (std::is_same<Cond, ContainsIns>::value)
            q.contains(column->column_key(), _impl::only_string_op_types(left), false);
        else if (std::is_same<Cond, Like>::value)
            q.like(column->column_key(), _impl::only_string_op_types(left));
        else if (std::is_same<Cond, LikeIns>::value)
            q.like(column->column_key(), _impl::only_string_op_types(left), false);
        else {
            // query_engine.hpp does not support this Cond. Please either add support for it in query_engine.hpp or
            // fallback to using use 'return new Compare<>' instead.
            REALM_ASSERT(false);
        }
        // Return query_engine.hpp node
        return q;
    }
    else
#endif
    {
        // Return query_expression.hpp node
        using CommonType = typename Common<L, R>::type;
        using ValueType =
            typename std::conditional<std::is_same<L, StringData>::value, ConstantStringValue, Value<L>>::type;
        return make_expression<Compare<Cond, CommonType>>(make_subexpr<ValueType>(left), right.clone());
    }
}


// All overloads where left-hand-side is Subexpr2<L>:
//
// left-hand-side       operator                              right-hand-side
// Subexpr2<L>          +, -, *, /, <, >, ==, !=, <=, >=      R, Subexpr2<R>
//
// For L = R = {int, int64_t, float, double, StringData, Timestamp}:
template <class L, class R>
class Overloads {
    typedef typename Common<L, R>::type CommonType;

    std::unique_ptr<Subexpr> clone_subexpr() const
    {
        return static_cast<const Subexpr2<L>&>(*this).clone();
    }

public:
    // Arithmetic, right side constant
    Operator<Plus<CommonType>> operator+(R right) const
    {
        return {clone_subexpr(), make_subexpr<Value<R>>(right)};
    }
    Operator<Minus<CommonType>> operator-(R right) const
    {
        return {clone_subexpr(), make_subexpr<Value<R>>(right)};
    }
    Operator<Mul<CommonType>> operator*(R right) const
    {
        return {clone_subexpr(), make_subexpr<Value<R>>(right)};
    }
    Operator<Div<CommonType>> operator/(R right) const
    {
        return {clone_subexpr(), make_subexpr<Value<R>>(right)};
    }

    // Arithmetic, right side subexpression
    Operator<Plus<CommonType>> operator+(const Subexpr2<R>& right) const
    {
        return {clone_subexpr(), right.clone()};
    }
    Operator<Minus<CommonType>> operator-(const Subexpr2<R>& right) const
    {
        return {clone_subexpr(), right.clone()};
    }
    Operator<Mul<CommonType>> operator*(const Subexpr2<R>& right) const
    {
        return {clone_subexpr(), right.clone()};
    }
    Operator<Div<CommonType>> operator/(const Subexpr2<R>& right) const
    {
        return {clone_subexpr(), right.clone()};
    }

    // Compare, right side constant
    Query operator>(R right)
    {
        return create<Less>(right, static_cast<Subexpr2<L>&>(*this));
    }
    Query operator<(R right)
    {
        return create<Greater>(right, static_cast<Subexpr2<L>&>(*this));
    }
    Query operator>=(R right)
    {
        return create<LessEqual>(right, static_cast<Subexpr2<L>&>(*this));
    }
    Query operator<=(R right)
    {
        return create<GreaterEqual>(right, static_cast<Subexpr2<L>&>(*this));
    }
    Query operator==(R right)
    {
        return create<Equal>(right, static_cast<Subexpr2<L>&>(*this));
    }
    Query operator!=(R right)
    {
        return create<NotEqual>(right, static_cast<Subexpr2<L>&>(*this));
    }

    // Purpose of this method is to intercept the creation of a condition and test if it's supported by the old
    // query_engine.hpp which is faster. If it's supported, create a query_engine.hpp node, otherwise create a
    // query_expression.hpp node.
    //
    // This method intercepts Subexpr2 <cond> Subexpr2 only. Value <cond> Subexpr2 is intercepted elsewhere.
    template <class Cond>
    Query create2(const Subexpr2<R>& right)
    {
#ifdef REALM_OLDQUERY_FALLBACK // if not defined, never fallback query_engine; always use query_expression
        // Test if expressions are of type Columns. Other possibilities are Value and Operator.
        const Columns<R>* left_col = dynamic_cast<const Columns<R>*>(static_cast<Subexpr2<L>*>(this));
        const Columns<R>* right_col = dynamic_cast<const Columns<R>*>(&right);

        // query_engine supports 'T-column <op> <T-column>' for T = {int64_t, float, double}, op = {<, >, ==, !=, <=,
        // >=},
        // but only if both columns are non-nullable, and aren't in linked tables.
        if (left_col && right_col && std::is_same<L, R>::value && !left_col->is_nullable() &&
            !right_col->is_nullable() && !left_col->links_exist() && !right_col->links_exist() &&
            !std::is_same<L, Timestamp>::value) {
            const Table* t = left_col->get_base_table();
            Query q = Query(*t);

            if (std::numeric_limits<L>::is_integer) {
                if (std::is_same<Cond, Less>::value)
                    q.less_int(left_col->column_key(), right_col->column_key());
                else if (std::is_same<Cond, Greater>::value)
                    q.greater_int(left_col->column_key(), right_col->column_key());
                else if (std::is_same<Cond, Equal>::value)
                    q.equal_int(left_col->column_key(), right_col->column_key());
                else if (std::is_same<Cond, NotEqual>::value)
                    q.not_equal_int(left_col->column_key(), right_col->column_key());
                else if (std::is_same<Cond, LessEqual>::value)
                    q.less_equal_int(left_col->column_key(), right_col->column_key());
                else if (std::is_same<Cond, GreaterEqual>::value)
                    q.greater_equal_int(left_col->column_key(), right_col->column_key());
                else {
                    REALM_ASSERT(false);
                }
            }
            else if (std::is_same<L, float>::value) {
                if (std::is_same<Cond, Less>::value)
                    q.less_float(left_col->column_key(), right_col->column_key());
                else if (std::is_same<Cond, Greater>::value)
                    q.greater_float(left_col->column_key(), right_col->column_key());
                else if (std::is_same<Cond, Equal>::value)
                    q.equal_float(left_col->column_key(), right_col->column_key());
                else if (std::is_same<Cond, NotEqual>::value)
                    q.not_equal_float(left_col->column_key(), right_col->column_key());
                else if (std::is_same<Cond, LessEqual>::value)
                    q.less_equal_float(left_col->column_key(), right_col->column_key());
                else if (std::is_same<Cond, GreaterEqual>::value)
                    q.greater_equal_float(left_col->column_key(), right_col->column_key());
                else {
                    REALM_ASSERT(false);
                }
            }
            else if (std::is_same<L, double>::value) {
                if (std::is_same<Cond, Less>::value)
                    q.less_double(left_col->column_key(), right_col->column_key());
                else if (std::is_same<Cond, Greater>::value)
                    q.greater_double(left_col->column_key(), right_col->column_key());
                else if (std::is_same<Cond, Equal>::value)
                    q.equal_double(left_col->column_key(), right_col->column_key());
                else if (std::is_same<Cond, NotEqual>::value)
                    q.not_equal_double(left_col->column_key(), right_col->column_key());
                else if (std::is_same<Cond, LessEqual>::value)
                    q.less_equal_double(left_col->column_key(), right_col->column_key());
                else if (std::is_same<Cond, GreaterEqual>::value)
                    q.greater_equal_double(left_col->column_key(), right_col->column_key());
                else {
                    REALM_ASSERT(false);
                }
            }
            else {
                REALM_ASSERT(false);
            }
            // Return query_engine.hpp node
            return q;
        }
        else
#endif
        {
            // Return query_expression.hpp node
            return make_expression<Compare<Cond, typename Common<L, R>::type>>(clone_subexpr(), right.clone());
        }
    }

    // Compare, right side subexpression
    Query operator==(const Subexpr2<R>& right)
    {
        return create2<Equal>(right);
    }
    Query operator!=(const Subexpr2<R>& right)
    {
        return create2<NotEqual>(right);
    }
    Query operator>(const Subexpr2<R>& right)
    {
        return create2<Greater>(right);
    }
    Query operator<(const Subexpr2<R>& right)
    {
        return create2<Less>(right);
    }
    Query operator>=(const Subexpr2<R>& right)
    {
        return create2<GreaterEqual>(right);
    }
    Query operator<=(const Subexpr2<R>& right)
    {
        return create2<LessEqual>(right);
    }
};

// With this wrapper class we can define just 20 overloads inside Overloads<L, R> instead of 5 * 20 = 100. Todo: We
// can
// consider if it's simpler/better to remove this class completely and just list all 100 overloads manually anyway.
template <class T>
class Subexpr2 : public Subexpr,
                 public Overloads<T, const char*>,
                 public Overloads<T, int>,
                 public Overloads<T, float>,
                 public Overloads<T, double>,
                 public Overloads<T, int64_t>,
                 public Overloads<T, StringData>,
                 public Overloads<T, bool>,
                 public Overloads<T, Timestamp>,
                 public Overloads<T, null> {
public:
    virtual ~Subexpr2()
    {
    }

#define RLM_U2(t, o) using Overloads<T, t>::operator o;
#define RLM_U(o)                                                                                                     \
    RLM_U2(int, o)                                                                                                   \
    RLM_U2(float, o)                                                                                                 \
    RLM_U2(double, o)                                                                                                \
    RLM_U2(int64_t, o)                                                                                               \
    RLM_U2(StringData, o) RLM_U2(bool, o) RLM_U2(Timestamp, o) RLM_U2(null, o)
    RLM_U(+) RLM_U(-) RLM_U(*) RLM_U(/) RLM_U(>) RLM_U(<) RLM_U(==) RLM_U(!=) RLM_U(>=) RLM_U(<=)
};

// Subexpr2<Link> only provides equality comparisons. Their implementations can be found later in this file.
template <>
class Subexpr2<Link> : public Subexpr {
};

template <>
class Subexpr2<StringData> : public Subexpr, public Overloads<StringData, StringData> {
public:
    Query equal(StringData sd, bool case_sensitive = true);
    Query equal(const Subexpr2<StringData>& col, bool case_sensitive = true);
    Query not_equal(StringData sd, bool case_sensitive = true);
    Query not_equal(const Subexpr2<StringData>& col, bool case_sensitive = true);
    Query begins_with(StringData sd, bool case_sensitive = true);
    Query begins_with(const Subexpr2<StringData>& col, bool case_sensitive = true);
    Query ends_with(StringData sd, bool case_sensitive = true);
    Query ends_with(const Subexpr2<StringData>& col, bool case_sensitive = true);
    Query contains(StringData sd, bool case_sensitive = true);
    Query contains(const Subexpr2<StringData>& col, bool case_sensitive = true);
    Query like(StringData sd, bool case_sensitive = true);
    Query like(const Subexpr2<StringData>& col, bool case_sensitive = true);
};

template <>
class Subexpr2<BinaryData> : public Subexpr, public Overloads<BinaryData, BinaryData> {
public:
    Query equal(BinaryData sd, bool case_sensitive = true);
    Query equal(const Subexpr2<BinaryData>& col, bool case_sensitive = true);
    Query not_equal(BinaryData sd, bool case_sensitive = true);
    Query not_equal(const Subexpr2<BinaryData>& col, bool case_sensitive = true);
    Query begins_with(BinaryData sd, bool case_sensitive = true);
    Query begins_with(const Subexpr2<BinaryData>& col, bool case_sensitive = true);
    Query ends_with(BinaryData sd, bool case_sensitive = true);
    Query ends_with(const Subexpr2<BinaryData>& col, bool case_sensitive = true);
    Query contains(BinaryData sd, bool case_sensitive = true);
    Query contains(const Subexpr2<BinaryData>& col, bool case_sensitive = true);
    Query like(BinaryData sd, bool case_sensitive = true);
    Query like(const Subexpr2<BinaryData>& col, bool case_sensitive = true);
};


/*
This class is used to store N values of type T = {int64_t, bool or StringData}, and allows an entry
to be null too. It's used by the Value class for internal storage.

To indicate nulls, we could have chosen a separate bool vector or some other bitmask construction. But for
performance, we customize indication of nulls to match the same indication that is used in the persisted database
file

Queries in query_expression.hpp execute by processing chunks of 8 rows at a time. Assume you have a column:

    price (int) = {1, 2, 3, null, 1, 6, 6, 9, 5, 2, null}

And perform a query:

    Query q = (price + 2 == 5);

query_expression.hpp will then create a NullableVector<int> = {5, 5, 5, 5, 5, 5, 5, 5} and then read values
NullableVector<int> = {1, 2, 3, null, 1, 6, 6, 9} from the column, and then perform `+` and `==` on these chunks.

See the top of this file for more information on all this.

Assume the user specifies the null constant in a query:

Query q = (price == null)

The query system will then construct a NullableVector of type `null` (NullableVector<null>). This allows compile
time optimizations for these cases.
*/

template <class T, size_t prealloc = 8>
struct NullableVector {
    using Underlying = typename util::RemoveOptional<T>::type;
    using t_storage =
        typename std::conditional<std::is_same<Underlying, bool>::value || std::is_same<Underlying, int>::value,
                                  int64_t, Underlying>::type;

    NullableVector()
    {
    }

    NullableVector& operator=(const NullableVector& other)
    {
        if (this != &other) {
            init(other.m_size);
            realm::safe_copy_n(other.m_first, other.m_size, m_first);
            m_null = other.m_null;
        }
        return *this;
    }

    NullableVector(const NullableVector& other)
    {
        init(other.m_size);
        realm::safe_copy_n(other.m_first, other.m_size, m_first);
        m_null = other.m_null;
    }

    ~NullableVector()
    {
        dealloc();
    }

    T operator[](size_t index) const
    {
        REALM_ASSERT_3(index, <, m_size);
        return static_cast<T>(m_first[index]);
    }

    inline bool is_null(size_t index) const
    {
        REALM_ASSERT((std::is_same<t_storage, int64_t>::value));
        return m_first[index] == m_null;
    }

    inline void set_null(size_t index)
    {
        REALM_ASSERT((std::is_same<t_storage, int64_t>::value));
        m_first[index] = m_null;
    }

    template <typename Type = t_storage>
    typename std::enable_if<std::is_same<Type, int64_t>::value, void>::type set(size_t index, t_storage value)
    {
        REALM_ASSERT((std::is_same<t_storage, int64_t>::value));

        // If value collides with magic null value, then switch to a new unique representation for null
        if (REALM_UNLIKELY(value == m_null)) {
            // adding a prime will generate 2^64 unique values. Todo: Only works on 2's complement architecture
            uint64_t candidate = static_cast<uint64_t>(m_null) + 0xfffffffbULL;
            while (std::find(m_first, m_first + m_size, static_cast<int64_t>(candidate)) != m_first + m_size)
                candidate += 0xfffffffbULL;
            std::replace(m_first, m_first + m_size, m_null, static_cast<int64_t>(candidate));
        }
        m_first[index] = value;
    }

    template <typename Type = T>
    typename std::enable_if<realm::is_any<Type, float, double, BinaryData, StringData, ObjKey, Timestamp, ref_type,
                                          SizeOfList, null>::value,
                            void>::type
    set(size_t index, t_storage value)
    {
        m_first[index] = value;
    }

    inline util::Optional<T> get(size_t index) const
    {
        if (is_null(index))
            return util::none;

        return util::make_optional((*this)[index]);
    }

    inline void set(size_t index, util::Optional<Underlying> value)
    {
        if (value) {
            Underlying v = *value;
            set(index, v);
        }
        else {
            set_null(index);
        }
    }

    void fill(T value)
    {
        for (size_t t = 0; t < m_size; t++) {
            if (std::is_same<T, null>::value)
                set_null(t);
            else
                set(t, value);
        }
    }

    void init(size_t size)
    {
        if (size == m_size)
            return;

        dealloc();
        m_size = size;
        if (m_size > 0) {
            if (m_size > prealloc)
                m_first = reinterpret_cast<t_storage*>(new t_storage[m_size]);
            else
                m_first = m_cache;
        }
    }

    void init(size_t size, T values)
    {
        init(size);
        fill(values);
    }

    void init(const std::vector<T>& values)
    {
        size_t sz = values.size();
        init(sz);
        for (size_t t = 0; t < sz; t++) {
            set(t, values[t]);
        }
    }

    void dealloc()
    {
        if (m_first) {
            if (m_size > prealloc)
                delete[] m_first;
            m_first = nullptr;
        }
    }

    t_storage m_cache[prealloc];
    t_storage* m_first = &m_cache[0];
    size_t m_size = 0;

    int64_t m_null = reinterpret_cast<int64_t>(&m_null); // choose magic value to represent nulls
};

// Double
// NOTE: fails in gcc 4.8 without `inline`. Do not remove. Same applies for all methods below.
template <>
inline bool NullableVector<double>::is_null(size_t index) const
{
    return null::is_null_float(m_first[index]);
}

template <>
inline void NullableVector<double>::set_null(size_t index)
{
    m_first[index] = null::get_null_float<double>();
}

// Float
template <>
inline bool NullableVector<float>::is_null(size_t index) const
{
    return null::is_null_float(m_first[index]);
}

template <>
inline void NullableVector<float>::set_null(size_t index)
{
    m_first[index] = null::get_null_float<float>();
}


// Null
template <>
inline void NullableVector<null>::set_null(size_t)
{
    return;
}
template <>
inline bool NullableVector<null>::is_null(size_t) const
{
    return true;
}

// StringData

template <>
inline bool NullableVector<StringData>::is_null(size_t index) const
{
    return m_first[index].is_null();
}

template <>
inline void NullableVector<StringData>::set_null(size_t index)
{
    m_first[index] = StringData();
}

// BinaryData

template <>
inline bool NullableVector<BinaryData>::is_null(size_t index) const
{
    return m_first[index].is_null();
}

template <>
inline void NullableVector<BinaryData>::set_null(size_t index)
{
    m_first[index] = BinaryData();
}

// Timestamp

template <>
inline bool NullableVector<Timestamp>::is_null(size_t index) const
{
    return m_first[index].is_null();
}

template <>
inline void NullableVector<Timestamp>::set_null(size_t index)
{
    m_first[index] = Timestamp{};
}

// ref_type
template <>
inline bool NullableVector<ref_type>::is_null(size_t index) const
{
    return m_first[index] == 0;
}
template <>
inline void NullableVector<ref_type>::set_null(size_t index)
{
    m_first[index] = 0;
}

// SizeOfList
template <>
inline bool NullableVector<SizeOfList>::is_null(size_t index) const
{
    return m_first[index].is_null();
}
template <>
inline void NullableVector<SizeOfList>::set_null(size_t index)
{
    m_first[index].set_null();
}

// Key
template <>
inline bool NullableVector<ObjKey>::is_null(size_t index) const
{
    return m_first[index] == null_key;
}
template <>
inline void NullableVector<ObjKey>::set_null(size_t index)
{
    m_first[index] = ObjKey{};
}

template <typename Operator>
struct OperatorOptionalAdapter {
    template <typename L, typename R>
    util::Optional<typename Operator::type> operator()(const util::Optional<L>& left, const util::Optional<R>& right)
    {
        if (!left || !right)
            return util::none;
        return Operator()(*left, *right);
    }

    template <typename T>
    util::Optional<typename Operator::type> operator()(const util::Optional<T>& arg)
    {
        if (!arg)
            return util::none;
        return Operator()(*arg);
    }
};


struct TrueExpression : Expression {
    size_t find_first(size_t start, size_t end) const override
    {
        REALM_ASSERT(start <= end);
        if (start != end)
            return start;

        return realm::not_found;
    }
    void set_base_table(const Table*) override
    {
    }
    void set_cluster(const Cluster*) override
    {
    }
    const Table* get_base_table() const override
    {
        return nullptr;
    }
    std::string description(util::serializer::SerialisationState&) const override
    {
        return "TRUEPREDICATE";
    }
    std::unique_ptr<Expression> clone(QueryNodeHandoverPatches*) const override
    {
        return std::unique_ptr<Expression>(new TrueExpression(*this));
    }
};


struct FalseExpression : Expression {
    size_t find_first(size_t, size_t) const override
    {
        return realm::not_found;
    }
    void set_base_table(const Table*) override
    {
    }
    void set_cluster(const Cluster*) override
    {
    }
    std::string description(util::serializer::SerialisationState&) const override
    {
        return "FALSEPREDICATE";
    }
    const Table* get_base_table() const override
    {
        return nullptr;
    }
    std::unique_ptr<Expression> clone(QueryNodeHandoverPatches*) const override
    {
        return std::unique_ptr<Expression>(new FalseExpression(*this));
    }
};


// Stores N values of type T. Can also exchange data with other ValueBase of different types
template <class T>
class Value : public ValueBase, public Subexpr2<T> {
public:
    Value()
    {
        init(false, ValueBase::default_size, T());
    }
    Value(T v)
    {
        init(false, ValueBase::default_size, v);
    }

    Value(bool from_link_list, size_t values)
    {
        init(from_link_list, values, T());
    }

    Value(bool from_link_list, size_t values, T v)
    {
        init(from_link_list, values, v);
    }

    Value(const Value&) = default;
    Value& operator=(const Value&) = default;

    void init(bool from_link_list, size_t values, T v)
    {
        m_storage.init(values, v);
        ValueBase::m_from_link_list = from_link_list;
        ValueBase::m_values = values;
    }

    void init(bool from_link_list, size_t values)
    {
        m_storage.init(values);
        ValueBase::m_from_link_list = from_link_list;
        ValueBase::m_values = values;
    }

    void init(bool from_link_list, const std::vector<T>& values)
    {
        m_storage.init(values);
        ValueBase::m_from_link_list = from_link_list;
        ValueBase::m_values = values.size();
    }

    virtual std::string description(util::serializer::SerialisationState&) const override
    {
        if (ValueBase::m_from_link_list) {
            return util::serializer::print_value(util::to_string(ValueBase::m_values) +
                                                 (ValueBase::m_values == 1 ? " value" : " values"));
        }
        if (m_storage.m_size > 0) {
            return util::serializer::print_value(m_storage[0]);
        }
        return "";
    }

    void evaluate(size_t, ValueBase& destination) override
    {
        destination.import(*this);
    }


    template <class TOperator>
    REALM_FORCEINLINE void fun(const Value* left, const Value* right)
    {
        OperatorOptionalAdapter<TOperator> o;

        if (!left->m_from_link_list && !right->m_from_link_list) {
            // Operate on values one-by-one (one value is one row; no links)
            size_t min = std::min(left->m_values, right->m_values);
            init(false, min);

            for (size_t i = 0; i < min; i++) {
                m_storage.set(i, o(left->m_storage.get(i), right->m_storage.get(i)));
            }
        }
        else if (left->m_from_link_list && right->m_from_link_list) {
            // FIXME: Many-to-many links not supported yet. Need to specify behaviour
            REALM_ASSERT_DEBUG(false);
        }
        else if (!left->m_from_link_list && right->m_from_link_list) {
            // Right values come from link. Left must come from single row.
            REALM_ASSERT_DEBUG(left->m_values > 0);
            init(true, right->m_values);

            auto left_value = left->m_storage.get(0);
            for (size_t i = 0; i < right->m_values; i++) {
                m_storage.set(i, o(left_value, right->m_storage.get(i)));
            }
        }
        else if (left->m_from_link_list && !right->m_from_link_list) {
            // Same as above, but with left values coming from links
            REALM_ASSERT_DEBUG(right->m_values > 0);
            init(true, left->m_values);

            auto right_value = right->m_storage.get(0);
            for (size_t i = 0; i < left->m_values; i++) {
                m_storage.set(i, o(left->m_storage.get(i), right_value));
            }
        }
    }

    template <class TOperator>
    REALM_FORCEINLINE void fun(const Value* value)
    {
        init(value->m_from_link_list, value->m_values);

        OperatorOptionalAdapter<TOperator> o;
        for (size_t i = 0; i < value->m_values; i++) {
            m_storage.set(i, o(value->m_storage.get(i)));
        }
    }


    // Below import and export methods are for type conversion between float, double, int64_t, etc.
    template <class D>
    typename std::enable_if<std::is_convertible<T, D>::value>::type REALM_FORCEINLINE
    export2(ValueBase& destination) const
    {
        Value<D>& d = static_cast<Value<D>&>(destination);
        d.init(ValueBase::m_from_link_list, ValueBase::m_values, D());
        for (size_t t = 0; t < ValueBase::m_values; t++) {
            if (m_storage.is_null(t))
                d.m_storage.set_null(t);
            else {
                d.m_storage.set(t, static_cast<D>(m_storage[t]));
            }
        }
    }

    template <class D>
    typename std::enable_if<!std::is_convertible<T, D>::value>::type REALM_FORCEINLINE export2(ValueBase&) const
    {
        // export2 is instantiated for impossible conversions like T=StringData, D=int64_t. These are never
        // performed at runtime but would result in a compiler error if we did not provide this implementation.
        REALM_ASSERT_DEBUG(false);
    }

    REALM_FORCEINLINE void export_Timestamp(ValueBase& destination) const override
    {
        export2<Timestamp>(destination);
    }

    REALM_FORCEINLINE void export_bool(ValueBase& destination) const override
    {
        export2<bool>(destination);
    }

    REALM_FORCEINLINE void export_int64_t(ValueBase& destination) const override
    {
        export2<int64_t>(destination);
    }

    REALM_FORCEINLINE void export_float(ValueBase& destination) const override
    {
        export2<float>(destination);
    }

    REALM_FORCEINLINE void export_int(ValueBase& destination) const override
    {
        export2<int>(destination);
    }

    REALM_FORCEINLINE void export_double(ValueBase& destination) const override
    {
        export2<double>(destination);
    }
    REALM_FORCEINLINE void export_StringData(ValueBase& destination) const override
    {
        export2<StringData>(destination);
    }
    REALM_FORCEINLINE void export_BinaryData(ValueBase& destination) const override
    {
        export2<BinaryData>(destination);
    }
    REALM_FORCEINLINE void export_null(ValueBase& destination) const override
    {
        Value<null>& d = static_cast<Value<null>&>(destination);
        d.init(m_from_link_list, m_values);
    }

    REALM_FORCEINLINE void import(const ValueBase& source) override
    {
        if (std::is_same<T, int>::value)
            source.export_int(*this);
        else if (std::is_same<T, Timestamp>::value)
            source.export_Timestamp(*this);
        else if (std::is_same<T, bool>::value)
            source.export_bool(*this);
        else if (std::is_same<T, float>::value)
            source.export_float(*this);
        else if (std::is_same<T, double>::value)
            source.export_double(*this);
        else if (std::is_same<T, int64_t>::value || std::is_same<T, bool>::value)
            source.export_int64_t(*this);
        else if (std::is_same<T, StringData>::value)
            source.export_StringData(*this);
        else if (std::is_same<T, BinaryData>::value)
            source.export_BinaryData(*this);
        else if (std::is_same<T, null>::value)
            source.export_null(*this);
        else
            REALM_ASSERT_DEBUG(false);
    }

    // Given a TCond (==, !=, >, <, >=, <=) and two Value<T>, return index of first match
    template <class TCond>
    REALM_FORCEINLINE static size_t compare(Value<T>* left, Value<T>* right)
    {
        TCond c;

        if (!left->m_from_link_list && !right->m_from_link_list) {
            // Compare values one-by-one (one value is one row; no link lists)
            size_t min = minimum(left->ValueBase::m_values, right->ValueBase::m_values);
            for (size_t m = 0; m < min; m++) {

                if (c(left->m_storage[m], right->m_storage[m], left->m_storage.is_null(m),
                      right->m_storage.is_null(m)))
                    return m;
            }
        }
        else if (left->m_from_link_list && right->m_from_link_list) {
            // FIXME: Many-to-many links not supported yet. Need to specify behaviour
            REALM_ASSERT_DEBUG(false);
        }
        else if (!left->m_from_link_list && right->m_from_link_list) {
            // Right values come from link list. Left must come from single row. Semantics: Match if at least 1
            // linked-to-value fulfills the condition
            REALM_ASSERT_DEBUG(left->m_values > 0);
            for (size_t r = 0; r < right->m_values; r++) {
                if (c(left->m_storage[0], right->m_storage[r], left->m_storage.is_null(0),
                      right->m_storage.is_null(r)))
                    return 0;
            }
        }
        else if (left->m_from_link_list && !right->m_from_link_list) {
            // Same as above, but with left values coming from link list.
            REALM_ASSERT_DEBUG(right->m_values > 0);
            for (size_t l = 0; l < left->m_values; l++) {
                if (c(left->m_storage[l], right->m_storage[0], left->m_storage.is_null(l),
                      right->m_storage.is_null(0)))
                    return 0;
            }
        }

        return not_found; // no match
    }

    std::unique_ptr<Subexpr> clone(QueryNodeHandoverPatches*) const override
    {
        return make_subexpr<Value<T>>(*this);
    }

    NullableVector<T> m_storage;
};

class ConstantStringValue : public Value<StringData> {
public:
    ConstantStringValue(const StringData& string)
        : Value()
        , m_string(string.is_null() ? util::none : util::make_optional(std::string(string)))
    {
        init(false, ValueBase::default_size, m_string);
    }

    std::unique_ptr<Subexpr> clone(QueryNodeHandoverPatches*) const override
    {
        return std::unique_ptr<Subexpr>(new ConstantStringValue(*this));
    }

private:
    ConstantStringValue(const ConstantStringValue& other)
        : Value()
        , m_string(other.m_string)
    {
        init(other.m_from_link_list, other.m_values, m_string);
    }

    util::Optional<std::string> m_string;
};

// All overloads where left-hand-side is L:
//
// left-hand-side       operator                              right-hand-side
// L                    +, -, *, /, <, >, ==, !=, <=, >=      Subexpr2<R>
//
// For L = R = {int, int64_t, float, double, Timestamp}:
// Compare numeric values
template <class R>
Query operator>(double left, const Subexpr2<R>& right)
{
    return create<Greater>(left, right);
}
template <class R>
Query operator>(float left, const Subexpr2<R>& right)
{
    return create<Greater>(left, right);
}
template <class R>
Query operator>(int left, const Subexpr2<R>& right)
{
    return create<Greater>(left, right);
}
template <class R>
Query operator>(int64_t left, const Subexpr2<R>& right)
{
    return create<Greater>(left, right);
}
template <class R>
Query operator>(Timestamp left, const Subexpr2<R>& right)
{
    return create<Greater>(left, right);
}

template <class R>
Query operator<(double left, const Subexpr2<R>& right)
{
    return create<Less>(left, right);
}
template <class R>
Query operator<(float left, const Subexpr2<R>& right)
{
    return create<Less>(left, right);
}
template <class R>
Query operator<(int left, const Subexpr2<R>& right)
{
    return create<Less>(left, right);
}
template <class R>
Query operator<(int64_t left, const Subexpr2<R>& right)
{
    return create<Less>(left, right);
}
template <class R>
Query operator<(Timestamp left, const Subexpr2<R>& right)
{
    return create<Less>(left, right);
}
template <class R>
Query operator==(double left, const Subexpr2<R>& right)
{
    return create<Equal>(left, right);
}
template <class R>
Query operator==(float left, const Subexpr2<R>& right)
{
    return create<Equal>(left, right);
}
template <class R>
Query operator==(int left, const Subexpr2<R>& right)
{
    return create<Equal>(left, right);
}
template <class R>
Query operator==(int64_t left, const Subexpr2<R>& right)
{
    return create<Equal>(left, right);
}
template <class R>
Query operator==(Timestamp left, const Subexpr2<R>& right)
{
    return create<Equal>(left, right);
}
template <class R>
Query operator>=(double left, const Subexpr2<R>& right)
{
    return create<GreaterEqual>(left, right);
}
template <class R>
Query operator>=(float left, const Subexpr2<R>& right)
{
    return create<GreaterEqual>(left, right);
}
template <class R>
Query operator>=(int left, const Subexpr2<R>& right)
{
    return create<GreaterEqual>(left, right);
}
template <class R>
Query operator>=(int64_t left, const Subexpr2<R>& right)
{
    return create<GreaterEqual>(left, right);
}
template <class R>
Query operator>=(Timestamp left, const Subexpr2<R>& right)
{
    return create<GreaterEqual>(left, right);
}
template <class R>
Query operator<=(double left, const Subexpr2<R>& right)
{
    return create<LessEqual>(left, right);
}
template <class R>
Query operator<=(float left, const Subexpr2<R>& right)
{
    return create<LessEqual>(left, right);
}
template <class R>
Query operator<=(int left, const Subexpr2<R>& right)
{
    return create<LessEqual>(left, right);
}
template <class R>
Query operator<=(int64_t left, const Subexpr2<R>& right)
{
    return create<LessEqual>(left, right);
}
template <class R>
Query operator<=(Timestamp left, const Subexpr2<R>& right)
{
    return create<LessEqual>(left, right);
}
template <class R>
Query operator!=(double left, const Subexpr2<R>& right)
{
    return create<NotEqual>(left, right);
}
template <class R>
Query operator!=(float left, const Subexpr2<R>& right)
{
    return create<NotEqual>(left, right);
}
template <class R>
Query operator!=(int left, const Subexpr2<R>& right)
{
    return create<NotEqual>(left, right);
}
template <class R>
Query operator!=(int64_t left, const Subexpr2<R>& right)
{
    return create<NotEqual>(left, right);
}
template <class R>
Query operator!=(Timestamp left, const Subexpr2<R>& right)
{
    return create<NotEqual>(left, right);
}

// Arithmetic
template <class R>
Operator<Plus<typename Common<R, double>::type>> operator+(double left, const Subexpr2<R>& right)
{
    return {make_subexpr<Value<double>>(left), right.clone()};
}
template <class R>
Operator<Plus<typename Common<R, float>::type>> operator+(float left, const Subexpr2<R>& right)
{
    return {make_subexpr<Value<float>>(left), right.clone()};
}
template <class R>
Operator<Plus<typename Common<R, int>::type>> operator+(int left, const Subexpr2<R>& right)
{
    return {make_subexpr<Value<int>>(left), right.clone()};
}
template <class R>
Operator<Plus<typename Common<R, int64_t>::type>> operator+(int64_t left, const Subexpr2<R>& right)
{
    return {make_subexpr<Value<int64_t>>(left), right.clone()};
}
template <class R>
Operator<Minus<typename Common<R, double>::type>> operator-(double left, const Subexpr2<R>& right)
{
    return {make_subexpr<Value<double>>(left), right.clone()};
}
template <class R>
Operator<Minus<typename Common<R, float>::type>> operator-(float left, const Subexpr2<R>& right)
{
    return {make_subexpr<Value<float>>(left), right.clone()};
}
template <class R>
Operator<Minus<typename Common<R, int>::type>> operator-(int left, const Subexpr2<R>& right)
{
    return {make_subexpr<Value<int>>(left), right.clone()};
}
template <class R>
Operator<Minus<typename Common<R, int64_t>::type>> operator-(int64_t left, const Subexpr2<R>& right)
{
    return {make_subexpr<Value<int64_t>>(left), right.clone()};
}
template <class R>
Operator<Mul<typename Common<R, double>::type>> operator*(double left, const Subexpr2<R>& right)
{
    return {make_subexpr<Value<double>>(left), right.clone()};
}
template <class R>
Operator<Mul<typename Common<R, float>::type>> operator*(float left, const Subexpr2<R>& right)
{
    return {make_subexpr<Value<float>>(left), right.clone()};
}
template <class R>
Operator<Mul<typename Common<R, int>::type>> operator*(int left, const Subexpr2<R>& right)
{
    return {make_subexpr<Value<int>>(left), right.clone()};
}
template <class R>
Operator<Mul<typename Common<R, int64_t>::type>> operator*(int64_t left, const Subexpr2<R>& right)
{
    return {make_subexpr<Value<int64_t>>(left), right.clone()};
}
template <class R>
Operator<Div<typename Common<R, double>::type>> operator/(double left, const Subexpr2<R>& right)
{
    return {make_subexpr<Value<double>>(left), right.clone()};
}
template <class R>
Operator<Div<typename Common<R, float>::type>> operator/(float left, const Subexpr2<R>& right)
{
    return {make_subexpr<Value<float>>(left), right.clone()};
}
template <class R>
Operator<Div<typename Common<R, int>::type>> operator/(int left, const Subexpr2<R>& right)
{
    return {make_subexpr<Value<int>>(left), right.clone()};
}
template <class R>
Operator<Div<typename Common<R, int64_t>::type>> operator/(int64_t left, const Subexpr2<R>& right)
{
    return {make_subexpr<Value<int64_t>>(left), right.clone()};
}

// Unary operators
template <class T>
UnaryOperator<Pow<T>> power(const Subexpr2<T>& left)
{
    return {left.clone()};
}

// Classes used for LinkMap (see below).
struct LinkMapFunction {
    // Your consume() method is given key within the linked-to table as argument, and you must return whether or
    // not you want the LinkMapFunction to exit (return false) or continue (return true) harvesting the link tree
    // for the current main table object (it will be a link tree if you have multiple type_LinkList columns
    // in a link()->link() query.
    virtual bool consume(ObjKey) = 0;
};

struct FindNullLinks : public LinkMapFunction {
    bool consume(ObjKey) override
    {
        m_has_link = true;
        return false; // we've found a key, so this can't be a null-link, so exit link harvesting
    }

    bool m_has_link = false;
};

struct MakeLinkVector : public LinkMapFunction {
    MakeLinkVector(std::vector<ObjKey>& result)
        : m_links(result)
    {
    }

    bool consume(ObjKey key) override
    {
        m_links.push_back(key);
        return true; // continue evaluation
    }
    std::vector<ObjKey>& m_links;
};

struct CountLinks : public LinkMapFunction {
    bool consume(ObjKey) override
    {
        m_link_count++;
        return true;
    }

    size_t result() const
    {
        return m_link_count;
    }

    size_t m_link_count = 0;
};


/*
The LinkMap and LinkMapFunction classes are used for query conditions on links themselves (contrary to conditions on
the value payload they point at).

MapLink::map_links() takes a row index of the link array as argument and follows any link chain stated in the query
(through the link()->link() methods) until the final payload table is reached, and then applies LinkMapFunction on
the linked-to key(s).

If all link columns are type_Link, then LinkMapFunction is only invoked for a single key. If one or more
columns are type_LinkList, then it may result in multiple keys.

The reason we use this map pattern is that we can exit the link-tree-traversal as early as possible, e.g. when we've
found the first link that points to key '5'. Other solutions could be a std::vector<ColKey> harvest_all_links(), or an
iterator pattern. First solution can't exit, second solution requires internal state.
*/
class LinkMap {
public:
    LinkMap() = default;
    LinkMap(const Table* table, std::vector<ColKey> columns)
        : m_link_column_keys(std::move(columns))
    {
        set_base_table(table);
    }

    LinkMap(LinkMap const& other)
    {
        m_link_column_keys = other.m_link_column_keys;
        m_tables = other.m_tables;
        m_link_types = other.m_link_types;
        m_only_unary_links = other.m_only_unary_links;
    }

    size_t get_nb_hops() const
    {
        return m_link_column_keys.size();
    }

    bool has_links() const
    {
        return m_link_column_keys.size() > 0;
    }

<<<<<<< HEAD
    void set_base_table(const Table* table);

    void set_cluster(const Cluster* cluster)
    {
        Allocator& alloc = m_tables.back()->get_alloc();
        m_array_ptr = nullptr;
        switch (m_link_types[0]) {
            case col_type_Link:
                m_array_ptr = LeafPtr(new (&m_storage.m_list) ArrayKey(alloc));
                break;
            case col_type_LinkList:
                m_array_ptr = LeafPtr(new (&m_storage.m_linklist) ArrayList(alloc));
                break;
            case col_type_BackLink:
                m_array_ptr = LeafPtr(new (&m_storage.m_backlink) ArrayBacklink(alloc));
                break;
            default:
                break;
=======
    virtual std::string description(util::serializer::SerialisationState& state) const
    {
        std::string s;
        for (size_t i = 0; i < m_link_column_indexes.size(); ++i) {
            if (i < m_tables.size() && m_tables[i]) {
                s += state.get_column_name(m_tables[i]->get_table_ref(), m_link_column_indexes[i]);
                if (i != m_link_column_indexes.size() - 1) {
                    s += util::serializer::value_separator;
                }
            }
>>>>>>> 163cb4d1
        }
        size_t col_ndx = m_tables[0]->colkey2ndx(m_link_column_keys[0]);
        cluster->init_leaf(col_ndx, m_array_ptr.get());
        m_leaf_ptr = m_array_ptr.get();
    }

    void collect_dependencies(std::vector<TableKey>& tables) const;

    std::string description() const;

    std::vector<ObjKey> get_links(size_t index)
    {
        std::vector<ObjKey> res;
        get_links(index, res);
        return res;
    }

    size_t count_links(size_t row)
    {
        CountLinks counter;
        map_links(row, counter);
        return counter.result();
    }

    void map_links(size_t row, LinkMapFunction& lm)
    {
        map_links(0, row, lm);
    }

    bool only_unary_links() const
    {
        return m_only_unary_links;
    }

    ConstTableRef get_base_table() const
    {
        return m_tables.empty() ? ConstTableRef() : m_tables[0];
    }

    ConstTableRef get_target_table() const
    {
        REALM_ASSERT(!m_tables.empty());
        return m_tables.back();
    }

<<<<<<< HEAD
=======
    bool links_exist() const
    {
        return !m_link_columns.empty();
    }

    std::vector<const ColumnBase*> m_link_columns;

>>>>>>> 163cb4d1
private:
    void map_links(size_t column, ObjKey key, LinkMapFunction& lm);
    void map_links(size_t column, size_t row, LinkMapFunction& lm);

    void get_links(size_t row, std::vector<ObjKey>& result)
    {
        MakeLinkVector mlv = MakeLinkVector(result);
        map_links(row, mlv);
    }

    mutable std::vector<ColKey> m_link_column_keys;
    std::vector<ColumnType> m_link_types;
    std::vector<ConstTableRef> m_tables;
    bool m_only_unary_links = true;
    // Leaf cache
    using LeafPtr = std::unique_ptr<ArrayPayload, PlacementDelete>;
    union Storage {
        typename std::aligned_storage<sizeof(ArrayKey), alignof(ArrayKey)>::type m_list;
        typename std::aligned_storage<sizeof(ArrayList), alignof(ArrayList)>::type m_linklist;
        typename std::aligned_storage<sizeof(ArrayList), alignof(ArrayList)>::type m_backlink;
    };
    Storage m_storage;
    LeafPtr m_array_ptr;
    const ArrayPayload* m_leaf_ptr = nullptr;

    template <class>
    friend Query compare(const Subexpr2<Link>&, const ConstObj&);
};

template <class T, class S, class I>
Query string_compare(const Subexpr2<StringData>& left, T right, bool case_insensitive);
template <class S, class I>
Query string_compare(const Subexpr2<StringData>& left, const Subexpr2<StringData>& right, bool case_insensitive);

template <class T>
Value<T> make_value_for_link(bool only_unary_links, size_t size)
{
    Value<T> value;
    if (only_unary_links) {
        REALM_ASSERT(size <= 1);
        value.init(false, 1);
        value.m_storage.set_null(0);
    }
    else {
        value.init(true, size);
    }
    return value;
}


// If we add a new Realm type T and quickly want Query support for it, then simply inherit from it like
// `template <> class Columns<T> : public SimpleQuerySupport<T>` and you're done. Any operators of the set
// { ==, >=, <=, !=, >, < } that are supported by T will be supported by the "query expression syntax"
// automatically. NOTE: This method of Query support will be slow because it goes through Table::get<T>.
// To get faster Query support, either add SequentialGetter support (faster) or create a query_engine.hpp
// node for it (super fast).

template <class T>
class SimpleQuerySupport : public Subexpr2<T> {
public:
    SimpleQuerySupport(ColKey column, const Table* table, std::vector<ColKey> links = {})
        : m_link_map(table, std::move(links))
        , m_column_key(column)
    {
    }

    bool is_nullable() const noexcept
    {
        return m_link_map.get_base_table()->is_nullable(m_column_key);
    }

    const Table* get_base_table() const override
    {
        return m_link_map.get_base_table();
    }

    void set_base_table(const Table* table) override
    {
        if (table != get_base_table()) {
            m_link_map.set_base_table(table);
        }
    }

    void set_cluster(const Cluster* cluster) override
    {
        m_array_ptr = nullptr;
        m_leaf_ptr = nullptr;
        if (links_exist()) {
            m_link_map.set_cluster(cluster);
        }
        else {
            // Create new Leaf
            m_array_ptr = LeafPtr(new (&m_leaf_cache_storage) LeafType(m_link_map.get_base_table()->get_alloc()));
            size_t column_ndx = get_base_table()->colkey2ndx(m_column_key);
            cluster->init_leaf(column_ndx, m_array_ptr.get());
            m_leaf_ptr = m_array_ptr.get();
        }
    }

    void collect_dependencies(std::vector<TableKey>& tables) const override
    {
        m_link_map.collect_dependencies(tables);
    }

    void evaluate(size_t index, ValueBase& destination) override
    {
        Value<T>& d = static_cast<Value<T>&>(destination);

        if (links_exist()) {
            REALM_ASSERT(m_leaf_ptr == nullptr);
            std::vector<ObjKey> links = m_link_map.get_links(index);
            Value<T> v = make_value_for_link<T>(m_link_map.only_unary_links(), links.size());

            for (size_t t = 0; t < links.size(); t++) {
                ConstObj obj = m_link_map.get_target_table()->get_object(links[t]);
                v.m_storage.set(t, obj.get<T>(m_column_key));
            }
            destination.import(v);
        }
        else {
            REALM_ASSERT(m_leaf_ptr != nullptr);
            // Not a link column
            for (size_t t = 0; t < destination.m_values && index + t < m_leaf_ptr->size(); t++) {
                d.m_storage.set(t, m_leaf_ptr->get(index + t));
            }
        }
    }

    void evaluate(ObjKey key, ValueBase& destination) override
    {
        Value<T>& d = static_cast<Value<T>&>(destination);
        d.m_storage.set(0, m_link_map.get_target_table()->get_object(key).template get<T>(m_column_key));
    }

    bool links_exist() const
    {
        return m_link_map.has_links();
    }

    virtual std::string description(util::serializer::SerialisationState& state) const override
    {
<<<<<<< HEAD
        std::string desc;
        if (links_exist()) {
            desc = m_link_map.description() + util::serializer::value_separator;
        }
        auto target_table = m_link_map.get_target_table();
        if (target_table) {
            desc += std::string(target_table->get_column_name(m_column_key));
        }
        return desc;
=======
        return state.describe_columns(m_link_map, m_column_ndx);
>>>>>>> 163cb4d1
    }

    std::unique_ptr<Subexpr> clone(QueryNodeHandoverPatches* = nullptr) const override
    {
        return make_subexpr<Columns<T>>(static_cast<const Columns<T>&>(*this));
    }

    SimpleQuerySupport(SimpleQuerySupport const& other)
        : Subexpr2<T>(other)
        , m_link_map(other.m_link_map)
        , m_column_key(other.m_column_key)
    {
    }

    ColKey column_key() const
    {
        return m_column_key;
    }

    SizeOperator<T> size()
    {
        return SizeOperator<T>(this->clone(nullptr));
    }

private:
    LinkMap m_link_map;

    // Column key of payload column of m_table
    mutable ColKey m_column_key;

    // Leaf cache
    using LeafType = typename ColumnTypeTraits<T>::cluster_leaf_type;
    using LeafCacheStorage = typename std::aligned_storage<sizeof(LeafType), alignof(LeafType)>::type;
    using LeafPtr = std::unique_ptr<LeafType, PlacementDelete>;
    LeafCacheStorage m_leaf_cache_storage;
    LeafPtr m_array_ptr;
    LeafType* m_leaf_ptr = nullptr;
};


template <>
class Columns<Timestamp> : public SimpleQuerySupport<Timestamp> {
    using SimpleQuerySupport::SimpleQuerySupport;
};

template <>
class Columns<BinaryData> : public SimpleQuerySupport<BinaryData> {
    using SimpleQuerySupport::SimpleQuerySupport;
};

template <>
class Columns<StringData> : public SimpleQuerySupport<StringData> {
public:
    Columns(ColKey column, const Table* table, std::vector<ColKey> links = {})
        : SimpleQuerySupport(column, table, links)
    {
    }

    Columns(Columns const& other)
        : SimpleQuerySupport(other)
    {
    }

    Columns(Columns&& other)
        : SimpleQuerySupport(other)
    {
    }
    using SimpleQuerySupport::size;
};

template <class T, class S, class I>
Query string_compare(const Subexpr2<StringData>& left, T right, bool case_sensitive)
{
    StringData sd(right);
    if (case_sensitive)
        return create<S>(sd, left);
    else
        return create<I>(sd, left);
}

template <class S, class I>
Query string_compare(const Subexpr2<StringData>& left, const Subexpr2<StringData>& right, bool case_sensitive)
{
    if (case_sensitive)
        return make_expression<Compare<S, StringData>>(right.clone(), left.clone());
    else
        return make_expression<Compare<I, StringData>>(right.clone(), left.clone());
}

template <class T, class S, class I>
Query binary_compare(const Subexpr2<BinaryData>& left, T right, bool case_sensitive)
{
    BinaryData data(right);
    if (case_sensitive)
        return create<S>(data, left);
    else
        return create<I>(data, left);
}

template <class S, class I>
Query binary_compare(const Subexpr2<BinaryData>& left, const Subexpr2<BinaryData>& right, bool case_sensitive)
{
    if (case_sensitive)
        return make_expression<Compare<S, BinaryData>>(right.clone(), left.clone());
    else
        return make_expression<Compare<I, BinaryData>>(right.clone(), left.clone());
}


// Columns<String> == Columns<String>
inline Query operator==(const Columns<StringData>& left, const Columns<StringData>& right)
{
    return string_compare<Equal, EqualIns>(left, right, true);
}

// Columns<String> != Columns<String>
inline Query operator!=(const Columns<StringData>& left, const Columns<StringData>& right)
{
    return string_compare<NotEqual, NotEqualIns>(left, right, true);
}

// String == Columns<String>
template <class T>
Query operator==(T left, const Columns<StringData>& right)
{
    return operator==(right, left);
}

// String != Columns<String>
template <class T>
Query operator!=(T left, const Columns<StringData>& right)
{
    return operator!=(right, left);
}

// Columns<String> == String
template <class T>
Query operator==(const Columns<StringData>& left, T right)
{
    return string_compare<T, Equal, EqualIns>(left, right, true);
}

// Columns<String> != String
template <class T>
Query operator!=(const Columns<StringData>& left, T right)
{
    return string_compare<T, NotEqual, NotEqualIns>(left, right, true);
}


inline Query operator==(const Columns<BinaryData>& left, BinaryData right)
{
    return create<Equal>(right, left);
}

inline Query operator==(BinaryData left, const Columns<BinaryData>& right)
{
    return create<Equal>(left, right);
}

inline Query operator!=(const Columns<BinaryData>& left, BinaryData right)
{
    return create<NotEqual>(right, left);
}

inline Query operator!=(BinaryData left, const Columns<BinaryData>& right)
{
    return create<NotEqual>(left, right);
}


// This class is intended to perform queries on the *pointers* of links, contrary to performing queries on *payload*
// in linked-to tables. Queries can be "find first link that points at row X" or "find first null-link". Currently
// only "find first null link" and "find first non-null link" is supported. More will be added later. When we add
// more, I propose to remove the <bool has_links> template argument from this class and instead template it by
// a criteria-class (like the FindNullLinks class below in find_first()) in some generalized fashion.
template <bool has_links>
class UnaryLinkCompare : public Expression {
public:
    UnaryLinkCompare(const LinkMap& lm)
        : m_link_map(lm)
    {
    }

    void set_base_table(const Table* table) override
    {
        m_link_map.set_base_table(table);
    }

    void set_cluster(const Cluster* cluster) override
    {
        m_link_map.set_cluster(cluster);
    }

    void collect_dependencies(std::vector<TableKey>& tables) const override
    {
        m_link_map.collect_dependencies(tables);
    }

    // Return main table of query (table on which table->where()... is invoked). Note that this is not the same as
    // any linked-to payload tables
    const Table* get_base_table() const override
    {
        return m_link_map.get_base_table();
    }

    size_t find_first(size_t start, size_t end) const override
    {
        for (; start < end;) {
            FindNullLinks fnl;
            m_link_map.map_links(start, fnl);
            if (fnl.m_has_link == has_links)
                return start;

            start++;
        }

        return not_found;
    }

    virtual std::string description(util::serializer::SerialisationState& state) const override
    {
        return state.describe_columns(m_link_map, realm::npos) + (has_links ? " != NULL" : " == NULL");
    }

    std::unique_ptr<Expression> clone(QueryNodeHandoverPatches*) const override
    {
        return std::unique_ptr<Expression>(new UnaryLinkCompare(*this));
    }

private:
    UnaryLinkCompare(const UnaryLinkCompare& other)
        : Expression(other)
        , m_link_map(other.m_link_map)
    {
    }

    mutable LinkMap m_link_map;
};

class LinkCount : public Subexpr2<Int> {
public:
    LinkCount(const LinkMap& link_map)
        : m_link_map(link_map)
    {
    }
    LinkCount(LinkCount const& other)
        : Subexpr2<Int>(other)
        , m_link_map(other.m_link_map)
    {
    }

    std::unique_ptr<Subexpr> clone(QueryNodeHandoverPatches*) const override
    {
        return make_subexpr<LinkCount>(*this);
    }

    const Table* get_base_table() const override
    {
        return m_link_map.get_base_table();
    }

    void set_base_table(const Table* table) override
    {
        m_link_map.set_base_table(table);
    }

    void set_cluster(const Cluster* cluster) override
    {
        m_link_map.set_cluster(cluster);
    }

    void collect_dependencies(std::vector<TableKey>& tables) const override
    {
        m_link_map.collect_dependencies(tables);
    }

    void evaluate(size_t index, ValueBase& destination) override
    {
        size_t count = m_link_map.count_links(index);
        destination.import(Value<Int>(false, 1, count));
    }

    virtual std::string description(util::serializer::SerialisationState& state) const override
    {
        return state.describe_columns(m_link_map, realm::npos) + util::serializer::value_separator + "@count";
    }

private:
    LinkMap m_link_map;
};

template <class T, class TExpr>
class SizeOperator : public Subexpr2<Int> {
public:
    SizeOperator(std::unique_ptr<TExpr> left)
        : m_expr(std::move(left))
    {
    }

    // See comment in base class
    void set_base_table(const Table* table) override
    {
        m_expr->set_base_table(table);
    }

    void set_cluster(const Cluster* cluster) override
    {
        m_expr->set_cluster(cluster);
    }

    // Recursively fetch tables of columns in expression tree. Used when user first builds a stand-alone expression
    // and binds it to a Query at a later time
    const Table* get_base_table() const override
    {
        return m_expr->get_base_table();
    }

    // destination = operator(left)
    void evaluate(size_t index, ValueBase& destination) override
    {
        REALM_ASSERT_DEBUG(dynamic_cast<Value<Int>*>(&destination) != nullptr);
        Value<Int>* d = static_cast<Value<Int>*>(&destination);
        REALM_ASSERT(d);

        Value<T> v;
        m_expr->evaluate(index, v);

        size_t sz = v.m_values;
        d->init(v.m_from_link_list, sz);

        for (size_t i = 0; i < sz; i++) {
            auto elem = v.m_storage.get(i);
            if (!elem) {
                d->m_storage.set_null(i);
            }
            else {
                d->m_storage.set(i, elem->size());
            }
        }
    }

    std::string description(util::serializer::SerialisationState& state) const override
    {
        if (m_expr) {
            return m_expr->description(state) + util::serializer::value_separator + "@size";
        }
        return "@size";
    }

    std::unique_ptr<Subexpr> clone(QueryNodeHandoverPatches* patches) const override
    {
        return std::unique_ptr<Subexpr>(new SizeOperator(*this, patches));
    }

    void apply_handover_patch(QueryNodeHandoverPatches& patches, Group& group) override
    {
        m_expr->apply_handover_patch(patches, group);
    }

private:
    SizeOperator(const SizeOperator& other, QueryNodeHandoverPatches* patches)
        : m_expr(other.m_expr->clone(patches))
    {
    }

    std::unique_ptr<TExpr> m_expr;
};

class KeyValue : public Subexpr2<Link> {
public:
    KeyValue(ObjKey key)
        : m_key(key)
    {
    }

    void set_base_table(const Table*) override
    {
    }

    const Table* get_base_table() const override
    {
        return nullptr;
    }

    void evaluate(size_t, ValueBase& destination) override
    {
        // Destination must be of Key type. It only makes sense to
        // compare keys with keys
        REALM_ASSERT_DEBUG(dynamic_cast<Value<ObjKey>*>(&destination));
        auto d = static_cast<Value<ObjKey>*>(&destination);
        d->init(false, 1, m_key);
    }

    virtual std::string description(util::serializer::SerialisationState&) const override
    {
        return util::serializer::print_value(m_key);
    }

    std::unique_ptr<Subexpr> clone(QueryNodeHandoverPatches*) const override
    {
        return std::unique_ptr<Subexpr>(new KeyValue(*this));
    }

private:
    KeyValue(const KeyValue& source)
        : m_key(source.m_key)
    {
    }

    ObjKey m_key;
};

template <typename T>
class SubColumns;

// This is for LinkList and BackLink too since they're declared as typedefs of Link.
template <>
class Columns<Link> : public Subexpr2<Link> {
public:
    Columns(const Columns& other)
        : Subexpr2<Link>(other)
        , m_link_map(other.m_link_map)
    {
    }

    Query is_null()
    {
        if (m_link_map.get_nb_hops() > 1)
            throw std::runtime_error("Combining link() and is_null() is currently not supported");
        // Todo, it may be useful to support the above, but we would need to figure out an intuitive behaviour
        return make_expression<UnaryLinkCompare<false>>(m_link_map);
    }

    Query is_not_null()
    {
        if (m_link_map.get_nb_hops() > 1)
            throw std::runtime_error("Combining link() and is_not_null() is currently not supported");
        // Todo, it may be useful to support the above, but we would need to figure out an intuitive behaviour
        return make_expression<UnaryLinkCompare<true>>(m_link_map);
    }

    LinkCount count() const
    {
        return LinkCount(m_link_map);
    }

    template <typename C>
    SubColumns<C> column(ColKey column_key) const
    {
        return SubColumns<C>(Columns<C>(column_key, m_link_map.get_target_table()), m_link_map);
    }

    const LinkMap& link_map() const
    {
        return m_link_map;
    }

    const Table* get_base_table() const override
    {
        return m_link_map.get_base_table();
    }

    void set_base_table(const Table* table) override
    {
        m_link_map.set_base_table(table);
    }

    void set_cluster(const Cluster* cluster) override
    {
        REALM_ASSERT(m_link_map.has_links());
        m_link_map.set_cluster(cluster);
    }

    void collect_dependencies(std::vector<TableKey>& tables) const override
    {
        m_link_map.collect_dependencies(tables);
    }

    std::string description(util::serializer::SerialisationState& state) const override
    {
        return state.describe_columns(m_link_map, realm::npos);
    }

    std::unique_ptr<Subexpr> clone(QueryNodeHandoverPatches*) const override
    {
        return std::unique_ptr<Subexpr>(new Columns<Link>(*this));
    }

    void evaluate(size_t index, ValueBase& destination) override;


private:
    LinkMap m_link_map;
    friend class Table;

    Columns(ColKey column_key, const Table* table, const std::vector<ColKey>& links = {})
        : m_link_map(table, links)
    {
        static_cast<void>(column_key);
    }
};

template <typename T>
class ListColumns;
template <typename T, typename Operation>
class ListColumnAggregate;
namespace aggregate_operations {
template <typename T>
class Minimum;
template <typename T>
class Maximum;
template <typename T>
class Sum;
template <typename T>
class Average;
}

class ColumnListBase {
public:
    ColumnListBase(ColKey column_key, const Table* table, const std::vector<ColKey>& links)
        : m_column_key(column_key)
        , m_link_map(table, links)
    {
    }

    ColumnListBase(const ColumnListBase& other)
        : m_column_key(other.m_column_key)
        , m_link_map(other.m_link_map)
    {
    }

    void set_cluster(const Cluster* cluster);

<<<<<<< HEAD
    void get_lists(size_t index, Value<ref_type>& destination, size_t nb_elements);
=======
    std::string description(util::serializer::SerialisationState&) const override
    {
        throw SerialisationError("Serialisation of query expressions involving subtables is not yet supported.");
    }
>>>>>>> 163cb4d1

    bool links_exist() const
    {
        return m_link_map.has_links();
    }

    mutable ColKey m_column_key;
    LinkMap m_link_map;
    // Leaf cache
    using LeafCacheStorage = typename std::aligned_storage<sizeof(ArrayList), alignof(Array)>::type;
    using LeafPtr = std::unique_ptr<ArrayList, PlacementDelete>;
    LeafCacheStorage m_leaf_cache_storage;
    LeafPtr m_array_ptr;
    ArrayList* m_leaf_ptr = nullptr;
};

template <typename>
class ColumnListSize;

template <typename T>
class Columns<List<T>> : public Subexpr2<T>, public ColumnListBase {
public:
    Columns(const Columns<List<T>>& other)
        : Subexpr2<T>(other)
        , ColumnListBase(other)
    {
    }

    std::unique_ptr<Subexpr> clone(QueryNodeHandoverPatches*) const override
    {
        return make_subexpr<Columns<List<T>>>(*this);
    }

    const Table* get_base_table() const override
    {
        return m_link_map.get_base_table();
    }

    void set_base_table(const Table* table) override
    {
        m_link_map.set_base_table(table);
    }

    void set_cluster(const Cluster* cluster) override
    {
        ColumnListBase::set_cluster(cluster);
    }

    void collect_dependencies(std::vector<TableKey>& tables) const override
    {
        m_link_map.collect_dependencies(tables);
    }

    void evaluate(size_t index, ValueBase& destination) override
    {
        Allocator& alloc = get_base_table()->get_alloc();
        Value<ref_type> list_refs;
        get_lists(index, list_refs, 1);
        size_t sz = 0;
        for (size_t i = 0; i < list_refs.m_values; i++) {
            ref_type val = list_refs.m_storage[i];
            if (val) {
                char* header = alloc.translate(val);
                sz += Array::get_size_from_header(header);
            }
        }
        auto v = make_value_for_link<typename util::RemoveOptional<T>::type>(false, sz);
        size_t k = 0;
        for (size_t i = 0; i < list_refs.m_values; i++) {
            ref_type list_ref = list_refs.m_storage[i];
            if (list_ref) {
                BPlusTree<T> list(alloc);
                list.init_from_ref(list_ref);
                size_t s = list.size();
                for (size_t j = 0; j < s; j++) {
                    v.m_storage.set(k++, list.get(j));
                }
            }
        }
        destination.import(v);
    }

    virtual std::string description(util::serializer::SerialisationState&) const override
    {
<<<<<<< HEAD
        if (links_exist()) {
            return m_link_map.description();
        }
        auto target_table = m_link_map.get_target_table();
        if (target_table) {
            return std::string(target_table->get_column_name(m_column_key));
        }
        return "";
=======
        throw SerialisationError("Serialisation of subtable expressions is not yet supported.");
>>>>>>> 163cb4d1
    }

    SizeOperator<SizeOfList> size();

    ListColumnAggregate<T, aggregate_operations::Minimum<T>> min() const
    {
        return {m_column_key, *this};
    }

    ListColumnAggregate<T, aggregate_operations::Maximum<T>> max() const
    {
        return {m_column_key, *this};
    }

    ListColumnAggregate<T, aggregate_operations::Sum<T>> sum() const
    {
        return {m_column_key, *this};
    }

    ListColumnAggregate<T, aggregate_operations::Average<T>> average() const
    {
        return {m_column_key, *this};
    }


private:
    friend class Table;

    Columns(ColKey column_key, const Table* table, const std::vector<ColKey>& links = {})
        : ColumnListBase(column_key, table, links)
    {
    }
};

template <typename T>
class ColumnListSize : public Columns<List<T>> {
public:
    ColumnListSize(const Columns<List<T>>& other)
        : Columns<List<T>>(other)
    {
    }
    void evaluate(size_t index, ValueBase& destination) override
    {
        REALM_ASSERT_DEBUG(dynamic_cast<Value<SizeOfList>*>(&destination) != nullptr);
        Value<SizeOfList>* d = static_cast<Value<SizeOfList>*>(&destination);

        Allocator& alloc = this->get_base_table()->get_alloc();
        Value<ref_type> list_refs;
        this->get_lists(index, list_refs, 1);
        d->init(list_refs.m_from_link_list, list_refs.m_values);

        for (size_t i = 0; i < list_refs.m_values; i++) {
            ref_type list_ref = list_refs.m_storage[i];
            if (list_ref) {
                BPlusTree<T> list(alloc);
                list.init_from_ref(list_ref);
                size_t s = list.size();
                d->m_storage.set(i, SizeOfList(s));
            }
            else {
                d->m_storage.set_null(i);
            }
        }
    }
    std::unique_ptr<Subexpr> clone(QueryNodeHandoverPatches*) const override
    {
        return std::unique_ptr<Subexpr>(new ColumnListSize<T>(*this));
    }
};

template <typename T>
SizeOperator<SizeOfList> Columns<List<T>>::size()
{
    std::unique_ptr<Subexpr> ptr(new ColumnListSize<T>(*this));
    return SizeOperator<SizeOfList>(std::move(ptr));
}

template <typename T, typename Operation>
class ListColumnAggregate : public Subexpr2<typename Operation::ResultType> {
public:
    using R = typename Operation::ResultType;

    ListColumnAggregate(ColKey column_key, Columns<List<T>> column)
        : m_column_key(column_key)
        , m_list(std::move(column))
    {
    }

    ListColumnAggregate(const ListColumnAggregate& other)
        : m_column_key(other.m_column_key)
        , m_list(other.m_list)
    {
    }

    std::unique_ptr<Subexpr> clone(QueryNodeHandoverPatches*) const override
    {
        return make_subexpr<ListColumnAggregate>(*this);
    }

    const Table* get_base_table() const override
    {
        return m_list.get_base_table();
    }

    void set_base_table(const Table* table) override
    {
        m_list.set_base_table(table);
    }

    void set_cluster(const Cluster* cluster) override
    {
        m_list.set_cluster(cluster);
    }

    void collect_dependencies(std::vector<TableKey>& tables) const override
    {
        m_list.collect_dependencies(tables);
    }

    void evaluate(size_t index, ValueBase& destination) override
    {
        Allocator& alloc = get_base_table()->get_alloc();
        Value<ref_type> list_refs;
        m_list.get_lists(index, list_refs, 1);
        REALM_ASSERT_DEBUG(list_refs.m_values > 0 || list_refs.m_from_link_list);
        size_t sz = list_refs.m_values;
        // The result is an aggregate value for each table
        auto v = make_value_for_link<R>(!list_refs.m_from_link_list, sz);
        for (unsigned i = 0; i < sz; i++) {
            auto list_ref = list_refs.m_storage[i];
            Operation op;
            if (list_ref) {
                BPlusTree<T> list(alloc);
                list.init_from_ref(list_ref);
                size_t s = list.size();
                for (unsigned j = 0; j < s; j++) {
                    op.accumulate(list.get(j));
                }
            }
            if (op.is_null()) {
                v.m_storage.set_null(i);
            }
            else {
                v.m_storage.set(i, op.result());
            }
        }
        destination.import(v);
    }

    virtual std::string description(util::serializer::SerialisationState&) const override
    {
<<<<<<< HEAD
        auto table = get_base_table();
        if (table) {
            return std::string(table->get_column_name(m_column_key)) + util::serializer::value_separator +
                   Operation::description() + "()";
        }
        return "";
=======
        throw SerialisationError("Serialisation of queries involving subtable expressions is not yet supported.");
>>>>>>> 163cb4d1
    }

private:
    ColKey m_column_key;
    Columns<List<T>> m_list;
};

template <class Operator>
Query compare(const Subexpr2<Link>& left, const ConstObj& obj)
{
    static_assert(std::is_same<Operator, Equal>::value || std::is_same<Operator, NotEqual>::value,
                  "Links can only be compared for equality.");
    const Columns<Link>* column = dynamic_cast<const Columns<Link>*>(&left);
    if (column) {
        const LinkMap& link_map = column->link_map();
        REALM_ASSERT(link_map.get_target_table() == ConstTableRef(obj.get_table()));
#ifdef REALM_OLDQUERY_FALLBACK
        if (link_map.get_nb_hops() == 1) {
            // We can fall back to Query::links_to for != and == operations on links, but only
            // for == on link lists. This is because negating query.links_to() is equivalent to
            // to "ALL linklist != row" rather than the "ANY linklist != row" semantics we're after.
            if (link_map.m_link_types[0] == col_type_Link ||
                (link_map.m_link_types[0] == col_type_LinkList && std::is_same<Operator, Equal>::value)) {
                const Table* t = column->get_base_table();
                Query query(*t);

                if (std::is_same<Operator, NotEqual>::value) {
                    // Negate the following `links_to`.
                    query.Not();
                }
                query.links_to(link_map.m_link_column_keys[0], obj.get_key());
                return query;
            }
        }
#endif
    }
    return make_expression<Compare<Operator, ObjKey>>(left.clone(), make_subexpr<KeyValue>(obj.get_key()));
}

inline Query operator==(const Subexpr2<Link>& left, const ConstObj& row)
{
    return compare<Equal>(left, row);
}
inline Query operator!=(const Subexpr2<Link>& left, const ConstObj& row)
{
    return compare<NotEqual>(left, row);
}
inline Query operator==(const ConstObj& row, const Subexpr2<Link>& right)
{
    return compare<Equal>(right, row);
}
inline Query operator!=(const ConstObj& row, const Subexpr2<Link>& right)
{
    return compare<NotEqual>(right, row);
}

template <class Operator>
Query compare(const Subexpr2<Link>& left, null)
{
    static_assert(std::is_same<Operator, Equal>::value || std::is_same<Operator, NotEqual>::value,
                  "Links can only be compared for equality.");
    return make_expression<Compare<Operator, ObjKey>>(left.clone(), make_subexpr<KeyValue>(ObjKey{}));
}

inline Query operator==(const Subexpr2<Link>& left, null)
{
    return compare<Equal>(left, null());
}
inline Query operator!=(const Subexpr2<Link>& left, null)
{
    return compare<NotEqual>(left, null());
}
inline Query operator==(null, const Subexpr2<Link>& right)
{
    return compare<Equal>(right, null());
}
inline Query operator!=(null, const Subexpr2<Link>& right)
{
    return compare<NotEqual>(right, null());
}


template <class T>
class Columns : public Subexpr2<T> {
public:
    using LeafType = typename ColumnTypeTraits<T>::cluster_leaf_type;

    Columns(ColKey column, const Table* table, std::vector<ColKey> links = {})
        : m_link_map(table, std::move(links))
        , m_column_key(column)
        , m_nullable(m_link_map.get_target_table()->is_nullable(m_column_key))
    {
    }

    Columns(const Columns& other)
        : m_link_map(other.m_link_map)
        , m_column_key(other.m_column_key)
        , m_nullable(other.m_nullable)
    {
    }

    Columns& operator=(const Columns& other)
    {
        if (this != &other) {
            m_link_map = other.m_link_map;
            m_column_key = other.m_column_key;
            m_nullable = other.m_nullable;
        }
        return *this;
    }

    std::unique_ptr<Subexpr> clone(QueryNodeHandoverPatches*) const override
    {
        return make_subexpr<Columns<T>>(*this);
    }

    // See comment in base class
    void set_base_table(const Table* table) override
    {
        if (table == get_base_table())
            return;

        m_link_map.set_base_table(table);
        m_nullable = m_link_map.get_target_table()->is_nullable(m_column_key);
    }

    void set_cluster(const Cluster* cluster) override
    {
        m_array_ptr = nullptr;
        m_leaf_ptr = nullptr;
        if (links_exist()) {
            m_link_map.set_cluster(cluster);
        }
        else {
            // Create new Leaf
            m_array_ptr = LeafPtr(new (&m_leaf_cache_storage) LeafType(get_base_table()->get_alloc()));
            size_t column_ndx = get_base_table()->colkey2ndx(m_column_key);
            cluster->init_leaf(column_ndx, m_array_ptr.get());
            m_leaf_ptr = m_array_ptr.get();
        }
    }

    void collect_dependencies(std::vector<TableKey>& tables) const override
    {
        m_link_map.collect_dependencies(tables);
    }

    // Recursively fetch tables of columns in expression tree. Used when user first builds a stand-alone expression
    // and binds it to a Query at a later time
    const Table* get_base_table() const override
    {
        return m_link_map.get_base_table();
    }

    template <class LeafType2 = LeafType>
    void evaluate_internal(size_t index, ValueBase& destination)
    {
        using U = typename LeafType2::value_type;

        if (links_exist()) {
            REALM_ASSERT(m_leaf_ptr == nullptr);
            // LinkList with more than 0 values. Create Value with payload for all fields
            std::vector<ObjKey> links = m_link_map.get_links(index);
            auto v = make_value_for_link<typename util::RemoveOptional<U>::type>(m_link_map.only_unary_links(),
                                                                                 links.size());

            for (size_t t = 0; t < links.size(); t++) {
                ConstObj obj = m_link_map.get_target_table()->get_object(links[t]);
                if (obj.is_null(m_column_key))
                    v.m_storage.set_null(t);
                else
                    v.m_storage.set(t, obj.get<U>(m_column_key));
            }
            destination.import(v);
        }
        else {
            REALM_ASSERT(m_leaf_ptr != nullptr);
            auto leaf = static_cast<const LeafType2*>(m_leaf_ptr);
            // Not a Link column
            size_t colsize = leaf->size();

            // Now load `ValueBase::default_size` rows from from the leaf into m_storage. If it's an integer
            // leaf, then it contains the method get_chunk() which copies these values in a super fast way (first
            // case of the `if` below. Otherwise, copy the values one by one in a for-loop (the `else` case).
            if (std::is_same<U, int64_t>::value && index + ValueBase::default_size <= colsize) {
                Value<int64_t> v;

                // If you want to modify 'default_size' then update Array::get_chunk()
                REALM_ASSERT_3(ValueBase::default_size, ==, 8);

                auto leaf_2 = static_cast<const Array*>(leaf);
                leaf_2->get_chunk(index, v.m_storage.m_first);

                destination.import(v);
            }
            else {
                size_t rows = colsize - index;
                if (rows > ValueBase::default_size)
                    rows = ValueBase::default_size;
                Value<typename util::RemoveOptional<U>::type> v(false, rows);

                for (size_t t = 0; t < rows; t++)
                    v.m_storage.set(t, leaf->get(index + t));

                destination.import(v);
            }
        }
    }

    virtual std::string description(util::serializer::SerialisationState& state) const override
    {
<<<<<<< HEAD
        std::string desc = "";
        if (links_exist()) {
            desc = m_link_map.description() + util::serializer::value_separator;
        }
        auto target_table = m_link_map.get_target_table();
        if (target_table && m_column_key != ColKey()) {
            desc += std::string(target_table->get_column_name(m_column_key));
            return desc;
        }
        return "";
=======
        return state.describe_columns(m_link_map, m_column_ndx);
>>>>>>> 163cb4d1
    }

    // Load values from Column into destination
    void evaluate(size_t index, ValueBase& destination) override
    {
        if (m_nullable && std::is_same<typename LeafType::value_type, int64_t>::value) {
            evaluate_internal<ArrayIntNull>(index, destination);
        }
        else {
            evaluate_internal<LeafType>(index, destination);
        }
    }

    void evaluate(ObjKey key, ValueBase& destination) override
    {
        auto table = m_link_map.get_target_table();
        auto obj = table->get_object(key);
        if (m_nullable && std::is_same<typename LeafType::value_type, int64_t>::value) {
            Value<int64_t> v(false, 1);
            v.m_storage.set(0, obj.template get<util::Optional<int64_t>>(m_column_key));
            destination.import(v);
        }
        else {
            Value<typename util::RemoveOptional<T>::type> v(false, 1);
            T val = obj.template get<T>(m_column_key);
            v.m_storage.set(0, val);
            destination.import(v);
        }
    }

    bool links_exist() const
    {
        return m_link_map.has_links();
    }

    bool is_nullable() const
    {
        return m_nullable;
    }

    ColKey column_key() const noexcept
    {
        return m_column_key;
    }

private:
    LinkMap m_link_map;

    // Leaf cache
    using LeafCacheStorage = typename std::aligned_storage<sizeof(LeafType), alignof(LeafType)>::type;
    using LeafPtr = std::unique_ptr<ArrayPayload, PlacementDelete>;
    LeafCacheStorage m_leaf_cache_storage;
    LeafPtr m_array_ptr;
    const ArrayPayload* m_leaf_ptr = nullptr;

    // Column index of payload column of m_table
    mutable ColKey m_column_key;

    // set to false by default for stand-alone Columns declaration that are not yet associated with any table
    // or oclumn. Call init() to update it or use a constructor that takes table + column index as argument.
    bool m_nullable = false;
};

template <typename T, typename Operation>
class SubColumnAggregate;

template <typename T>
class SubColumns : public Subexpr {
public:
    SubColumns(Columns<T> column, LinkMap link_map)
        : m_column(std::move(column))
        , m_link_map(std::move(link_map))
    {
    }

    std::unique_ptr<Subexpr> clone(QueryNodeHandoverPatches*) const override
    {
        return make_subexpr<SubColumns<T>>(*this);
    }

    const Table* get_base_table() const override
    {
        return m_link_map.get_base_table();
    }

    void set_base_table(const Table* table) override
    {
        m_link_map.set_base_table(table);
        m_column.set_base_table(m_link_map.get_target_table());
    }

    void collect_dependencies(std::vector<TableKey>& tables) const override
    {
        m_link_map.collect_dependencies(tables);
    }

    void evaluate(size_t, ValueBase&) override
    {
        // SubColumns can only be used in an expression in conjunction with its aggregate methods.
        REALM_ASSERT(false);
    }

    virtual std::string description(util::serializer::SerialisationState&) const override
    {
        return ""; // by itself there are no conditions, see SubColumnAggregate
    }

    SubColumnAggregate<T, aggregate_operations::Minimum<T>> min() const
    {
        return {m_column, m_link_map};
    }

    SubColumnAggregate<T, aggregate_operations::Maximum<T>> max() const
    {
        return {m_column, m_link_map};
    }

    SubColumnAggregate<T, aggregate_operations::Sum<T>> sum() const
    {
        return {m_column, m_link_map};
    }

    SubColumnAggregate<T, aggregate_operations::Average<T>> average() const
    {
        return {m_column, m_link_map};
    }

private:
    Columns<T> m_column;
    LinkMap m_link_map;
};

template <typename T, typename Operation>
class SubColumnAggregate : public Subexpr2<typename Operation::ResultType> {
public:
    SubColumnAggregate(Columns<T> column, LinkMap link_map)
        : m_column(std::move(column))
        , m_link_map(std::move(link_map))
    {
    }
    SubColumnAggregate(SubColumnAggregate const& other)
        : m_column(other.m_column)
        , m_link_map(other.m_link_map)
    {
    }

    std::unique_ptr<Subexpr> clone(QueryNodeHandoverPatches*) const override
    {
        return make_subexpr<SubColumnAggregate>(*this);
    }

    const Table* get_base_table() const override
    {
        return m_link_map.get_base_table();
    }

    void set_base_table(const Table* table) override
    {
        m_link_map.set_base_table(table);
        m_column.set_base_table(m_link_map.get_target_table());
    }

    void set_cluster(const Cluster* cluster) override
    {
        m_link_map.set_cluster(cluster);
        m_column.set_cluster(cluster);
    }

    void collect_dependencies(std::vector<TableKey>& tables) const override
    {
        m_link_map.collect_dependencies(tables);
    }

    void evaluate(size_t index, ValueBase& destination) override
    {
        std::vector<ObjKey> keys = m_link_map.get_links(index);
        std::sort(keys.begin(), keys.end());

        Operation op;
        for (auto key : keys) {
            Value<T> value(false, 1);
            m_column.evaluate(key, value);
            size_t value_index = 0;
            const auto& value_storage = value.m_storage;
            if (!value_storage.is_null(value_index)) {
                op.accumulate(value_storage[value_index]);
            }
        }
        if (op.is_null()) {
            destination.import(Value<null>(false, 1, null()));
        }
        else {
            destination.import(Value<typename Operation::ResultType>(false, 1, op.result()));
        }
    }

    virtual std::string description(util::serializer::SerialisationState& state) const override
    {
<<<<<<< HEAD
        return m_link_map.description() + util::serializer::value_separator + Operation::description() +
               util::serializer::value_separator + m_column.description();
=======
        util::serializer::SerialisationState empty_state;
        return state.describe_columns(m_link_map, realm::npos) + util::serializer::value_separator + Operation::description() + util::serializer::value_separator + m_column.description(empty_state);
>>>>>>> 163cb4d1
    }

private:
    Columns<T> m_column;
    LinkMap m_link_map;
};

struct SubQueryCountHandoverPatch : QueryNodeHandoverPatch {
    QueryHandoverPatch m_query;
};

class SubQueryCount : public Subexpr2<Int> {
public:
    SubQueryCount(Query q, LinkMap link_map)
        : m_query(std::move(q))
        , m_link_map(std::move(link_map))
    {
    }

    const Table* get_base_table() const override
    {
        return m_link_map.get_base_table();
    }

    void set_base_table(const Table* table) override
    {
        m_link_map.set_base_table(table);
    }

    void set_cluster(const Cluster* cluster) override
    {
        m_link_map.set_cluster(cluster);
    }

    void collect_dependencies(std::vector<TableKey>& tables) const override
    {
        m_link_map.collect_dependencies(tables);
    }

    void evaluate(size_t index, ValueBase& destination) override
    {
        std::vector<ObjKey> links = m_link_map.get_links(index);
        // std::sort(links.begin(), links.end());

        size_t count = std::accumulate(links.begin(), links.end(), size_t(0), [this](size_t running_count, ObjKey k) {
            ConstObj obj = m_link_map.get_target_table()->get_object(k);
            return running_count + m_query.eval_object(obj);
        });

        destination.import(Value<Int>(false, 1, size_t(count)));
    }

    virtual std::string description(util::serializer::SerialisationState& state) const override
    {
<<<<<<< HEAD
        throw SerialisationError("Serialising a subquery expression is currently unsupported.");
        // return m_link_map.description() + util::serializer::value_separator + "SUBQUERY(" +
        // m_query.get_description() + ")"
        //    + util::serializer::value_separator + "@count";
=======
        REALM_ASSERT(m_link_map.base_table() != nullptr);
        std::string target = state.describe_columns(m_link_map, realm::npos);
        std::string var_name = state.get_variable_name(m_link_map.base_table()->get_table_ref());
        state.subquery_prefix_list.push_back(var_name);
        std::string desc = "SUBQUERY(" + target + ", " + var_name + ", " + m_query.get_description(state) + ")"
            + util::serializer::value_separator + "@count";
        state.subquery_prefix_list.pop_back();
        return desc;
>>>>>>> 163cb4d1
    }

    std::unique_ptr<Subexpr> clone(QueryNodeHandoverPatches* patches) const override
    {
        if (patches)
            return std::unique_ptr<Subexpr>(new SubQueryCount(*this, patches));

        return make_subexpr<SubQueryCount>(*this);
    }

    void apply_handover_patch(QueryNodeHandoverPatches& patches, Group& group) override
    {
        REALM_ASSERT(patches.size());
        std::unique_ptr<QueryNodeHandoverPatch> abstract_patch = std::move(patches.back());
        patches.pop_back();

        auto patch = dynamic_cast<SubQueryCountHandoverPatch*>(abstract_patch.get());
        REALM_ASSERT(patch);

        m_query.apply_patch(patch->m_query, group);
    }

private:
    SubQueryCount(const SubQueryCount& other, QueryNodeHandoverPatches* patches)
        : m_link_map(other.m_link_map)
    {
        std::unique_ptr<SubQueryCountHandoverPatch> patch(new SubQueryCountHandoverPatch);
        m_query = Query(other.m_query, patch->m_query, ConstSourcePayload::Copy);
        patches->emplace_back(patch.release());
    }

    Query m_query;
    LinkMap m_link_map;
};

// The unused template parameter is a hack to avoid a circular dependency between table.hpp and query_expression.hpp.
template <class>
class SubQuery {
public:
    SubQuery(Columns<Link> link_column, Query query)
        : m_query(std::move(query))
        , m_link_map(link_column.link_map())
    {
        REALM_ASSERT(m_link_map.get_target_table() == m_query.get_table());
    }

    SubQueryCount count() const
    {
        return SubQueryCount(m_query, m_link_map);
    }

private:
    Query m_query;
    LinkMap m_link_map;
};

namespace aggregate_operations {
template <typename T, typename Derived, typename R = T>
class BaseAggregateOperation {
    static_assert(std::is_same<T, Int>::value || std::is_same<T, Float>::value || std::is_same<T, Double>::value,
                  "Numeric aggregates can only be used with subcolumns of numeric types");

public:
    using ResultType = R;

    void accumulate(T value)
    {
        m_count++;
        m_result = Derived::apply(m_result, value);
    }

    bool is_null() const
    {
        return m_count == 0;
    }
    ResultType result() const
    {
        return m_result;
    }

protected:
    size_t m_count = 0;
    ResultType m_result = Derived::initial_value();
};

template <typename T>
class Minimum : public BaseAggregateOperation<T, Minimum<T>> {
public:
    static T initial_value()
    {
        return std::numeric_limits<T>::max();
    }
    static T apply(T a, T b)
    {
        return std::min(a, b);
    }
    static std::string description()
    {
        return "@min";
    }
};

template <typename T>
class Maximum : public BaseAggregateOperation<T, Maximum<T>> {
public:
    static T initial_value()
    {
        return std::numeric_limits<T>::min();
    }
    static T apply(T a, T b)
    {
        return std::max(a, b);
    }
    static std::string description()
    {
        return "@max";
    }
};

template <typename T>
class Sum : public BaseAggregateOperation<T, Sum<T>> {
public:
    static T initial_value()
    {
        return T();
    }
    static T apply(T a, T b)
    {
        return a + b;
    }
    bool is_null() const
    {
        return false;
    }
    static std::string description()
    {
        return "@sum";
    }
};

template <typename T>
class Average : public BaseAggregateOperation<T, Average<T>, double> {
    using Base = BaseAggregateOperation<T, Average<T>, double>;

public:
    static double initial_value()
    {
        return 0;
    }
    static double apply(double a, T b)
    {
        return a + b;
    }
    double result() const
    {
        return Base::m_result / Base::m_count;
    }
    static std::string description()
    {
        return "@avg";
    }
};
}

template <class oper, class TLeft>
class UnaryOperator : public Subexpr2<typename oper::type> {
public:
    UnaryOperator(std::unique_ptr<TLeft> left)
        : m_left(std::move(left))
    {
    }

    UnaryOperator(const UnaryOperator& other, QueryNodeHandoverPatches* patches)
        : m_left(other.m_left->clone(patches))
    {
    }

    UnaryOperator& operator=(const UnaryOperator& other)
    {
        if (this != &other) {
            m_left = other.m_left->clone();
        }
        return *this;
    }

    UnaryOperator(UnaryOperator&&) = default;
    UnaryOperator& operator=(UnaryOperator&&) = default;

    // See comment in base class
    void set_base_table(const Table* table) override
    {
        m_left->set_base_table(table);
    }

    void set_cluster(const Cluster* cluster) override
    {
        m_left->set_cluster(cluster);
    }

    void collect_dependencies(std::vector<TableKey>& tables) const override
    {
        m_left->collect_dependencies(tables);
    }

    // Recursively fetch tables of columns in expression tree. Used when user first builds a stand-alone expression
    // and binds it to a Query at a later time
    const Table* get_base_table() const override
    {
        return m_left->get_base_table();
    }

    // destination = operator(left)
    void evaluate(size_t index, ValueBase& destination) override
    {
        Value<T> result;
        Value<T> left;
        m_left->evaluate(index, left);
        result.template fun<oper>(&left);
        destination.import(result);
    }

    virtual std::string description(util::serializer::SerialisationState& state) const override
    {
        if (m_left) {
            return m_left->description(state);
        }
        return "";
    }

    std::unique_ptr<Subexpr> clone(QueryNodeHandoverPatches* patches) const override
    {
        return make_subexpr<UnaryOperator>(*this, patches);
    }

    void apply_handover_patch(QueryNodeHandoverPatches& patches, Group& group) override
    {
        m_left->apply_handover_patch(patches, group);
    }

private:
    typedef typename oper::type T;
    std::unique_ptr<TLeft> m_left;
};


template <class oper, class TLeft, class TRight>
class Operator : public Subexpr2<typename oper::type> {
public:
    Operator(std::unique_ptr<TLeft> left, std::unique_ptr<TRight> right)
        : m_left(std::move(left))
        , m_right(std::move(right))
    {
    }

    Operator(const Operator& other, QueryNodeHandoverPatches* patches)
        : m_left(other.m_left->clone(patches))
        , m_right(other.m_right->clone(patches))
    {
    }

    Operator& operator=(const Operator& other)
    {
        if (this != &other) {
            m_left = other.m_left->clone();
            m_right = other.m_right->clone();
        }
        return *this;
    }

    Operator(Operator&&) = default;
    Operator& operator=(Operator&&) = default;

    // See comment in base class
    void set_base_table(const Table* table) override
    {
        m_left->set_base_table(table);
        m_right->set_base_table(table);
    }

    void set_cluster(const Cluster* cluster) override
    {
        m_left->set_cluster(cluster);
        m_right->set_cluster(cluster);
    }

    // Recursively fetch tables of columns in expression tree. Used when user first builds a stand-alone expression
    // and
    // binds it to a Query at a later time
    const Table* get_base_table() const override
    {
        const Table* l = m_left->get_base_table();
        const Table* r = m_right->get_base_table();

        // Queries do not support multiple different tables; all tables must be the same.
        REALM_ASSERT(l == nullptr || r == nullptr || l == r);

        // nullptr pointer means expression which isn't yet associated with any table, or is a Value<T>
        return l ? l : r;
    }

    // destination = operator(left, right)
    void evaluate(size_t index, ValueBase& destination) override
    {
        Value<T> result;
        Value<T> left;
        Value<T> right;
        m_left->evaluate(index, left);
        m_right->evaluate(index, right);
        result.template fun<oper>(&left, &right);
        destination.import(result);
    }

    virtual std::string description(util::serializer::SerialisationState& state) const override
    {
        std::string s;
        if (m_left) {
            s += m_left->description(state);
        }
        s += (" " + oper::description() + " ");
        if (m_right) {
            s += m_right->description(state);
        }
        return s;
    }

    std::unique_ptr<Subexpr> clone(QueryNodeHandoverPatches* patches) const override
    {
        return make_subexpr<Operator>(*this, patches);
    }

    void apply_handover_patch(QueryNodeHandoverPatches& patches, Group& group) override
    {
        m_right->apply_handover_patch(patches, group);
        m_left->apply_handover_patch(patches, group);
    }

private:
    typedef typename oper::type T;
    std::unique_ptr<TLeft> m_left;
    std::unique_ptr<TRight> m_right;
};


template <class TCond, class T, class TLeft, class TRight>
class Compare : public Expression {
public:
    Compare(std::unique_ptr<TLeft> left, std::unique_ptr<TRight> right)
        : m_left(std::move(left))
        , m_right(std::move(right))
    {
    }

    // See comment in base class
    void set_base_table(const Table* table) override
    {
        m_left->set_base_table(table);
        m_right->set_base_table(table);
    }

    void set_cluster(const Cluster* cluster) override
    {
        m_left->set_cluster(cluster);
        m_right->set_cluster(cluster);
    }

    // Recursively fetch tables of columns in expression tree. Used when user first builds a stand-alone expression
    // and
    // binds it to a Query at a later time
    const Table* get_base_table() const override
    {
        const Table* l = m_left->get_base_table();
        const Table* r = m_right->get_base_table();

        // All main tables in each subexpression of a query (table.columns() or table.link()) must be the same.
        REALM_ASSERT(l == nullptr || r == nullptr || l == r);

        // nullptr pointer means expression which isn't yet associated with any table, or is a Value<T>
        return l ? l : r;
    }

    void collect_dependencies(std::vector<TableKey>& tables) const override
    {
        m_left->collect_dependencies(tables);
        m_right->collect_dependencies(tables);
    }

    size_t find_first(size_t start, size_t end) const override
    {
        size_t match;
        Value<T> right;
        Value<T> left;

        for (; start < end;) {
            m_left->evaluate(start, left);
            m_right->evaluate(start, right);
            match = Value<T>::template compare<TCond>(&left, &right);

            if (match != not_found && match + start < end)
                return start + match;

            size_t rows =
                (left.m_from_link_list || right.m_from_link_list) ? 1 : minimum(right.m_values, left.m_values);
            start += rows;
        }

        return not_found; // no match
    }

    virtual std::string description(util::serializer::SerialisationState& state) const override
    {
        if (std::is_same<TCond, BeginsWith>::value || std::is_same<TCond, BeginsWithIns>::value ||
            std::is_same<TCond, EndsWith>::value || std::is_same<TCond, EndsWithIns>::value ||
            std::is_same<TCond, Contains>::value || std::is_same<TCond, ContainsIns>::value ||
            std::is_same<TCond, Like>::value || std::is_same<TCond, LikeIns>::value) {
            // these string conditions have the arguments reversed but the order is important
            // operations ==, and != can be reversed because the produce the same results both ways
<<<<<<< HEAD
            return util::serializer::print_value(m_right->description() + " " + TCond::description() + " " +
                                                 m_left->description());
        }
        return util::serializer::print_value(m_left->description() + " " + TCond::description() + " " +
                                             m_right->description());
=======
            return util::serializer::print_value(m_right->description(state) + " " + TCond::description()
                                                 + " " + m_left->description(state));
        }
        return util::serializer::print_value(m_left->description(state) + " " + TCond::description()
                                             + " " + m_right->description(state));
>>>>>>> 163cb4d1
    }

    std::unique_ptr<Expression> clone(QueryNodeHandoverPatches* patches) const override
    {
        return std::unique_ptr<Expression>(new Compare(*this, patches));
    }

    void apply_handover_patch(QueryNodeHandoverPatches& patches, Group& group) override
    {
        m_right->apply_handover_patch(patches, group);
        m_left->apply_handover_patch(patches, group);
    }

private:
    Compare(const Compare& other, QueryNodeHandoverPatches* patches)
        : m_left(other.m_left->clone(patches))
        , m_right(other.m_right->clone(patches))
    {
    }

    std::unique_ptr<TLeft> m_left;
    std::unique_ptr<TRight> m_right;
};
}
#endif // REALM_QUERY_EXPRESSION_HPP<|MERGE_RESOLUTION|>--- conflicted
+++ resolved
@@ -382,12 +382,7 @@
     {
     }
 
-<<<<<<< HEAD
-    virtual std::string description() const = 0;
-=======
-    virtual void verify_column() const = 0;
     virtual std::string description(util::serializer::SerialisationState& state) const = 0;
->>>>>>> 163cb4d1
 
     virtual void set_cluster(const Cluster*)
     {
@@ -1774,7 +1769,6 @@
         return m_link_column_keys.size() > 0;
     }
 
-<<<<<<< HEAD
     void set_base_table(const Table* table);
 
     void set_cluster(const Cluster* cluster)
@@ -1793,18 +1787,6 @@
                 break;
             default:
                 break;
-=======
-    virtual std::string description(util::serializer::SerialisationState& state) const
-    {
-        std::string s;
-        for (size_t i = 0; i < m_link_column_indexes.size(); ++i) {
-            if (i < m_tables.size() && m_tables[i]) {
-                s += state.get_column_name(m_tables[i]->get_table_ref(), m_link_column_indexes[i]);
-                if (i != m_link_column_indexes.size() - 1) {
-                    s += util::serializer::value_separator;
-                }
-            }
->>>>>>> 163cb4d1
         }
         size_t col_ndx = m_tables[0]->colkey2ndx(m_link_column_keys[0]);
         cluster->init_leaf(col_ndx, m_array_ptr.get());
@@ -1813,7 +1795,7 @@
 
     void collect_dependencies(std::vector<TableKey>& tables) const;
 
-    std::string description() const;
+    virtual std::string description(util::serializer::SerialisationState& state) const;
 
     std::vector<ObjKey> get_links(size_t index)
     {
@@ -1850,16 +1832,11 @@
         return m_tables.back();
     }
 
-<<<<<<< HEAD
-=======
     bool links_exist() const
     {
-        return !m_link_columns.empty();
-    }
-
-    std::vector<const ColumnBase*> m_link_columns;
-
->>>>>>> 163cb4d1
+        return !m_link_column_keys.empty();
+    }
+
 private:
     void map_links(size_t column, ObjKey key, LinkMapFunction& lm);
     void map_links(size_t column, size_t row, LinkMapFunction& lm);
@@ -2001,19 +1978,7 @@
 
     virtual std::string description(util::serializer::SerialisationState& state) const override
     {
-<<<<<<< HEAD
-        std::string desc;
-        if (links_exist()) {
-            desc = m_link_map.description() + util::serializer::value_separator;
-        }
-        auto target_table = m_link_map.get_target_table();
-        if (target_table) {
-            desc += std::string(target_table->get_column_name(m_column_key));
-        }
-        return desc;
-=======
-        return state.describe_columns(m_link_map, m_column_ndx);
->>>>>>> 163cb4d1
+        return state.describe_columns(m_link_map, m_column_key);
     }
 
     std::unique_ptr<Subexpr> clone(QueryNodeHandoverPatches* = nullptr) const override
@@ -2236,7 +2201,7 @@
 
     virtual std::string description(util::serializer::SerialisationState& state) const override
     {
-        return state.describe_columns(m_link_map, realm::npos) + (has_links ? " != NULL" : " == NULL");
+        return state.describe_columns(m_link_map, ColKey()) + (has_links ? " != NULL" : " == NULL");
     }
 
     std::unique_ptr<Expression> clone(QueryNodeHandoverPatches*) const override
@@ -2299,7 +2264,7 @@
 
     virtual std::string description(util::serializer::SerialisationState& state) const override
     {
-        return state.describe_columns(m_link_map, realm::npos) + util::serializer::value_separator + "@count";
+        return state.describe_columns(m_link_map, ColKey()) + util::serializer::value_separator + "@count";
     }
 
 private:
@@ -2495,7 +2460,7 @@
 
     std::string description(util::serializer::SerialisationState& state) const override
     {
-        return state.describe_columns(m_link_map, realm::npos);
+        return state.describe_columns(m_link_map, ColKey());
     }
 
     std::unique_ptr<Subexpr> clone(QueryNodeHandoverPatches*) const override
@@ -2548,14 +2513,12 @@
 
     void set_cluster(const Cluster* cluster);
 
-<<<<<<< HEAD
     void get_lists(size_t index, Value<ref_type>& destination, size_t nb_elements);
-=======
-    std::string description(util::serializer::SerialisationState&) const override
+
+    std::string description(util::serializer::SerialisationState&) const
     {
         throw SerialisationError("Serialisation of query expressions involving subtables is not yet supported.");
     }
->>>>>>> 163cb4d1
 
     bool links_exist() const
     {
@@ -2640,18 +2603,7 @@
 
     virtual std::string description(util::serializer::SerialisationState&) const override
     {
-<<<<<<< HEAD
-        if (links_exist()) {
-            return m_link_map.description();
-        }
-        auto target_table = m_link_map.get_target_table();
-        if (target_table) {
-            return std::string(target_table->get_column_name(m_column_key));
-        }
-        return "";
-=======
         throw SerialisationError("Serialisation of subtable expressions is not yet supported.");
->>>>>>> 163cb4d1
     }
 
     SizeOperator<SizeOfList> size();
@@ -2803,16 +2755,7 @@
 
     virtual std::string description(util::serializer::SerialisationState&) const override
     {
-<<<<<<< HEAD
-        auto table = get_base_table();
-        if (table) {
-            return std::string(table->get_column_name(m_column_key)) + util::serializer::value_separator +
-                   Operation::description() + "()";
-        }
-        return "";
-=======
         throw SerialisationError("Serialisation of queries involving subtable expressions is not yet supported.");
->>>>>>> 163cb4d1
     }
 
 private:
@@ -3024,20 +2967,7 @@
 
     virtual std::string description(util::serializer::SerialisationState& state) const override
     {
-<<<<<<< HEAD
-        std::string desc = "";
-        if (links_exist()) {
-            desc = m_link_map.description() + util::serializer::value_separator;
-        }
-        auto target_table = m_link_map.get_target_table();
-        if (target_table && m_column_key != ColKey()) {
-            desc += std::string(target_table->get_column_name(m_column_key));
-            return desc;
-        }
-        return "";
-=======
-        return state.describe_columns(m_link_map, m_column_ndx);
->>>>>>> 163cb4d1
+        return state.describe_columns(m_link_map, m_column_key);
     }
 
     // Load values from Column into destination
@@ -3045,6 +2975,9 @@
     {
         if (m_nullable && std::is_same<typename LeafType::value_type, int64_t>::value) {
             evaluate_internal<ArrayIntNull>(index, destination);
+        }
+        else if (m_nullable && std::is_same<typename LeafType::value_type, bool>::value) {
+            evaluate_internal<ArrayBoolNull>(index, destination);
         }
         else {
             evaluate_internal<LeafType>(index, destination);
@@ -3058,6 +2991,11 @@
         if (m_nullable && std::is_same<typename LeafType::value_type, int64_t>::value) {
             Value<int64_t> v(false, 1);
             v.m_storage.set(0, obj.template get<util::Optional<int64_t>>(m_column_key));
+            destination.import(v);
+        }
+        else if (m_nullable && std::is_same<typename LeafType::value_type, bool>::value) {
+            Value<bool> v(false, 1);
+            v.m_storage.set(0, obj.template get<util::Optional<bool>>(m_column_key));
             destination.import(v);
         }
         else {
@@ -3236,13 +3174,9 @@
 
     virtual std::string description(util::serializer::SerialisationState& state) const override
     {
-<<<<<<< HEAD
-        return m_link_map.description() + util::serializer::value_separator + Operation::description() +
-               util::serializer::value_separator + m_column.description();
-=======
         util::serializer::SerialisationState empty_state;
-        return state.describe_columns(m_link_map, realm::npos) + util::serializer::value_separator + Operation::description() + util::serializer::value_separator + m_column.description(empty_state);
->>>>>>> 163cb4d1
+        return state.describe_columns(m_link_map, ColKey()) + util::serializer::value_separator +
+               Operation::description() + util::serializer::value_separator + m_column.description(empty_state);
     }
 
 private:
@@ -3297,21 +3231,14 @@
 
     virtual std::string description(util::serializer::SerialisationState& state) const override
     {
-<<<<<<< HEAD
-        throw SerialisationError("Serialising a subquery expression is currently unsupported.");
-        // return m_link_map.description() + util::serializer::value_separator + "SUBQUERY(" +
-        // m_query.get_description() + ")"
-        //    + util::serializer::value_separator + "@count";
-=======
-        REALM_ASSERT(m_link_map.base_table() != nullptr);
-        std::string target = state.describe_columns(m_link_map, realm::npos);
-        std::string var_name = state.get_variable_name(m_link_map.base_table()->get_table_ref());
+        REALM_ASSERT(m_link_map.get_base_table() != nullptr);
+        std::string target = state.describe_columns(m_link_map, ColKey());
+        std::string var_name = state.get_variable_name(m_link_map.get_base_table()->get_table_ref());
         state.subquery_prefix_list.push_back(var_name);
-        std::string desc = "SUBQUERY(" + target + ", " + var_name + ", " + m_query.get_description(state) + ")"
-            + util::serializer::value_separator + "@count";
+        std::string desc = "SUBQUERY(" + target + ", " + var_name + ", " + m_query.get_description(state) + ")" +
+                           util::serializer::value_separator + "@count";
         state.subquery_prefix_list.pop_back();
         return desc;
->>>>>>> 163cb4d1
     }
 
     std::unique_ptr<Subexpr> clone(QueryNodeHandoverPatches* patches) const override
@@ -3728,19 +3655,11 @@
             std::is_same<TCond, Like>::value || std::is_same<TCond, LikeIns>::value) {
             // these string conditions have the arguments reversed but the order is important
             // operations ==, and != can be reversed because the produce the same results both ways
-<<<<<<< HEAD
-            return util::serializer::print_value(m_right->description() + " " + TCond::description() + " " +
-                                                 m_left->description());
-        }
-        return util::serializer::print_value(m_left->description() + " " + TCond::description() + " " +
-                                             m_right->description());
-=======
-            return util::serializer::print_value(m_right->description(state) + " " + TCond::description()
-                                                 + " " + m_left->description(state));
-        }
-        return util::serializer::print_value(m_left->description(state) + " " + TCond::description()
-                                             + " " + m_right->description(state));
->>>>>>> 163cb4d1
+            return util::serializer::print_value(m_right->description(state) + " " + TCond::description() + " " +
+                                                 m_left->description(state));
+        }
+        return util::serializer::print_value(m_left->description(state) + " " + TCond::description() + " " +
+                                             m_right->description(state));
     }
 
     std::unique_ptr<Expression> clone(QueryNodeHandoverPatches* patches) const override

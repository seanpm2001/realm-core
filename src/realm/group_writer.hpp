--- conflicted
+++ resolved
@@ -256,25 +256,9 @@
 
     void read_in_freelist();
     size_t recreate_freelist(size_t reserve_pos);
-<<<<<<< HEAD
     std::vector<AugmentedFreeSpaceEntry> create_combined_freelist();
     void verify_no_overlaps(std::vector<AugmentedFreeSpaceEntry>& freelist);
     void verify_freelists();
-    // Currently cached memory mappings. We keep as many as 16 1MB windows
-    // open for writing. The allocator will favor sequential allocation
-    // from a modest number of windows, depending upon fragmentation, so
-    // 16 windows should be more than enough. If more than 16 windows are
-    // needed, the least recently used is sync'ed and closed to make room
-    // for a new one. The windows are kept in MRU (most recently used) order.
-    const static int num_map_windows = 16;
-    std::vector<std::unique_ptr<MapWindow>> m_map_windows;
-
-    // Get a suitable memory mapping for later access:
-    // potentially adding it to the cache, potentially closing
-    // the least recently used and sync'ing it to disk
-    MapWindow* get_window(ref_type start_ref, size_t size);
-=======
->>>>>>> 6b2ec6fa
 
     /// Allocate a chunk of free space of the specified size. The
     /// specified size must be 8-byte aligned. Extend the file if

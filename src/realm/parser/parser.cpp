////////////////////////////////////////////////////////////////////////////
//
// Copyright 2015 Realm Inc.
//
// Licensed under the Apache License, Version 2.0 (the "License");
// you may not use this file except in compliance with the License.
// You may obtain a copy of the License at
//
// http://www.apache.org/licenses/LICENSE-2.0
//
// Unless required by applicable law or agreed to in writing, software
// distributed under the License is distributed on an "AS IS" BASIS,
// WITHOUT WARRANTIES OR CONDITIONS OF ANY KIND, either express or implied.
// See the License for the specific language governing permissions and
// limitations under the License.
//
////////////////////////////////////////////////////////////////////////////

#include "parser.hpp"

#include <iostream>

#include <pegtl.hpp>
#include <pegtl/analyze.hpp>
#include <pegtl/contrib/tracer.hpp>

#include <realm/util/assert.hpp>
// String tokens can't be followed by [A-z0-9_].
#define string_token_t(s) seq< TAOCPP_PEGTL_ISTRING(s), not_at< identifier_other > >

using namespace tao::pegtl;

namespace realm {
namespace parser {

// forward declarations
struct expr;
struct string_oper;
struct symbolic_oper;
struct pred;

// strings
struct unicode : list< seq< one< 'u' >, rep< 4, must< xdigit > > >, one< '\\' > > {};
struct escaped_char : one< '"', '\'', '\\', '/', 'b', 'f', 'n', 'r', 't', '0' > {};
struct escaped : sor< escaped_char, unicode > {};
struct unescaped : utf8::range< 0x20, 0x10FFFF > {};
struct chars : if_then_else< one< '\\' >, must< escaped >, unescaped > {};
struct dq_string_content : until< at< one< '"' > >, must< chars > > {};
struct dq_string : seq< one< '"' >, must< dq_string_content >, any > {};

struct sq_string_content : until< at< one< '\'' > >, must< chars > > {};
struct sq_string : seq< one< '\'' >, must< sq_string_content >, any > {};

// base64 encoded data
struct b64_allowed : sor< disable< alnum >, one< '/' >, one< '+' >, one< '=' > > {};
struct b64_content : until< at< one< '"' > >, must< b64_allowed > > {};
struct base64 : seq< TAOCPP_PEGTL_ISTRING("B64\""), must< b64_content >, any > {};

// numbers
struct minus : opt< one< '-' > > {};
struct dot : one< '.' > {};

struct float_num : sor<
    seq< plus< digit >, dot, star< digit > >,
    seq< star< digit >, dot, plus< digit > >
> {};
struct hex_num : seq< one< '0' >, one< 'x', 'X' >, plus< xdigit > > {};
struct int_num : plus< digit > {};

struct number : seq< minus, sor< float_num, hex_num, int_num > > {};

struct timestamp_number : disable< number > {};
struct first_timestamp_number : disable< timestamp_number > {};
// Tseconds:nanoseconds
struct internal_timestamp : seq< one< 'T' >, first_timestamp_number, one< ':' >, timestamp_number > {};
// T2017-09-28@23:12:60:288833
// YYYY-MM-DD@HH:MM:SS:NANOS nanos optional
struct readable_timestamp : seq< first_timestamp_number, one< '-' >, timestamp_number, one< '-' >,
    timestamp_number, one< '@' >, timestamp_number, one< ':' >, timestamp_number, one< ':' >,
    timestamp_number, opt< seq< one< ':' >, timestamp_number > > > {};
struct timestamp : sor< internal_timestamp, readable_timestamp > {};

struct true_value : string_token_t("true") {};
struct false_value : string_token_t("false") {};
struct null_value : seq< sor< string_token_t("null"), string_token_t("nil") > > {};

// following operators must allow proceeding string characters
struct min : TAOCPP_PEGTL_ISTRING(".@min.") {};
struct max : TAOCPP_PEGTL_ISTRING(".@max.") {};
struct sum : TAOCPP_PEGTL_ISTRING(".@sum.") {};
struct avg : TAOCPP_PEGTL_ISTRING(".@avg.") {};
// these operators are normal strings (no proceeding string characters)
struct count : string_token_t(".@count") {};
struct size : string_token_t(".@size") {};
<<<<<<< HEAD
struct backlinks : string_token_t("@links") {
};
=======
struct backlinks : string_token_t("@links") {};
struct one_key_path : seq< sor< alpha, one< '_', '$' > >, star< sor< alnum, one< '_', '-', '$' > > > > {};
struct backlink_path : seq< backlinks, dot, one_key_path, dot, one_key_path > {};
struct backlink_count : seq< disable< backlinks >, sor< disable< count >, disable< size > > > {};
>>>>>>> 0821829e

struct single_collection_operators : sor< count, size > {};
struct key_collection_operators : sor< min, max, sum, avg > {};

// key paths
<<<<<<< HEAD
struct key_path
    : list<sor<backlinks, seq<sor<alpha, one<'_', '$'>>, star<sor<alnum, one<'_', '-', '$'>>>>>, one<'.'>> {
};
=======
struct key_path : list< sor< backlink_path, one_key_path >, one< '.' > > {};
>>>>>>> 0821829e

struct key_path_prefix : disable< key_path > {};
struct key_path_suffix : disable< key_path > {};
struct collection_operator_match : sor< seq< key_path_prefix, key_collection_operators, key_path_suffix >,
                                        seq< opt< key_path_prefix, dot >, backlink_count >,
                                        seq< key_path_prefix, single_collection_operators > > {};

// argument
struct argument_index : plus< digit > {};
struct argument : seq<one<'$'>, argument_index> {
};

// subquery eg: SUBQUERY(items, $x, $x.name CONTAINS 'a' && $x.price > 5).@count
struct subq_prefix : seq<string_token_t("subquery"), star<blank>, one<'('>> {
};
struct subq_suffix : one<')'> {
};
struct sub_path : disable<key_path> {
};
struct sub_var_name : seq<one<'$'>, seq<sor<alpha, one<'_', '$'>>, star<sor<alnum, one<'_', '-', '$'>>>>> {
};
struct sub_result_op : sor<count, size> {
};
struct sub_preamble : seq<subq_prefix, pad<sub_path, blank>, one<','>, pad<sub_var_name, blank>, one<','>> {
};
struct subquery : seq<sub_preamble, pad<pred, blank>, pad<subq_suffix, blank>, sub_result_op> {
};

// list aggregate operations
struct agg_target : seq<key_path> {
};
struct agg_any : seq<sor<string_token_t("any"), string_token_t("some")>, plus<blank>, agg_target,
                     pad<sor<string_oper, symbolic_oper>, blank>, expr> {
};
struct agg_all
    : seq<string_token_t("all"), plus<blank>, agg_target, pad<sor<string_oper, symbolic_oper>, blank>, expr> {
};
struct agg_none
    : seq<string_token_t("none"), plus<blank>, agg_target, pad<sor<string_oper, symbolic_oper>, blank>, expr> {
};
struct agg_shortcut_pred : sor<agg_any, agg_all, agg_none> {
};

// expressions and operators
struct expr : sor<dq_string, sq_string, timestamp, number, argument, true_value, false_value, null_value, base64,
                  collection_operator_match, subquery, key_path> {
};
struct case_insensitive : TAOCPP_PEGTL_ISTRING("[c]") {};

struct eq : seq< sor< two< '=' >, one< '=' > >, star< blank >, opt< case_insensitive > >{};
struct noteq : seq< sor< tao::pegtl::string< '!', '=' >, tao::pegtl::string< '<', '>' > >, star< blank >, opt< case_insensitive > > {};
struct in : seq<string_token_t("in"), star<blank>, opt<case_insensitive>> {
};
struct lteq : sor< tao::pegtl::string< '<', '=' >, tao::pegtl::string< '=', '<' > > {};
struct lt : one< '<' > {};
struct gteq : sor< tao::pegtl::string< '>', '=' >, tao::pegtl::string< '=', '>' > > {};
struct gt : one< '>' > {};
struct contains : string_token_t("contains") {};
struct begins : string_token_t("beginswith") {};
struct ends : string_token_t("endswith") {};
struct like : string_token_t("like") {};

struct sort_prefix : seq< string_token_t("sort"), star< blank >, one< '(' > > {};
struct distinct_prefix : seq< string_token_t("distinct"), star< blank >, one< '(' > > {};
struct ascending : seq< sor< string_token_t("ascending"), string_token_t("asc") > > {};
struct descending : seq< sor< string_token_t("descending"), string_token_t("desc") > > {};
struct descriptor_property : disable< key_path > {};
struct sort_param : seq< star< blank >, descriptor_property, plus< blank >, sor< ascending, descending >, star< blank > > {};
struct sort : seq< sort_prefix, sort_param, star< seq< one< ',' >, sort_param > >, one< ')' > > {};
struct distinct_param : seq< star< blank >, descriptor_property, star< blank > > {};
struct distinct : seq < distinct_prefix, distinct_param, star< seq< one< ',' >, distinct_param > >, one< ')' > > {};
struct descriptor_ordering : sor< sort, distinct > {};

struct string_oper : seq< sor< contains, begins, ends, like>, star< blank >, opt< case_insensitive > > {};
// "=" is equality and since other operators can start with "=" we must check equal last
struct symbolic_oper : sor<noteq, lteq, lt, gteq, gt, eq, in> {
};

// predicates
struct comparison_pred : seq< expr, pad< sor< string_oper, symbolic_oper >, blank >, expr > {};

// we need to alias the group tokens because these are also used in other expressions above and we have to match
// the predicate group tokens without also matching () in other expressions.
struct begin_pred_group : one<'('> {
};
struct end_pred_group : one<')'> {
};

struct group_pred : if_must<begin_pred_group, pad<pred, blank>, end_pred_group> {
};
struct true_pred : string_token_t("truepredicate") {};
struct false_pred : string_token_t("falsepredicate") {};

struct not_pre : seq< sor< one< '!' >, string_token_t("not") > > {};
struct atom_pred
    : seq<opt<not_pre>, pad<sor<group_pred, true_pred, false_pred, agg_shortcut_pred, comparison_pred>, blank>,
          star<pad<descriptor_ordering, blank>>> {
};

struct and_op : pad< sor< two< '&' >, string_token_t("and") >, blank > {};
struct or_op : pad< sor< two< '|' >, string_token_t("or") >, blank > {};

struct or_ext : if_must< or_op, pred > {};
struct and_ext : if_must< and_op, pred > {};
struct and_pred : seq< atom_pred, star< and_ext > > {};

struct pred : seq< and_pred, star< or_ext > > {};

// state
struct ParserState
{
    std::vector<Predicate *> group_stack;
    std::vector<std::string> timestamp_input_buffer;
    std::string collection_key_path_prefix, collection_key_path_suffix;
    Expression::KeyPathOp pending_op;
    DescriptorOrderingState ordering_state;
    DescriptorOrderingState::SingleOrderingState temp_ordering;
    std::string subquery_path, subquery_var;
    std::vector<Predicate> subqueries;
    Predicate::ComparisonType pending_comparison_type;

    Predicate *current_group()
    {
        return group_stack.back();
    }

    Predicate *last_predicate()
    {
        Predicate *pred = current_group();
        while (pred->type != Predicate::Type::Comparison && pred->cpnd.sub_predicates.size()) {
            pred = &pred->cpnd.sub_predicates.back();
        }
        return pred;
    }

    void add_predicate_to_current_group(Predicate::Type type)
    {
        current_group()->cpnd.sub_predicates.emplace_back(type, negate_next);
        negate_next = false;

        if (current_group()->cpnd.sub_predicates.size() > 1) {
            if (next_type == Predicate::Type::Or) {
                apply_or();
            }
            else {
                apply_and();
            }
        }
    }

    bool negate_next = false;
    Predicate::Type next_type = Predicate::Type::And;
    Expression* last_expression = nullptr;

    void add_collection_aggregate_expression()
    {
        add_expression(Expression(collection_key_path_prefix, pending_op, collection_key_path_suffix));
        collection_key_path_prefix = "";
        collection_key_path_suffix = "";
        pending_op = Expression::KeyPathOp::None;
    }

    void apply_list_aggregate_operation()
    {
        last_predicate()->cmpr.compare_type = pending_comparison_type;
        pending_comparison_type = Predicate::ComparisonType::Unspecified;
    }

    void add_expression(Expression && exp)
    {
        Predicate *current = last_predicate();
        if (current->type == Predicate::Type::Comparison && current->cmpr.expr[1].type == parser::Expression::Type::None) {
            current->cmpr.expr[1] = std::move(exp);
            last_expression = &(current->cmpr.expr[1]);
        }
        else {
            add_predicate_to_current_group(Predicate::Type::Comparison);
            last_predicate()->cmpr.expr[0] = std::move(exp);
            last_expression = &(last_predicate()->cmpr.expr[0]);
        }
    }

    void add_timestamp_from_buffer()
    {
        add_expression(Expression(std::move(timestamp_input_buffer))); // moving contents clears buffer
    }

    void apply_or()
    {
        Predicate *group = current_group();
        if (group->type == Predicate::Type::Or) {
            return;
        }

        // convert to OR
        group->type = Predicate::Type::Or;
        if (group->cpnd.sub_predicates.size() > 2) {
            // split the current group into an AND group ORed with the last subpredicate
            Predicate new_sub(Predicate::Type::And);
            new_sub.cpnd.sub_predicates = std::move(group->cpnd.sub_predicates);

            group->cpnd.sub_predicates = { new_sub, std::move(new_sub.cpnd.sub_predicates.back()) };
            group->cpnd.sub_predicates[0].cpnd.sub_predicates.pop_back();
        }
    }

    void apply_and()
    {
        if (current_group()->type == Predicate::Type::And) {
            return;
        }

        auto &sub_preds = current_group()->cpnd.sub_predicates;
        auto second_last = sub_preds.end() - 2;
        if (second_last->type == Predicate::Type::And && !second_last->negate) {
            // make a new and group populated with the last two predicates
            second_last->cpnd.sub_predicates.push_back(std::move(sub_preds.back()));
            sub_preds.pop_back();
        }
        else {
            // otherwise combine last two into a new AND group
            Predicate pred(Predicate::Type::And);
            pred.cpnd.sub_predicates.insert(pred.cpnd.sub_predicates.begin(), second_last, sub_preds.end());
            sub_preds.erase(second_last, sub_preds.end());
            sub_preds.emplace_back(std::move(pred));
        }
    }
};

// rules
template< typename Rule >
struct action : nothing< Rule > {};

#ifdef REALM_PARSER_PRINT_TOKENS
    #define DEBUG_PRINT_TOKEN(string) do { std::cout << string << std::endl; } while (0)
#else
    #define DEBUG_PRINT_TOKEN(string) do { static_cast<void>(string); } while (0)
#endif

template<> struct action< and_op >
{
    template< typename Input >
    static void apply(const Input&, ParserState& state)
    {
        DEBUG_PRINT_TOKEN("<and>");
        state.next_type = Predicate::Type::And;
    }
};

template<> struct action< or_op >
{
    template< typename Input >
    static void apply(const Input&, ParserState & state)
    {
        DEBUG_PRINT_TOKEN("<or>");
        state.next_type = Predicate::Type::Or;
    }
};


#define EXPRESSION_ACTION(rule, type)                               \
template<> struct action< rule > {                                  \
    template< typename Input >                                      \
    static void apply(const Input& in, ParserState& state) {        \
        DEBUG_PRINT_TOKEN("expression:" + in.string() + #rule);     \
        state.add_expression(Expression(type, in.string())); }};

EXPRESSION_ACTION(dq_string_content, Expression::Type::String)
EXPRESSION_ACTION(sq_string_content, Expression::Type::String)
EXPRESSION_ACTION(key_path, Expression::Type::KeyPath)
EXPRESSION_ACTION(number, Expression::Type::Number)
EXPRESSION_ACTION(true_value, Expression::Type::True)
EXPRESSION_ACTION(false_value, Expression::Type::False)
EXPRESSION_ACTION(null_value, Expression::Type::Null)
EXPRESSION_ACTION(argument_index, Expression::Type::Argument)
EXPRESSION_ACTION(base64, Expression::Type::Base64)

template<> struct action< timestamp >
{
    template< typename Input >
    static void apply(const Input& in, ParserState & state)
    {
        DEBUG_PRINT_TOKEN(in.string());
        state.add_timestamp_from_buffer();
    }
};

template<> struct action< first_timestamp_number >
{
    template< typename Input >
    static void apply(const Input& in, ParserState & state)
    {
        DEBUG_PRINT_TOKEN(in.string());
        // the grammer might attempt to match a timestamp and get part way and fail,
        // so everytime we start again we need to clear the buffer.
        state.timestamp_input_buffer.clear();
        state.timestamp_input_buffer.push_back(in.string());
    }
};

template<> struct action< timestamp_number >
{
    template< typename Input >
    static void apply(const Input& in, ParserState & state)
    {
        DEBUG_PRINT_TOKEN(in.string());
        state.timestamp_input_buffer.push_back(in.string());
    }
};


template<> struct action< descriptor_property >
{
    template< typename Input >
    static void apply(const Input& in, ParserState & state)
    {
        DEBUG_PRINT_TOKEN(in.string());
        DescriptorOrderingState::PropertyState p;
        p.key_path = in.string();
        p.ascending = false; // will be overwritten by the required order specification next
        state.temp_ordering.properties.push_back(p);
    }
};

template<> struct action< ascending >
{
    template< typename Input >
    static void apply(const Input& in, ParserState & state)
    {
        DEBUG_PRINT_TOKEN(in.string());
        REALM_ASSERT_DEBUG(state.temp_ordering.properties.size() > 0);
        state.temp_ordering.properties.back().ascending = true;
    }
};

template<> struct action< descending >
{
    template< typename Input >
    static void apply(const Input& in, ParserState & state)
    {
        DEBUG_PRINT_TOKEN(in.string());
        REALM_ASSERT_DEBUG(state.temp_ordering.properties.size() > 0);
        state.temp_ordering.properties.back().ascending = false;
    }
};

template<> struct action< sort_prefix >
{
    template< typename Input >
    static void apply(const Input& in, ParserState & state)
    {
        DEBUG_PRINT_TOKEN(in.string());
        // This clears the temp buffer when a distinct clause starts. It makes sure there is no temp properties that
        // were added if previous properties started matching but it wasn't actuallly a full distinct/sort match
        state.temp_ordering.properties.clear();
    }
};

template<> struct action< distinct_prefix >
{
    template< typename Input >
    static void apply(const Input& in, ParserState & state)
    {
        DEBUG_PRINT_TOKEN(in.string());
        // This clears the temp buffer when a distinct clause starts. It makes sure there is no temp properties that
        // were added if previous properties started matching but it wasn't actuallly a full distinct/sort match
        state.temp_ordering.properties.clear();
    }
};

template<> struct action< sort >
{
    template< typename Input >
    static void apply(const Input& in, ParserState & state)
    {
        DEBUG_PRINT_TOKEN(in.string());
        state.temp_ordering.is_distinct = false;
        state.ordering_state.orderings.push_back(state.temp_ordering);
        state.temp_ordering.properties.clear();
    }
};

template<> struct action< distinct >
{
    template< typename Input >
    static void apply(const Input& in, ParserState & state)
    {
        DEBUG_PRINT_TOKEN(in.string());
        state.temp_ordering.is_distinct = true;
        state.ordering_state.orderings.push_back(state.temp_ordering);
        state.temp_ordering.properties.clear();
    }
};

template <>
struct action<sub_path> {
    template <typename Input>
    static void apply(const Input& in, ParserState& state)
    {
        DEBUG_PRINT_TOKEN(in.string() + " SUB PATH");
        state.subquery_path = in.string();
    }
};

template <>
struct action<sub_var_name> {
    template <typename Input>
    static void apply(const Input& in, ParserState& state)
    {
        DEBUG_PRINT_TOKEN(in.string() + " SUB VAR NAME");
        state.subquery_var = in.string();
    }
};

// the preamble acts as the opening for a sub predicate group which is the subquery conditions
template <>
struct action<sub_preamble> {
    template <typename Input>
    static void apply(const Input& in, ParserState& state)
    {
        DEBUG_PRINT_TOKEN(in.string() + "<BEGIN SUBQUERY CONDITIONS>");

        Expression exp(Expression::Type::SubQuery);
        exp.subquery_path = state.subquery_path;
        exp.subquery_var = state.subquery_var;
        exp.subquery = std::make_shared<Predicate>(Predicate::Type::And);
        REALM_ASSERT_DEBUG(!state.subquery_var.empty() && !state.subquery_path.empty());
        Predicate* sub_pred = exp.subquery.get();
        state.add_expression(std::move(exp));
        state.group_stack.push_back(sub_pred);
    }
};


// once the whole subquery syntax is matched, we close the subquery group and add the expression
template <>
struct action<subquery> {
    template <typename Input>
    static void apply(const Input& in, ParserState& state)
    {
        DEBUG_PRINT_TOKEN(in.string() + "<END SUBQUERY CONDITIONS>");
        state.group_stack.pop_back();
    }
};

#define COLLECTION_OPERATION_ACTION(rule, type)                     \
template<> struct action< rule > {                                  \
template< typename Input >                                          \
    static void apply(const Input& in, ParserState& state) {        \
        DEBUG_PRINT_TOKEN("operation: " + in.string());             \
        state.pending_op = type; }};


COLLECTION_OPERATION_ACTION(min, Expression::KeyPathOp::Min)
COLLECTION_OPERATION_ACTION(max, Expression::KeyPathOp::Max)
COLLECTION_OPERATION_ACTION(sum, Expression::KeyPathOp::Sum)
COLLECTION_OPERATION_ACTION(avg, Expression::KeyPathOp::Avg)
COLLECTION_OPERATION_ACTION(count, Expression::KeyPathOp::Count)
COLLECTION_OPERATION_ACTION(size, Expression::KeyPathOp::SizeString)
COLLECTION_OPERATION_ACTION(backlink_count, Expression::KeyPathOp::BacklinkCount)

template<> struct action< key_path_prefix > {
    template< typename Input >
    static void apply(const Input& in, ParserState& state) {
        DEBUG_PRINT_TOKEN("key_path_prefix: " + in.string());
        state.collection_key_path_prefix = in.string();
    }
};

template<> struct action< key_path_suffix > {
    template< typename Input >
    static void apply(const Input& in, ParserState& state) {
        DEBUG_PRINT_TOKEN("key_path_suffix: " + in.string());
        state.collection_key_path_suffix = in.string();
    }
};

template<> struct action< collection_operator_match > {
    template< typename Input >
    static void apply(const Input& in, ParserState& state) {
        DEBUG_PRINT_TOKEN(in.string());
        state.add_collection_aggregate_expression();
    }
};

#define LIST_AGG_OP_TYPE_ACTION(rule, type)                                                                          \
    template <>                                                                                                      \
    struct action<rule> {                                                                                            \
        template <typename Input>                                                                                    \
        static void apply(const Input& in, ParserState& state)                                                       \
        {                                                                                                            \
            DEBUG_PRINT_TOKEN(in.string() + #rule);                                                                  \
            state.pending_comparison_type = type;                                                                    \
        }                                                                                                            \
    };

LIST_AGG_OP_TYPE_ACTION(agg_any, Predicate::ComparisonType::Any)
LIST_AGG_OP_TYPE_ACTION(agg_all, Predicate::ComparisonType::All)
LIST_AGG_OP_TYPE_ACTION(agg_none, Predicate::ComparisonType::None)

template <>
struct action<agg_shortcut_pred> {
    template <typename Input>
    static void apply(const Input& in, ParserState& state)
    {
        DEBUG_PRINT_TOKEN(in.string() + " Aggregate shortcut matched");
        state.apply_list_aggregate_operation();
    }
};

template<> struct action< true_pred >
{
    template< typename Input >
    static void apply(const Input& in, ParserState & state)
    {
        DEBUG_PRINT_TOKEN(in.string());
        state.add_predicate_to_current_group(Predicate::Type::True);
    }
};

template<> struct action< false_pred >
{
    template< typename Input >
    static void apply(const Input& in, ParserState & state)
    {
        DEBUG_PRINT_TOKEN(in.string());
        state.add_predicate_to_current_group(Predicate::Type::False);
    }
};

#define OPERATOR_ACTION(rule, oper)                                                                                  \
    template <>                                                                                                      \
    struct action<rule> {                                                                                            \
        template <typename Input>                                                                                    \
        static void apply(const Input& in, ParserState& state)                                                       \
        {                                                                                                            \
            DEBUG_PRINT_TOKEN(in.string() + #oper);                                                                  \
            state.last_predicate()->cmpr.op = oper;                                                                  \
        }                                                                                                            \
    };

OPERATOR_ACTION(eq, Predicate::Operator::Equal)
OPERATOR_ACTION(noteq, Predicate::Operator::NotEqual)
OPERATOR_ACTION(in, Predicate::Operator::In)
OPERATOR_ACTION(gteq, Predicate::Operator::GreaterThanOrEqual)
OPERATOR_ACTION(gt, Predicate::Operator::GreaterThan)
OPERATOR_ACTION(lteq, Predicate::Operator::LessThanOrEqual)
OPERATOR_ACTION(lt, Predicate::Operator::LessThan)
OPERATOR_ACTION(begins, Predicate::Operator::BeginsWith)
OPERATOR_ACTION(ends, Predicate::Operator::EndsWith)
OPERATOR_ACTION(contains, Predicate::Operator::Contains)
OPERATOR_ACTION(like, Predicate::Operator::Like)

template<> struct action< case_insensitive >
{
    template< typename Input >
    static void apply(const Input& in, ParserState & state)
    {
        DEBUG_PRINT_TOKEN(in.string());
        state.last_predicate()->cmpr.option = Predicate::OperatorOption::CaseInsensitive;
    }
};

template <>
struct action<begin_pred_group> {
    template< typename Input >
    static void apply(const Input&, ParserState & state)
    {
        DEBUG_PRINT_TOKEN("<begin_group>");
        state.add_predicate_to_current_group(Predicate::Type::And);
        state.group_stack.push_back(state.last_predicate());
    }
};

template<> struct action< group_pred >
{
    template< typename Input >
    static void apply(const Input&, ParserState & state)
    {
        DEBUG_PRINT_TOKEN("<end_group>");
        state.group_stack.pop_back();
    }
};

template<> struct action< not_pre >
{
    template< typename Input >
    static void apply(const Input&, ParserState & state)
    {
        DEBUG_PRINT_TOKEN("<not>");
        state.negate_next = true;
    }
};

template< typename Rule >
struct error_message_control : tao::pegtl::normal< Rule >
{
    static const std::string error_message;

    template< typename Input, typename ... States >
    static void raise(const Input& in, States&&...)
    {
        throw tao::pegtl::parse_error(error_message, in);
    }
};

template<>
const std::string error_message_control< chars >::error_message = "Invalid characters in string constant.";

template< typename Rule>
const std::string error_message_control< Rule >::error_message = "Invalid predicate.";

ParserResult parse(const std::string &query)
{
    DEBUG_PRINT_TOKEN(query);

    Predicate out_predicate(Predicate::Type::And);

    ParserState state;
    state.group_stack.push_back(&out_predicate);

    tao::pegtl::memory_input<> input(query, query);
    tao::pegtl::parse< must< pred, eof >, action, error_message_control >(input, state);
    if (out_predicate.type == Predicate::Type::And && out_predicate.cpnd.sub_predicates.size() == 1) {
        return ParserResult{ std::move(out_predicate.cpnd.sub_predicates.back()), state.ordering_state };
    }

    return ParserResult{ out_predicate, state.ordering_state};
}

size_t analyze_grammar()
{
    return analyze<pred>();
}

}}<|MERGE_RESOLUTION|>--- conflicted
+++ resolved
@@ -82,7 +82,8 @@
 
 struct true_value : string_token_t("true") {};
 struct false_value : string_token_t("false") {};
-struct null_value : seq< sor< string_token_t("null"), string_token_t("nil") > > {};
+struct null_value : seq<sor<string_token_t("null"), string_token_t("nil")>> {
+};
 
 // following operators must allow proceeding string characters
 struct min : TAOCPP_PEGTL_ISTRING(".@min.") {};
@@ -92,33 +93,28 @@
 // these operators are normal strings (no proceeding string characters)
 struct count : string_token_t(".@count") {};
 struct size : string_token_t(".@size") {};
-<<<<<<< HEAD
 struct backlinks : string_token_t("@links") {
 };
-=======
-struct backlinks : string_token_t("@links") {};
-struct one_key_path : seq< sor< alpha, one< '_', '$' > >, star< sor< alnum, one< '_', '-', '$' > > > > {};
-struct backlink_path : seq< backlinks, dot, one_key_path, dot, one_key_path > {};
-struct backlink_count : seq< disable< backlinks >, sor< disable< count >, disable< size > > > {};
->>>>>>> 0821829e
+struct one_key_path : seq<sor<alpha, one<'_', '$'>>, star<sor<alnum, one<'_', '-', '$'>>>> {
+};
+struct backlink_path : seq<backlinks, dot, one_key_path, dot, one_key_path> {
+};
+struct backlink_count : seq<disable<backlinks>, sor<disable<count>, disable<size>>> {
+};
 
 struct single_collection_operators : sor< count, size > {};
 struct key_collection_operators : sor< min, max, sum, avg > {};
 
 // key paths
-<<<<<<< HEAD
-struct key_path
-    : list<sor<backlinks, seq<sor<alpha, one<'_', '$'>>, star<sor<alnum, one<'_', '-', '$'>>>>>, one<'.'>> {
-};
-=======
-struct key_path : list< sor< backlink_path, one_key_path >, one< '.' > > {};
->>>>>>> 0821829e
+struct key_path : list<sor<backlink_path, one_key_path>, one<'.'>> {
+};
 
 struct key_path_prefix : disable< key_path > {};
 struct key_path_suffix : disable< key_path > {};
-struct collection_operator_match : sor< seq< key_path_prefix, key_collection_operators, key_path_suffix >,
-                                        seq< opt< key_path_prefix, dot >, backlink_count >,
-                                        seq< key_path_prefix, single_collection_operators > > {};
+struct collection_operator_match
+    : sor<seq<key_path_prefix, key_collection_operators, key_path_suffix>,
+          seq<opt<key_path_prefix, dot>, backlink_count>, seq<key_path_prefix, single_collection_operators>> {
+};
 
 // argument
 struct argument_index : plus< digit > {};
@@ -373,12 +369,16 @@
 };
 
 
-#define EXPRESSION_ACTION(rule, type)                               \
-template<> struct action< rule > {                                  \
-    template< typename Input >                                      \
-    static void apply(const Input& in, ParserState& state) {        \
-        DEBUG_PRINT_TOKEN("expression:" + in.string() + #rule);     \
-        state.add_expression(Expression(type, in.string())); }};
+#define EXPRESSION_ACTION(rule, type)                                                                                \
+    template <>                                                                                                      \
+    struct action<rule> {                                                                                            \
+        template <typename Input>                                                                                    \
+        static void apply(const Input& in, ParserState& state)                                                       \
+        {                                                                                                            \
+            DEBUG_PRINT_TOKEN("expression:" + in.string() + #rule);                                                  \
+            state.add_expression(Expression(type, in.string()));                                                     \
+        }                                                                                                            \
+    };
 
 EXPRESSION_ACTION(dq_string_content, Expression::Type::String)
 EXPRESSION_ACTION(sq_string_content, Expression::Type::String)
@@ -558,12 +558,16 @@
     }
 };
 
-#define COLLECTION_OPERATION_ACTION(rule, type)                     \
-template<> struct action< rule > {                                  \
-template< typename Input >                                          \
-    static void apply(const Input& in, ParserState& state) {        \
-        DEBUG_PRINT_TOKEN("operation: " + in.string());             \
-        state.pending_op = type; }};
+#define COLLECTION_OPERATION_ACTION(rule, type)                                                                      \
+    template <>                                                                                                      \
+    struct action<rule> {                                                                                            \
+        template <typename Input>                                                                                    \
+        static void apply(const Input& in, ParserState& state)                                                       \
+        {                                                                                                            \
+            DEBUG_PRINT_TOKEN("operation: " + in.string());                                                          \
+            state.pending_op = type;                                                                                 \
+        }                                                                                                            \
+    };
 
 
 COLLECTION_OPERATION_ACTION(min, Expression::KeyPathOp::Min)

--- conflicted
+++ resolved
@@ -51,11 +51,7 @@
 template<typename T>
 void do_add_null_comparison_to_query(Query &query, Predicate::Operator op, const PropertyExpression &expr)
 {
-<<<<<<< HEAD
-    Columns<T> column = expr.table_getter()->template column<T>(expr.col_key);
-=======
-    Columns<T> column = expr.table_getter()->template column<T>(expr.get_dest_ndx());
->>>>>>> 163cb4d1
+    Columns<T> column = expr.table_getter()->template column<T>(expr.get_dest_col_key());
     switch (op) {
         case Predicate::Operator::NotEqual:
             query.and_query(column != realm::null());
@@ -81,11 +77,7 @@
         case Predicate::Operator::In:
             REALM_FALLTHROUGH;
         case Predicate::Operator::Equal:
-<<<<<<< HEAD
-            query.and_query(query.get_table()->column<Link>(expr.col_key).is_null());
-=======
-            query.and_query(query.get_table()->column<Link>(expr.get_dest_ndx()).is_null());
->>>>>>> 163cb4d1
+            query.and_query(query.get_table()->column<Link>(expr.get_dest_col_key()).is_null());
             break;
         default:
             throw std::logic_error("Only 'equal' and 'not equal' operators supported for object comparison.");
@@ -307,13 +299,8 @@
                                   Predicate::Operator op,
                                   const PropertyExpression &prop_expr,
                                   const ValueExpression &value_expr) {
-<<<<<<< HEAD
     ObjKey obj_key = value_expr.arguments->object_index_for_argument(stot<int>(value_expr.value->s));
-    precondition(prop_expr.indexes.empty(), "KeyPath queries not supported for object comparisons.");
-=======
-    size_t row_index = value_expr.arguments->object_index_for_argument(stot<int>(value_expr.value->s));
     realm_precondition(prop_expr.link_chain.size() == 1, "KeyPath queries not supported for object comparisons.");
->>>>>>> 163cb4d1
     switch (op) {
         case Predicate::Operator::NotEqual:
             query.Not();
@@ -321,13 +308,8 @@
         case Predicate::Operator::In:
             REALM_FALLTHROUGH;
         case Predicate::Operator::Equal: {
-<<<<<<< HEAD
-            ColKey col = prop_expr.col_key;
+            ColKey col = prop_expr.get_dest_col_key();
             query.links_to(col, obj_key);
-=======
-            size_t col = prop_expr.get_dest_ndx();
-            query.links_to(col, query.get_table()->get_link_target(col)->get(row_index));
->>>>>>> 163cb4d1
             break;
         }
         default:
@@ -458,7 +440,8 @@
         case ExpressionContainer::ExpressionInternal::exp_Value:
             throw std::runtime_error("Unsupported query comparing 'null' and a literal. A comparison must include at least one keypath.");
         case ExpressionContainer::ExpressionInternal::exp_Property:
-            do_add_null_comparison_to_query(query, cmp, exp.get_property(), exp.get_property().get_dest_type(), location);
+            do_add_null_comparison_to_query(query, cmp, exp.get_property(), exp.get_property().get_dest_type(),
+                                            location);
             break;
         case ExpressionContainer::ExpressionInternal::exp_OpMin:
             do_add_null_comparison_to_query(query, cmp, exp.get_min(), exp.get_min().post_link_col_type, location);
@@ -558,24 +541,32 @@
 }
 
 
-std::pair<std::string, std::string> separate_list_parts(PropertyExpression& pe) {
+std::pair<std::string, std::string> separate_list_parts(PropertyExpression& pe)
+{
     std::string pre_and_list = "";
     std::string post_list = "";
     bool past_list = false;
     for (KeyPathElement& e : pe.link_chain) {
         std::string cur_name;
         if (e.is_backlink) {
-            cur_name = std::string("@links") + util::serializer::value_separator + std::string(e.table->get_name()) + util::serializer::value_separator + std::string(e.table->get_column_name(e.col_ndx));
-        } else {
-            cur_name = e.table->get_column_name(e.col_ndx);
+            cur_name = std::string("@links") + util::serializer::value_separator + std::string(e.table->get_name()) +
+                       util::serializer::value_separator + std::string(e.table->get_column_name(e.col_key));
+        }
+        else {
+            cur_name = e.table->get_column_name(e.col_key);
         }
         if (!past_list) {
             if (!pre_and_list.empty()) {
                 pre_and_list += util::serializer::value_separator;
             }
             pre_and_list += cur_name;
-        } else {
-            realm_precondition(!e.is_backlink && e.col_type != type_LinkList, util::format("The keypath after '%1' must not contain any additional list properties, but '%2' is a list.", pre_and_list, cur_name));
+        }
+        else {
+            realm_precondition(
+                !e.is_backlink && e.col_type != type_LinkList,
+                util::format(
+                    "The keypath after '%1' must not contain any additional list properties, but '%2' is a list.",
+                    pre_and_list, cur_name));
             if (!post_list.empty()) {
                 post_list += util::serializer::value_separator;
             }
@@ -590,9 +581,11 @@
 
 
 // some query types are not supported in core but can be produced by a transformation:
-// "ALL path.to.list.property >= 20"    --> "SUBQUERY(path.to.list, $x, $x.property >= 20).@count == path.to.list.@count"
+// "ALL path.to.list.property >= 20"    --> "SUBQUERY(path.to.list, $x, $x.property >= 20).@count ==
+// path.to.list.@count"
 // "NONE path.to.list.property >= 20"   --> "SUBQUERY(path.to.list, $x, $x.property >= 20).@count == 0"
-void preprocess_for_comparison_types(Query &query, Predicate::Comparison &cmpr, ExpressionContainer &lhs, ExpressionContainer &rhs, Arguments &args, parser::KeyPathMapping& mapping)
+void preprocess_for_comparison_types(Query& query, Predicate::Comparison& cmpr, ExpressionContainer& lhs,
+                                     ExpressionContainer& rhs, Arguments& args, parser::KeyPathMapping& mapping)
 {
     auto get_cmp_type_name = [&]() {
         if (cmpr.compare_type == Predicate::ComparisonType::Any) {
@@ -601,21 +594,20 @@
         return util::format("'%1'", comparison_type_to_str(cmpr.compare_type));
     };
 
-    if (cmpr.compare_type != Predicate::ComparisonType::Unspecified)
-    {
-        realm_precondition(lhs.type == ExpressionContainer::ExpressionInternal::exp_Property,
-                           util::format("The expression after %1 must be a keypath containing a list",
-                                        get_cmp_type_name()));
+    if (cmpr.compare_type != Predicate::ComparisonType::Unspecified) {
+        realm_precondition(
+            lhs.type == ExpressionContainer::ExpressionInternal::exp_Property,
+            util::format("The expression after %1 must be a keypath containing a list", get_cmp_type_name()));
         size_t list_count = 0;
         for (KeyPathElement e : lhs.get_property().link_chain) {
             if (e.col_type == type_LinkList || e.is_backlink) {
                 list_count++;
             }
         }
-        realm_precondition(list_count > 0, util::format("The keypath following %1 must contain a list",
-                                                         get_cmp_type_name()));
-        realm_precondition(list_count == 1, util::format("The keypath following %1 must contain only one list",
-                                                        get_cmp_type_name()));
+        realm_precondition(list_count > 0,
+                           util::format("The keypath following %1 must contain a list", get_cmp_type_name()));
+        realm_precondition(list_count == 1,
+                           util::format("The keypath following %1 must contain only one list", get_cmp_type_name()));
     }
 
     if (cmpr.compare_type == Predicate::ComparisonType::All || cmpr.compare_type == Predicate::ComparisonType::None) {
@@ -637,7 +629,8 @@
 
         exp.subquery_var = var_name;
         exp.subquery = std::make_shared<Predicate>(Predicate::Type::Comparison);
-        exp.subquery->cmpr.expr[0] = parser::Expression(parser::Expression::Type::KeyPath, var_name + util::serializer::value_separator + path_parts.second);
+        exp.subquery->cmpr.expr[0] = parser::Expression(
+            parser::Expression::Type::KeyPath, var_name + util::serializer::value_separator + path_parts.second);
         exp.subquery->cmpr.op = cmpr.op;
         exp.subquery->cmpr.option = cmpr.option;
         exp.subquery->cmpr.expr[1] = cmpr.expr[1];
@@ -650,10 +643,12 @@
         if (cmpr.compare_type == Predicate::ComparisonType::All) {
             cmpr.expr[1] = parser::Expression(path_parts.first, parser::Expression::KeyPathOp::Count, "");
             rhs = ExpressionContainer(query, cmpr.expr[1], args, mapping);
-        } else if (cmpr.compare_type == Predicate::ComparisonType::None) {
+        }
+        else if (cmpr.compare_type == Predicate::ComparisonType::None) {
             cmpr.expr[1] = parser::Expression(parser::Expression::Type::Number, "0");
             rhs = ExpressionContainer(query, cmpr.expr[1], args, mapping);
-        } else {
+        }
+        else {
             REALM_UNREACHABLE();
         }
     }
@@ -679,7 +674,7 @@
     return type == parser::Expression::Type::KeyPath || type == parser::Expression::Type::SubQuery;
 }
 
-void add_comparison_to_query(Query &query, const Predicate &pred, Arguments &args, parser::KeyPathMapping& mapping)
+void add_comparison_to_query(Query& query, const Predicate& pred, Arguments& args, parser::KeyPathMapping& mapping)
 {
     Predicate::Comparison cmpr = pred.cmpr;
     auto lhs_type = cmpr.expr[0].type, rhs_type = cmpr.expr[1].type;
@@ -704,7 +699,8 @@
     }
 }
 
-void update_query_with_predicate(Query &query, const Predicate &pred, Arguments &arguments, parser::KeyPathMapping& mapping)
+void update_query_with_predicate(Query& query, const Predicate& pred, Arguments& arguments,
+                                 parser::KeyPathMapping& mapping)
 {
     if (pred.negate) {
         query.Not();
@@ -755,7 +751,7 @@
 namespace realm {
 namespace query_builder {
 
-void apply_predicate(Query &query, const Predicate &predicate, Arguments &arguments, parser::KeyPathMapping mapping)
+void apply_predicate(Query& query, const Predicate& predicate, Arguments& arguments, parser::KeyPathMapping mapping)
 {
 
     if (predicate.type == Predicate::Type::True && !predicate.negate) {
@@ -770,20 +766,16 @@
     realm_precondition(validateMessage.empty(), validateMessage.c_str());
 }
 
-void apply_ordering(DescriptorOrdering& ordering, ConstTableRef target, const parser::DescriptorOrderingState& state, Arguments&)
+void apply_ordering(DescriptorOrdering& ordering, ConstTableRef target, const parser::DescriptorOrderingState& state,
+                    Arguments&)
 {
     for (const DescriptorOrderingState::SingleOrderingState& cur_ordering : state.orderings) {
-        std::vector<std::vector<ColKey>> property_indices;
+        std::vector<std::vector<ColKey>> property_columns;
         std::vector<bool> ascendings;
         for (const DescriptorOrderingState::PropertyState& cur_property : cur_ordering.properties) {
             KeyPath path = key_path_from_string(cur_property.key_path);
-<<<<<<< HEAD
-            std::vector<ColKey> indices;
-            TableRef cur_table = target;
-=======
-            std::vector<size_t> indices;
+            std::vector<ColKey> columns;
             ConstTableRef cur_table = target;
->>>>>>> 163cb4d1
             for (size_t ndx_in_path = 0; ndx_in_path < path.size(); ++ndx_in_path) {
                 ColKey col_key = cur_table->get_column_key(path[ndx_in_path]);
                 if (!col_key) {
@@ -791,19 +783,19 @@
                         util::format("No property '%1' found on object type '%2' specified in '%3' clause",
                             path[ndx_in_path], cur_table->get_name(), cur_ordering.is_distinct ? "distinct" : "sort"));
                 }
-                indices.push_back(col_key);
+                columns.push_back(col_key);
                 if (ndx_in_path < path.size() - 1) {
                     cur_table = cur_table->get_link_target(col_key);
                 }
             }
-            property_indices.push_back(indices);
+            property_columns.push_back(columns);
             ascendings.push_back(cur_property.ascending);
         }
 
         if (cur_ordering.is_distinct) {
-            ordering.append_distinct(DistinctDescriptor(*target, property_indices));
+            ordering.append_distinct(DistinctDescriptor(*target, property_columns));
         } else {
-            ordering.append_sort(SortDescriptor(*target, property_indices, ascendings));
+            ordering.append_sort(SortDescriptor(*target, property_columns, ascendings));
         }
     }
 }

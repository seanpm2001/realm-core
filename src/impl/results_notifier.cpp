////////////////////////////////////////////////////////////////////////////
//
// Copyright 2015 Realm Inc.
//
// Licensed under the Apache License, Version 2.0 (the "License");
// you may not use this file except in compliance with the License.
// You may obtain a copy of the License at
//
// http://www.apache.org/licenses/LICENSE-2.0
//
// Unless required by applicable law or agreed to in writing, software
// distributed under the License is distributed on an "AS IS" BASIS,
// WITHOUT WARRANTIES OR CONDITIONS OF ANY KIND, either express or implied.
// See the License for the specific language governing permissions and
// limitations under the License.
//
////////////////////////////////////////////////////////////////////////////

#include "impl/results_notifier.hpp"

#include "shared_realm.hpp"

using namespace realm;
using namespace realm::_impl;

ResultsNotifier::ResultsNotifier(Results& target)
: CollectionNotifier(target.get_realm())
, m_query(std::make_unique<Query>(target.get_query()))
, m_descriptor_ordering(target.get_descriptor_ordering())
, m_target_is_in_table_order(target.is_in_table_order())
{
    auto table = m_query->get_table();
    if (table) {
        set_table(*table);
    }
}

void ResultsNotifier::release_data() noexcept
{
    m_query = {};
    CollectionNotifier::release_data();
}

bool ResultsNotifier::get_tableview(TableView& out)
{
    if (!m_delivered_tv)
        return false;
    auto& transaction = source_shared_group();
    if (m_delivered_tv_version != transaction.get_version_of_current_transaction())
        return false;

    out = std::move(*transaction.import_copy_of(*m_delivered_tv, PayloadPolicy::Move));
    m_delivered_tv.reset();
    return true;
}

// Most of the inter-thread synchronization for run(), prepare_handover(),
// attach_to(), detach(), release_data() and deliver() is done by
// RealmCoordinator external to this code, which has some potentially
// non-obvious results on which members are and are not safe to use without
// holding a lock.
//
// add_required_change_info(), attach_to(), detach(), run(),
// prepare_handover(), and release_data() are all only ever called on a single
// background worker thread. call_callbacks() and deliver() are called on the
// target thread. Calls to prepare_handover() and deliver() are guarded by a
// lock.
//
// In total, this means that the safe data flow is as follows:
//  - add_Required_change_info(), prepare_handover(), attach_to(), detach() and
//    release_data() can read members written by each other
//  - deliver() can read members written to in prepare_handover(), deliver(),
//    and call_callbacks()
//  - call_callbacks() and read members written to in deliver()
//
// Separately from the handover data flow, m_target_results is guarded by the target lock

bool ResultsNotifier::do_add_required_change_info(TransactionChangeInfo& info)
{
    m_info = &info;

    auto table = m_query->get_table();
    if (!table)
        return false;

    /*
    auto table_ndx = table.get_index_in_group();
    if (table_ndx == npos) { // is a subtable
        auto& parent = *table.get_parent_table();
        size_t row_ndx = table.get_parent_row_index();
        size_t col_ndx = find_container_column(parent, row_ndx, &table, type_Table, &Table::get_subtable);
        info.lists.push_back({parent.get_index_in_group(), row_ndx, col_ndx, &m_changes});
    }
     */

    return has_run() && have_callbacks();
}

bool ResultsNotifier::need_to_run()
{
    REALM_ASSERT(m_info);

    {
        auto lock = lock_target();
        // Don't run the query if the results aren't actually going to be used
        if (!get_realm() || (!have_callbacks() && !m_results_were_used))
            return false;
    }

    // If we've run previously, check if we need to rerun
    if (has_run() && m_query->sync_view_if_needed() == m_last_seen_version)
        return false;
    return true;
}

void ResultsNotifier::calculate_changes()
{
<<<<<<< HEAD
    int64_t table_key = m_query->get_table()->get_key().value;
    if (has_run()) {
=======
    size_t table_ndx = m_query->get_table()->get_index_in_group();
    if (has_run() && have_callbacks()) {
>>>>>>> f742b304
        CollectionChangeBuilder* changes = nullptr;
        /*
        if (table_key == npos)
            changes = &m_changes;
        else if (table_ndx < m_info->tables.size())
            changes = &m_info->tables[table_ndx];
         */
        auto it = m_info->tables.find(table_key);
        if (it != m_info->tables.end())
            changes = &it->second;

        std::vector<int64_t> next_rows;
        next_rows.reserve(m_run_tv.size());
        for (size_t i = 0; i < m_run_tv.size(); ++i)
            next_rows.push_back(m_run_tv[i].get_key().value);

        util::Optional<IndexSet> move_candidates;
        /*
         // This still maybe applies to List-derived queries?
        if (changes) {
            auto const& moves = changes->moves;
            for (auto& idx : m_previous_rows) {
                if (changes->deletions.contains(idx)) {
                    // check if this deletion was actually a move
                    auto it = lower_bound(begin(moves), end(moves), idx,
                                          [](auto const& a, auto b) { return a.from < b; });
                    idx = it != moves.end() && it->from == idx ? it->to : npos;
                }
                else
                    idx = changes->insertions.shift(changes->deletions.unshift(idx));
            }
            if (m_target_is_in_table_order && !m_descriptor_ordering.will_apply_sort())
                move_candidates = changes->insertions;
        }
         */

        m_changes = CollectionChangeBuilder::calculate(m_previous_rows, next_rows,
                                                       get_modification_checker(*m_info, *m_query->get_table()),
                                                       move_candidates);

        m_previous_rows = std::move(next_rows);
    }
    else {
        m_previous_rows.resize(m_run_tv.size());
        for (size_t i = 0; i < m_run_tv.size(); ++i)
            m_previous_rows[i] = m_run_tv[i].get_key().value;
    }
}

void ResultsNotifier::run()
{
    // Table's been deleted, so report all rows as deleted
    if (!m_query->get_table()) {
        m_changes = {};
        m_changes.deletions.set(m_previous_rows.size());
        m_previous_rows.clear();
        return;
    }

    if (!need_to_run())
        return;

    m_query->sync_view_if_needed();
    m_run_tv = m_query->find_all();
    m_run_tv.apply_descriptor_ordering(m_descriptor_ordering);
    m_last_seen_version = m_run_tv.sync_if_needed();

    calculate_changes();
}

void ResultsNotifier::do_prepare_handover(Transaction& sg)
{
    if (m_run_tv.is_attached()) {
        REALM_ASSERT(m_run_tv.is_in_sync());
        m_handover_tv = m_run_tv.clone_for_handover(&sg, PayloadPolicy::Move);
        m_run_tv = {};
    }

    // add_changes() needs to be called even if there are no changes to
    // clear the skip flag on the callbacks
    add_changes(std::move(m_changes));
    REALM_ASSERT(m_changes.empty());
}

void ResultsNotifier::deliver(Transaction&)
{
}

bool ResultsNotifier::prepare_to_deliver()
{
    auto lock = lock_target();
    m_results_were_used = !m_delivered_tv; // Results were delivered if m_delivered_tv is now null
    m_delivered_tv = std::move(m_handover_tv);
    m_delivered_tv_version = version();
    if (!get_realm())
        return false;
    return true;
}

void ResultsNotifier::do_attach_to(Transaction& sg)
{
    if (m_query->get_table())
        m_query = sg.import_copy_of(*m_query, PayloadPolicy::Move);
}<|MERGE_RESOLUTION|>--- conflicted
+++ resolved
@@ -115,13 +115,8 @@
 
 void ResultsNotifier::calculate_changes()
 {
-<<<<<<< HEAD
     int64_t table_key = m_query->get_table()->get_key().value;
-    if (has_run()) {
-=======
-    size_t table_ndx = m_query->get_table()->get_index_in_group();
     if (has_run() && have_callbacks()) {
->>>>>>> f742b304
         CollectionChangeBuilder* changes = nullptr;
         /*
         if (table_key == npos)
